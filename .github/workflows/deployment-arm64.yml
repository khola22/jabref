name: Deployment Release for ARM64 - Run manually!

on:
  workflow_dispatch:
    inputs:
      notarization:
        type: boolean
        required: true
        default: true
  push:
   branches:
    - arm64mac-release
    - updateArm64Notarization

env:
  SpringerNatureAPIKey: ${{ secrets.SpringerNatureAPIKey }}
  AstrophysicsDataSystemAPIKey: ${{ secrets.AstrophysicsDataSystemAPIKey }}
  IEEEAPIKey: ${{ secrets.IEEEAPIKey }}
  BiodiversityHeritageApiKey: ${{ secrets.BiodiversityHeritageApiKey}}
  OSXCERT: ${{ secrets.OSX_SIGNING_CERT }}
  GRADLE_OPTS: -Xmx4g -Dorg.gradle.daemon=false -Dorg.gradle.vfs.watch=false
  JAVA_OPTS: -Xmx4g

concurrency:
  group: ${{ github.ref }}-arm64mac
  cancel-in-progress: true

jobs:
  build:
    strategy:
      fail-fast: false
      matrix:
        os: [self-hosted]
        include:
          - os: self-hosted
            displayName: macOS (Arm64)
            suffix: '_arm64'
    runs-on: ${{ matrix.os }}
    name: Create installer and portable version for ${{ matrix.displayName }}
    steps:
      - name: Check secrets presence
        id: checksecrets
        shell: bash
        run: |
          [ -n "$BUILDJABREFPRIVATEKEY" ] || exit 1
        env:
          BUILDJABREFPRIVATEKEY: ${{ secrets.buildJabRefPrivateKey }}
      - name: Fetch all history for all tags and branches
        uses: actions/checkout@v3
        with:
          fetch-depth: 0
      - name: Install GitVersion
        uses: gittools/actions/gitversion/setup@v0.10.2
        with:
          versionSpec: "5.x"
      - name: Run GitVersion
        id: gitversion
        uses: gittools/actions/gitversion/execute@v0.10.2
      - name: Set up JDK
        uses: actions/setup-java@v3
        with:
          java-version: 20
          distribution: 'temurin'
          cache: 'gradle'
      - name: setup jdk JabRef-fix mac
        shell: bash
        run: |
            mkdir ${{runner.temp}}/jdk
            wget -qO- https://files.jabref.org/jdks/jdk-macos-aarch64.tar.gz | tar xz -C ${{runner.temp}}/jdk
            mv ${{runner.temp}}/jdk/jdk-21.jdk ${{runner.temp}}/jdk/jdk-21
            echo "JDK21=${{runner.temp}}/jdk/jdk-21" >> "$GITHUB_ENV"
            ls ${{runner.temp}}/jdk

            echo "org.gradle.java.installations.paths=${{runner.temp}}/jdk/jdk-21" >> gradle.properties
            echo "org.gradle.java.installations.auto-detect=false" >> gradle.properties
            cat gradle.properties

            sed -i'.bak' -e "s/JavaLanguageVersion.of(20)/JavaLanguageVersion.of(21)/" build.gradle
      - name: Clean up keychain
        run: |
         security delete-keychain signing_temp.keychain ${{runner.temp}}/keychain/notarization.keychain || true
      - name: Setup OSX key chain on OSX
        uses: apple-actions/import-codesign-certs@v2
        with:
          p12-file-base64: ${{ secrets.OSX_SIGNING_CERT }}
          p12-password: ${{ secrets.OSX_CERT_PWD }}
          keychain-password: jabref
      - name: Setup OSX key chain on OSX for app id cert
        uses: apple-actions/import-codesign-certs@v2
        with:
          p12-file-base64: ${{ secrets.OSX_SIGNING_CERT_APPLICATION }}
          p12-password: ${{ secrets.OSX_CERT_PWD }}
          create-keychain: false
          keychain-password: jabref
      - name: Create notarization keychain
        run: |
          mkdir ${{runner.temp}}/keychain
          security create-keychain -p jabref ${{runner.temp}}/keychain/notarization.keychain
          security set-keychain-settings ${{runner.temp}}/keychain/notarization.keychain
      - name: Prepare merged jars and modules dir (macos)
        run: ./gradlew -i -PprojVersion="${{ steps.gitversion.outputs.AssemblySemVer }}" -PprojVersionInfo="${{ steps.gitversion.outputs.InformationalVersion }}" prepareModulesDir
      - name: Build dmg (macos)
        shell: bash
        run: |
          ${{env.JDK21}}/Contents/Home/bin/jpackage \
          --module org.jabref/org.jabref.cli.Launcher \
          --module-path ${{env.JDK21}}/Contents/Home/jmods/:build/jlinkbase/jlinkjars \
          --add-modules org.jabref,org.jabref.merged.module  \
          --dest build/distribution \
          --name JabRef \
          --app-version ${{ steps.gitversion.outputs.Major }}.${{ steps.gitversion.outputs.Minor }} \
          --verbose \
          --mac-sign \
          --vendor JabRef \
          --mac-package-identifier Jabref \
          --mac-package-name JabRef \
          --type dmg --mac-signing-key-user-name "JabRef e.V. (6792V39SK3)" \
          --mac-package-signing-prefix org.jabref \
          --mac-entitlements buildres/mac/jabref.entitlements \
          --icon src/main/resources/icons/jabref.icns \
          --resource-dir buildres/mac \
          --file-associations buildres/mac/bibtexAssociations.properties \
          --jlink-options --bind-services
      - name: Build pkg (macos)
        shell: bash
        run: |
          ${{env.JDK21}}/Contents/Home/bin/jpackage \
          --module org.jabref/org.jabref.cli.Launcher \
          --module-path ${{env.JDK21}}/Contents/Home/jmods/:build/jlinkbase/jlinkjars \
          --add-modules org.jabref,org.jabref.merged.module  \
          --dest build/distribution \
          --name JabRef \
          --app-version ${{ steps.gitversion.outputs.Major }}.${{ steps.gitversion.outputs.Minor }} \
          --verbose \
          --mac-sign \
          --vendor JabRef \
          --mac-package-identifier Jabref \
          --mac-package-name JabRef \
          --type pkg --mac-signing-key-user-name "JabRef e.V. (6792V39SK3)" \
          --mac-package-signing-prefix org.jabref \
          --mac-entitlements buildres/mac/jabref.entitlements \
          --icon src/main/resources/icons/jabref.icns \
          --resource-dir buildres/mac \
          --file-associations buildres/mac/bibtexAssociations.properties \
          --jlink-options --bind-services
      - name: Rename files
        shell: pwsh
        run: |
          get-childitem -Path build/distribution/* | rename-item -NewName {$_.name -replace "${{ steps.gitversion.outputs.AssemblySemVer }}","${{ steps.gitversion.outputs.Major }}.${{ steps.gitversion.outputs.Minor }}"}
          get-childitem -Path build/distribution/* | rename-item -NewName {$_.name -replace "portable","${{ steps.gitversion.outputs.Major }}.${{ steps.gitversion.outputs.Minor }}-portable"}
      - name: Notarize dmg
        if: (startsWith(github.ref, 'refs/tags/') || (${{ inputs.notarization }}))
        shell: bash
        run: |
          xcrun notarytool store-credentials "notarytool-profile" --apple-id "vorstand@jabref.org" --team-id "6792V39SK3" --password "${{ secrets.OSX_NOTARIZATION_APP_PWD }}" --keychain ${{runner.temp}}/keychain/notarization.keychain
          xcrun notarytool submit build/distribution/JabRef-${{ steps.gitversion.outputs.Major }}.${{ steps.gitversion.outputs.Minor }}.dmg --keychain-profile "notarytool-profile" --keychain ${{runner.temp}}/keychain/notarization.keychain --wait
          xcrun stapler staple build/distribution/JabRef-${{ steps.gitversion.outputs.Major }}.${{ steps.gitversion.outputs.Minor }}.dmg
      - name: Notarize pkg
        if: (startsWith(github.ref, 'refs/tags/') || (${{ inputs.notarization }}))
        shell: bash
        run: |
          xcrun notarytool store-credentials "notarytool-profile" --apple-id "vorstand@jabref.org" --team-id "6792V39SK3" --password "${{ secrets.OSX_NOTARIZATION_APP_PWD }}" --keychain ${{runner.temp}}/keychain/notarization.keychain
          xcrun notarytool submit build/distribution/JabRef-${{ steps.gitversion.outputs.Major }}.${{ steps.gitversion.outputs.Minor }}.pkg --keychain-profile "notarytool-profile" --keychain ${{runner.temp}}/keychain/notarization.keychain --wait
          xcrun stapler staple build/distribution/JabRef-${{ steps.gitversion.outputs.Major }}.${{ steps.gitversion.outputs.Minor }}.pkg
      - name: Upload with rsync
        shell: bash
        run: |
<<<<<<< HEAD
          rsync -Pavz --itemize-changes --stats --partial-dir=/tmp/partial --rsync-path="mkdir -p /var/www/builds.jabref.org/www/${{ steps.gitversion.outputs.branchName }}" -e 'ssh -p 9922 -i ~/.ssh/id_rsa' build/distribution/ jrrsync@build-upload.jabref.org:/var/www/builds.jabref.org/www/${{ steps.gitversion.outputs.branchName }}/
        env:
          # Feel free to rename this variable, but make sure to update it everywhere. You should paste your entire file in your secrets
          TEST_ENV_FILE : ${{secrets.buildJabRefPrivateKey}}
=======
          mkdir ${{runner.temp}}/sshkey
          if [[ -z "${{ secrets.buildJabRefPrivateKey }}" ]]; then
            echo "buildJabRefPrivateKey is empty, exiting"
            exit 1
          fi
          echo  ${{ secrets.buildJabRefPrivateKey }} >> ${{runner.temp}}/sshkey.key
          chmod 600 ${{runner.temp}}/sshkey.key
          rsync -Pavz --itemize-changes --stats --partial-dir=/tmp/partial --rsync-path="mkdir -p /var/www/builds.jabref.org/www/${{ steps.gitversion.outputs.branchName }}" -e 'ssh -p 9922 -i ${{runner.temp}}/sshkey.key' build/distribution/ jrrsync@build-upload.jabref.org:/var/www/builds.jabref.org/www/${{ steps.gitversion.outputs.branchName }}/
      - name: Upload to GitHub workflow artifacts store
        uses: actions/upload-artifact@v3
        with:
          name: JabRef-${{ matrix.displayName }}
          path: build/distribution
>>>>>>> 871b170c
<|MERGE_RESOLUTION|>--- conflicted
+++ resolved
@@ -165,12 +165,6 @@
       - name: Upload with rsync
         shell: bash
         run: |
-<<<<<<< HEAD
-          rsync -Pavz --itemize-changes --stats --partial-dir=/tmp/partial --rsync-path="mkdir -p /var/www/builds.jabref.org/www/${{ steps.gitversion.outputs.branchName }}" -e 'ssh -p 9922 -i ~/.ssh/id_rsa' build/distribution/ jrrsync@build-upload.jabref.org:/var/www/builds.jabref.org/www/${{ steps.gitversion.outputs.branchName }}/
-        env:
-          # Feel free to rename this variable, but make sure to update it everywhere. You should paste your entire file in your secrets
-          TEST_ENV_FILE : ${{secrets.buildJabRefPrivateKey}}
-=======
           mkdir ${{runner.temp}}/sshkey
           if [[ -z "${{ secrets.buildJabRefPrivateKey }}" ]]; then
             echo "buildJabRefPrivateKey is empty, exiting"
@@ -184,4 +178,10 @@
         with:
           name: JabRef-${{ matrix.displayName }}
           path: build/distribution
->>>>>>> 871b170c
+      - name: Upload with rsync
+        shell: bash
+        run: |
+          rsync -Pavz --itemize-changes --stats --partial-dir=/tmp/partial --rsync-path="mkdir -p /var/www/builds.jabref.org/www/${{ steps.gitversion.outputs.branchName }}" -e 'ssh -p 9922 -i ~/.ssh/id_rsa' build/distribution/ jrrsync@build-upload.jabref.org:/var/www/builds.jabref.org/www/${{ steps.gitversion.outputs.branchName }}/
+        env:
+          # Feel free to rename this variable, but make sure to update it everywhere. You should paste your entire file in your secrets
+          TEST_ENV_FILE : ${{secrets.buildJabRefPrivateKey}}