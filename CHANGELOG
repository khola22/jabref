--- conflicted
+++ resolved
@@ -1,9 +1,6 @@
 [master]
-<<<<<<< HEAD
 	- Partial fix for bug 913: fixed export for .ods and .sxc (by yaragg)
-=======
 	- Fix for bug 1240: Accepting string with length of one character (by lhaddad).
->>>>>>> dd4676b6
 	- Fix for bug 949: Exception properly logged
 	- Fix for bug 950: NullPointerException on "Manage custom imports"
 	- Feature 850: Keyboard shortcut for 'Cleanup entries' (by eduardogreco)
@@ -24,15 +21,15 @@
     - Fix edits getting lost in Biblatex mode
     - Fix error when setting a previously unset field via the source panel of the entry editor
     - Improved BibLatex support (alias fields, option to convert old entries to the new format via the cleanup menu)
-    	- Fixes bug #1087 "jabref does not follow biblatex specification" 
+    	- Fixes bug #1087 "jabref does not follow biblatex specification"
     	- Fixes bug #1014 'journal' not recognized as alias for 'journaltitle''
     	- Fixes bug #874 Support of biblatex "date" field
     	- Fixes bug that prevented the secondary optional fields to update properly in the "Customize entry fields" dialog (in BibLatex mode)
 	- Added special fields 'Printed' and 'Read status', thereby implementing (at least partially):
 		- Feature #762 Printed attribute
-		- Feature #692 Marking of new entries and often read entries 
+		- Feature #692 Marking of new entries and often read entries
 		- Feature #685 Highlight new entries that were "forgotten"
-		- Feature #602 could add the mark as read feature 
+		- Feature #602 could add the mark as read feature
 		- Feature #225 read? checkbox
 2.10
     - Made IEEEXploreFetcher author parsing work again.
