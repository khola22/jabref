--- conflicted
+++ resolved
@@ -18,11 +18,8 @@
 - We increased the size of the keywords and file text areas in the entry editor
 - When the entry that is currently shown in the entry editor is deleted externally, the editor is now closed automatically [#2946](https://github.com/JabRef/jabref/issues/2946)
 - We added reordering of file and link entries in the `General`-Tab [3165, comment](https://github.com/JabRef/jabref/issues/3165#issuecomment-326269715)
-<<<<<<< HEAD
 - We added autcompletion for the `crossref` field on basis of the BibTeX-key. To accept such an autcompleted key as new entry-link, you have to press <kbd>Enter</kbd> two times, otherwise the field data is not stored in the library file.[koppor#257](https://github.com/koppor/jabref/issues/257)
-=======
 - We added drag and drop support for adding files directly in the `General`-Tab. The dragged files are currently only linked from their existing directory. For more advanced features use the `Add files` dialog. [#koppor#244](https://github.com/koppor/jabref/issues/244)
->>>>>>> 529fa436
 
 ### Fixed
 
