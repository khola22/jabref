# Changelog

All notable changes to this project will be documented in this file.
The format is based on [Keep a Changelog](https://keepachangelog.com/en/1.0.0/).
We refer to [GitHub issues](https://github.com/JabRef/jabref/issues) by using `#NUM`.
In case, there is no issue present, the pull request implementing the feature is linked.

Note that this project **does not** adhere to [Semantic Versioning](http://semver.org/).

## [Unreleased]

### Added

- We added a field showing the BibTeX/biblatex source for added and deleted entries in the "External Changes Resolver" dialog. [#9509](https://github.com/JabRef/jabref/issues/9509)
- We added a search history list in the search field's right click menu. [#7906](https://github.com/JabRef/jabref/issues/7906)
- We added a full text fetcher for IACR eprints. [#9651](https://github.com/JabRef/jabref/pull/9651)
- We added "Attach file from URL" to right-click context menu to download and store a file with the reference library. [#9646](https://github.com/JabRef/jabref/issues/9646)
- We enabled updating an existing entry with data from InspireHEP. [#9351](https://github.com/JabRef/jabref/issues/9351)
- We added a fetcher for the Bibliotheksverbund Bayern (experimental). [#9641](https://github.com/JabRef/jabref/pull/9641)
- We added support for multiple languages for exporting to and importing references from MS Office. [#9699](https://github.com/JabRef/jabref/issues/9699)
- We enabled scrolling in the groups list when dragging a group on another group. [#2869](https://github.com/JabRef/jabref/pull/2869)
- We added the option to automatically download online files when a new entry is created from an existing ID (e.g. DOI). The option can be disabled in the preferences under "Import and Export" [#9756](https://github.com/JabRef/jabref/issues/9756)
- We added a new Integrity check for unscaped ampersands. [koppor#585](https://github.com/koppor/jabref/issues/585)


### Changed

<<<<<<< HEAD
- We upgraded to Lucene 9.5 for the fulltext search. The search index will be rebuild. [#9584](https://github.com/JabRef/jabref/pull/9584)

=======
- 'Get full text' now also checks the file url. [#568](https://github.com/koppor/jabref/issues/568)
- JabRef writes a new backup file only if there is a change. Before, JabRef created a backup upon start. [#9679](https://github.com/JabRef/jabref/pull/9679)
- We modified the `Add Group` dialog to use the most recently selected group hierarchical context. [#9141](https://github.com/JabRef/jabref/issues/9141)
- We refined the 'main directory not found' error message. [#9625](https://github.com/JabRef/jabref/pull/9625)
- JabRef writes a new backup file only if there is a change. Before, JabRef created a backup upon start. [#9679](https://github.com/JabRef/jabref/pull/9679)
- Backups of libraries are not stored per JabRef version, but collected together.
- We streamlined the paths for logs and backups: The parent path fragement is always `logs` or `backups`.
- `log.txt` now contains an entry if a BibTeX entry could not be parsed.
- `log.txt` now contains debug messages. Debugging needs to be enabled explicitly. [#9678](https://github.com/JabRef/jabref/pull/9678)
- `log.txt` does not contain entries for non-found files during PDF indexing. [#9678](https://github.com/JabRef/jabref/pull/9678)
- We improved the Medline importer to correctly import ISO dates for `revised`. [#9536](https://github.com/JabRef/jabref/issues/9536)
- To avoid cluttering of the directory, We always delete the `.sav` file upon successful write. [#9675](https://github.com/JabRef/jabref/pull/9675)
- We improved the unlinking/deletion of multiple linked files of an entry using the <kbd>Delete</kbd> key. [#9473](https://github.com/JabRef/jabref/issues/9473)
- We moved the custom entry types dialog into the preferences dialog. [#9760](https://github.com/JabRef/jabref/pull/9760)
>>>>>>> b0ac6033



### Fixed

- We fixed an issue where the browser import would add ' characters before the BibTeX entry on Linux. [#9588](https://github.com/JabRef/jabref/issues/9588)
- We fixed an issue where searching for a specific term with the DOAB fetcher lead to an exception. [#9571](https://github.com/JabRef/jabref/issues/9571)
- We fixed an issue where the "Import" -> "Library to import to" did not show the correct library name if two opened libraries had the same suffix. [#9567](https://github.com/JabRef/jabref/issues/9567)
- We fixed an issue where the rpm-Version of JabRef could not be properly uninstalled and reinstalled. [#9558](https://github.com/JabRef/jabref/issues/9558), [#9603](https://github.com/JabRef/jabref/issues/9603)
- We fixed an issue where the command line export using `--exportMatches` flag does not create an output bib file. [#9581](https://github.com/JabRef/jabref/issues/9581)
- We fixed an issue where custom field in the custom entry types could not be set to mulitline. [#9609](https://github.com/JabRef/jabref/issues/9609)
- We fixed an issue where the Office XML exporter did not resolve BibTeX-Strings when exporting entries. [forum#3741](https://discourse.jabref.org/t/exporting-bibtex-constant-strings-to-ms-office-2007-xml/3741)
- We fixed an issue where the Merge Entries Toolbar configuration was not saved after hitting 'Merge Entries' button. [#9091](https://github.com/JabRef/jabref/issues/9091)
- We fixed an issue where the password is saved locally if user wants to use proxy with authentication. [#8055](https://github.com/JabRef/jabref/issues/8055)
- JabRef is now more relaxed when parsing field content: In case a field content ended with `\`, the combination `\}` was treated as plain `}`. [#9668](https://github.com/JabRef/jabref/issues/9668)
- We resolved an issue that cut off the number of group entries when it exceedet four digits. [#8797](https://github.com/JabRef/jabref/issues/8797)
- We fixed the issue where the size of the global search window was not retained after closing. [#9362](https://github.com/JabRef/jabref/issues/9362)
- We fixed an issue where the Global Search UI preview is still white in dark theme. [#9362](https://github.com/JabRef/jabref/issues/9362)
- We fixed the double paste issue when <kbd>Cmd</kbd> + <kbd>v</kbd> is pressed on 'New entry from plaintext' dialog. [#9367](https://github.com/JabRef/jabref/issues/9367)
- We fixed an issue where the pin button on the Global Search dialog was located at the bottom and not at the top. [#9362](https://github.com/JabRef/jabref/issues/9362)
- We fixed the log text color in the event log console when using dark mode. [#9732](https://github.com/JabRef/jabref/issues/9732)
- We fixed an issue where searching for unlinked files would include the current library's .bib file [#9735](https://github.com/JabRef/jabref/issues/9735)
- We fixed an issue where it was no longer possible to connect to a shared mysql database due to an exception [#9761](https://github.com/JabRef/jabref/issues/9761)

### Removed

- We removed the support of BibTeXML. [#9540](https://github.com/JabRef/jabref/issues/9540)
- We removed support for Markdown syntax for strikethrough and task lists in comment fields. [#9726](https://github.com/JabRef/jabref/pull/9726)






## [5.9] - 2023-01-06

### Added

- We added a dropdown menu to let users change the library they want to import into during import. [#6177](https://github.com/JabRef/jabref/issues/6177)
- We added the possibility to add/remove a preview style from the selected list using a double click. [#9490](https://github.com/JabRef/jabref/issues/9490)
- We added the option to define fields as "multine" directly in the custom entry types dialog. [#6448](https://github.com/JabRef/jabref/issues/6448)
- We changed the minWidth and the minHeight of the main window, so it won't have a width and/or a height with the value 0. [#9606](https://github.com/JabRef/jabref/issues/9606)

### Changed

- We changed database structure: in MySQL/MariaDB we renamed tables by adding a `JABREF_` prefix, and in PGSQL we moved tables in `jabref` schema. We added `VersionDBStructure` variable in `METADATA` table to indicate current version of structure, this variable is needed for automatic migration. [#9312](https://github.com/JabRef/jabref/issues/9312)
- We moved some preferences options to a new tab in the preferences dialog. [#9442](https://github.com/JabRef/jabref/pull/9308)
- We renamed "Medline abbreviation" to "dotless abbreviation". [#9504](https://github.com/JabRef/jabref/pull/9504)
- We now have more "dots" in the offered journal abbreviations. [#9504](https://github.com/JabRef/jabref/pull/9504)
- We now disable the button "Full text search" in the Searchbar by default [#9527](https://github.com/JabRef/jabref/pull/9527)

### Fixed

- The tab "deprecated fields" is shown in biblatex-mode only. [#7757](https://github.com/JabRef/jabref/issues/7757)
- In case a journal name of an IEEE journal is abbreviated, the "normal" abbreviation is used - and not the one of the IEEE BibTeX strings. [abbrv#91](https://github.com/JabRef/abbrv.jabref.org/issues/91)
- We fixed a performance issue when loading large lists of custom journal abbreviations. [#8928](https://github.com/JabRef/jabref/issues/8928)
- We fixed an issue where the last opened libraries were not remembered when a new unsaved library was open as well. [#9190](https://github.com/JabRef/jabref/issues/9190)
- We fixed an issue where no context menu for the group "All entries" was present. [forum#3682](https://discourse.jabref.org/t/how-sort-groups-a-z-not-subgroups/3682)
- We fixed an issue where extra curly braces in some fields would trigger an exception when selecting the entry or doing an integrity check. [#9475](https://github.com/JabRef/jabref/issues/9475), [#9503](https://github.com/JabRef/jabref/issues/9503)
- We fixed an issue where entering a date in the format "YYYY/MM" in the entry editor date field caused an exception. [#9492](https://github.com/JabRef/jabref/issues/9492)
- For portable versions, the `.deb` file now works on plain debian again. [#9472](https://github.com/JabRef/jabref/issues/9472)
- We fixed an issue where the download of linked online files failed after an import of entries for certain urls. [#9518](https://github.com/JabRef/jabref/issues/9518)
- We fixed an issue where an exception occured when manually downloading a file from an URL in the entry editor. [#9521](https://github.com/JabRef/jabref/issues/9521)
- We fixed an issue with open office csv file formatting where commas in the abstract field where not escaped. [#9087][https://github.com/JabRef/jabref/issues/9087]
- We fixed an issue with deleting groups where subgroups different from the selected group were deleted. [#9281][https://github.com/JabRef/jabref/issues/9281]

## [5.8] - 2022-12-18

### Added

- We integrated a new three-way merge UI for merging entries in the Entries Merger Dialog, the Duplicate Resolver Dialog, the Entry Importer Dialog, and the External Changes Resolver Dialog. [#8945](https://github.com/JabRef/jabref/pull/8945)
- We added the ability to merge groups, keywords, comments and files when merging entries. [#9022](https://github.com/JabRef/jabref/pull/9022)
- We added a warning message next to the authors field in the merge dialog to warn users when the authors are the same but formatted differently. [#8745](https://github.com/JabRef/jabref/issues/8745)
- The default file directory of a library is used as default directory for [unlinked file lookup](https://docs.jabref.org/collect/findunlinkedfiles#link-the-pdfs-to-your-bib-library). [koppor#546](https://github.com/koppor/jabref/issues/546)
- The properties of an existing systematic literature review (SLR) can be edited. [koppor#604](https://github.com/koppor/jabref/issues/604)
- An systematic literature review (SLR) can now be started from the SLR itself. [#9131](https://github.com/JabRef/jabref/pull/9131), [koppor#601](https://github.com/koppor/jabref/issues/601)
- On startup, JabRef notifies the user if there were parsing errors during opening.
- We added support for the field `fjournal` (in `@article`) for abbreviation and unabbreviation functionalities. [#321](https://github.com/JabRef/jabref/pull/321)
- In case a backup is found, the filename of the backup is shown and one can navigate to the file. [#9311](https://github.com/JabRef/jabref/pull/9311)
- We added support for the Ukrainian and Arabic languages. [#9236](https://github.com/JabRef/jabref/pull/9236), [#9243](https://github.com/JabRef/jabref/pull/9243)

### Changed

- We improved the Citavi Importer to also import so called Knowledge-items into the field `comment` of the corresponding entry [#9025](https://github.com/JabRef/jabref/issues/9025)
- We modified the change case sub-menus and their corresponding tips (displayed when you stay long over the menu) to properly reflect exemplified cases. [#9339](https://github.com/Jabref/jabref/issues/9339)
- We call backup files `.bak` and temporary writing files now `.sav`.
- JabRef keeps 10 older versions of a `.bib` file in the [user data dir](https://github.com/harawata/appdirs#supported-directories) (instead of a single `.sav` (now: `.bak`) file in the directory of the `.bib` file)
- We improved the External Changes Resolver dialog to be more usaable. [#9021](https://github.com/JabRef/jabref/pull/9021)
- We simplified the actions to fast-resolve duplicates to 'Keep Left', 'Keep Right', 'Keep Both' and 'Keep Merged'. [#9056](https://github.com/JabRef/jabref/issues/9056)
- The fallback directory of the file folder now is the general file directory. In case there was a directory configured for a library and this directory was not found, JabRef placed the PDF next to the .bib file and not into the general file directory.
- The global default directory for storing PDFs is now the documents folder in the user's home.
- When adding or editing a subgroup it is placed w.r.t. to alphabetical ordering rather than at the end. [koppor#577](https://github.com/koppor/jabref/issues/577)
- Groups context menu now shows appropriate options depending on number of subgroups. [koppor#579](https://github.com/koppor/jabref/issues/579)
- We modified the "Delete file" dialog and added the full file path to the dialog text. The file path in the title was changed to file name only. [koppor#534](https://github.com/koppor/jabref/issues/534)
- Download from URL now automatically fills with URL from clipboard. [koppor#535](https://github.com/koppor/jabref/issues/535)
- We added HTML and Markdown files to Find Unlinked Files and removed BibTeX. [koppor#547](https://github.com/koppor/jabref/issues/547)
- ArXiv fetcher now retrieves additional data from related DOIs (both ArXiv and user-assigned). [#9170](https://github.com/JabRef/jabref/pull/9170)
- We modified the Directory of Open Access Books (DOAB) fetcher so that it will now also fetch the ISBN when possible. [#8708](https://github.com/JabRef/jabref/issues/8708)
- Genres are now mapped correctly to entry types when importing MODS files. [#9185](https://github.com/JabRef/jabref/issues/9185)
- We changed the button label from "Return to JabRef" to "Return to library" to better indicate the purpose of the action.
- We changed the color of found text from red to high-contrast colors (background: yellow; font color: purple). [koppor#552](https://github.com/koppor/jabref/issues/552)
- We fixed an issue where the wrong icon for a successful import of a bib entry was shown. [#9308](https://github.com/JabRef/jabref/pull/9308)
- We changed the messages after importing unlinked local files to past tense. [koppor#548](https://github.com/koppor/jabref/issues/548)
- We fixed an issue where the wrong icon for a successful import of a bib entry was shown [#9308](https://github.com/JabRef/jabref/pull/9308)
- In the context of the [Cleanup dialog](https://docs.jabref.org/finding-sorting-and-cleaning-entries/cleanupentries) we changed the text of the conversion of BibTeX to biblatex (and vice versa) to make it more clear. [koppor#545](https://github.com/koppor/jabref/issues/545)
- We removed wrapping of string constants when writing to a `.bib` file.
- In the context of a systematic literature review (SLR), a user can now add arbitrary data into `study.yml`. JabRef just ignores this data. [#9124](https://github.com/JabRef/jabref/pull/9124)
- In the context of a systematic literature review (SLR), we reworked the "Define study" parameters dialog. [#9123](https://github.com/JabRef/jabref/pull/9123)
- We upgraded to Lucene 9.4 for the fulltext search. The search index will be rebuild. [#9213](https://github.com/JabRef/jabref/pull/9213)
- We disabled the "change case" menu for empty fields. [#9214](https://github.com/JabRef/jabref/issues/9214)
- We disabled the conversion menu for empty fields. [#9200](https://github.com/JabRef/jabref/issues/9200)

### Fixed

- We fixed an issue where applied save actions on saving the library file would lead to the dialog "The library has been modified by another program" popping up. [#4877](https://github.com/JabRef/jabref/issues/4877)
- We fixed issues with save actions not correctly loaded when opening the library. [#9122](https://github.com/JabRef/jabref/pull/9122)
- We fixed the behavior of "Discard changes" when reopening a modified library. [#9361](https://github.com/JabRef/jabref/issues/9361)
- We fixed several bugs regarding the manual and the autosave of library files that could lead to exceptions. [#9067](https://github.com/JabRef/jabref/pull/9067), [#8448](https://github.com/JabRef/jabref/issues/8484), [#8746](https://github.com/JabRef/jabref/issues/8746), [#6684](https://github.com/JabRef/jabref/issues/6684), [#6644](https://github.com/JabRef/jabref/issues/6644), [#6102](https://github.com/JabRef/jabref/issues/6102), [#6002](https://github.com/JabRef/jabref/issues/6000)
- We fixed an issue where pdfs were re-indexed on each startup. [#9166](https://github.com/JabRef/jabref/pull/9166)
- We fixed an issue when using an unsafe character in the citation key, the auto-linking feature fails to link files. [#9267](https://github.com/JabRef/jabref/issues/9267)
- We fixed an issue where a message about changed metadata would occur on saving although nothing changed. [#9159](https://github.com/JabRef/jabref/issues/9159)
- We fixed an issue where the possibility to generate a subdatabase from an aux file was writing empty files when called from the commandline. [#9115](https://github.com/JabRef/jabref/issues/9115), [forum#3516](https://discourse.jabref.org/t/export-subdatabase-from-aux-file-on-macos-command-line/3516)
- We fixed an issue where author names with tilde accents (for example ñ) were marked as "Names are not in the standard BibTeX format". [#8071](https://github.com/JabRef/jabref/issues/8071)
- We fixed an issue where capitalize didn't capitalize words after hyphen characters. [#9157](https://github.com/JabRef/jabref/issues/9157)
- We fixed an issue where title case didn't capitalize words after en-dash characters and skip capitalization of conjunctions that comes after en-dash characters. [#9068](https://github.com/JabRef/jabref/pull/9068),[#9142](https://github.com/JabRef/jabref/pull/9142)
- We fixed an issue with the message that is displayed when fetcher returns an empty list of entries for given query. [#9195](https://github.com/JabRef/jabref/issues/9195)
- We fixed an issue where editing entry's "date" field in library mode "biblatex" causes an uncaught exception. [#8747](https://github.com/JabRef/jabref/issues/8747)
- We fixed an issue where importing from XMP would fail for certain PDFs. [#9383](https://github.com/JabRef/jabref/issues/9383)
- We fixed an issue that JabRef displayed the wrong group tree after loading. [koppor#637](https://github.com/koppor/jabref/issues/637)
- We fixed that sorting of entries in the maintable by special fields is updated immediately. [#9334](https://github.com/JabRef/jabref/issues/9334)
- We fixed the display of issue, number, eid and pages fields in the entry preview. [#8607](https://github.com/JabRef/jabref/pull/8607), [#8372](https://github.com/JabRef/jabref/issues/8372), [Koppor#514](https://github.com/koppor/jabref/issues/514), [forum#2390](https://discourse.jabref.org/t/unable-to-edit-my-bibtex-file-that-i-used-before-vers-5-1/2390), [forum#3462](https://discourse.jabref.org/t/jabref-5-6-need-help-with-export-from-jabref-to-microsoft-word-entry-preview-of-apa-7-not-rendering-correctly/3462)
- We fixed the page ranges checker to detect article numbers in the pages field (used at [Check Integrity](https://docs.jabref.org/finding-sorting-and-cleaning-entries/checkintegrity)). [#8607](https://github.com/JabRef/jabref/pull/8607)
- The [HtmlToLaTeXFormatter](https://docs.jabref.org/finding-sorting-and-cleaning-entries/saveactions#html-to-latex) keeps single `<` characters.
- We fixed a performance regression when opening large libraries. [#9041](https://github.com/JabRef/jabref/issues/9041)
- We fixed a bug where spaces are trimmed when highlighting differences in the Entries merge dialog. [koppor#371](https://github.com/koppor/jabref/issues/371)
- We fixed some visual glitches with the linked files editor field in the entry editor and increased its height. [#8823](https://github.com/JabRef/jabref/issues/8823)
- We fixed some visual inconsistencies (round corners of highlighted buttons). [#8806](https://github.com/JabRef/jabref/issues/8806)
- We fixed an issue where JabRef would not exit when a connection to a LibreOffice document was established previously and the document is still open. [#9075](https://github.com/JabRef/jabref/issues/9075)
- We fixed an issue about selecting the save order in the preferences. [#9175](https://github.com/JabRef/jabref/issues/9147)
- We fixed an issue where an exception when fetching a DOI was not logged correctly. [koppor#627](https://github.com/koppor/jabref/issues/627)
- We fixed an issue where a user could not open an attached file in a new unsaved library. [#9386](https://github.com/JabRef/jabref/issues/9386)
- We fixed a typo within a connection error message. [koppor#625](https://github.com/koppor/jabref/issues/625)
- We fixed an issue where journal abbreviations would not abbreviate journal titles with escaped ampersands (\\&). [#8948](https://github.com/JabRef/jabref/issues/8948)
- We fixed the readability of the file field in the dark theme. [#9340](https://github.com/JabRef/jabref/issues/9340)
- We fixed an issue where the 'close dialog' key binding was not closing the Preferences dialog. [#8888](https://github.com/jabref/jabref/issues/8888)
- We fixed an issue where a known journal's medline/dot-less abbreviation does not switch to the full name. [#9370](https://github.com/JabRef/jabref/issues/9370)
- We fixed an issue where hitting enter on the search field within the preferences dialog closed the dialog. [koppor#630](https://github.com/koppor/jabref/issues/630)
- We fixed the "Cleanup entries" dialog is partially visible. [#9223](https://github.com/JabRef/jabref/issues/9223)
- We fixed an issue where font size preferences did not apply correctly to preference dialog window and the menu bar. [#8386](https://github.com/JabRef/jabref/issues/8386) and [#9279](https://github.com/JabRef/jabref/issues/9279)
- We fixed the display of the "Customize Entry Types" dialog title. [#9198](https://github.com/JabRef/jabref/issues/9198)
- We fixed an issue where the CSS styles are missing in some dialogs. [#9150](https://github.com/JabRef/jabref/pull/9150)
- We fixed an issue where controls in the preferences dialog could outgrow the window. [#9017](https://github.com/JabRef/jabref/issues/9017)
- We fixed an issue where highlighted text color for entry merge dialogue was not clearly visible. [#9192](https://github.com/JabRef/jabref/issues/9192)

### Removed

- We removed "last-search-date" from the systematic literature review feature, because the last-search-date can be deducted from the git logs. [#9116](https://github.com/JabRef/jabref/pull/9116)
- We removed the [CiteseerX](https://docs.jabref.org/collect/import-using-online-bibliographic-database#citeseerx) fetcher, because the API used by JabRef is sundowned. [#9466](https://github.com/JabRef/jabref/pull/9466)

## [5.7] - 2022-08-05

### Added

- We added a fetcher for [Biodiversity Heritage Library](https://www.biodiversitylibrary.org/). [8539](https://github.com/JabRef/jabref/issues/8539)
- We added support for multiple messages in the snackbar. [#7340](https://github.com/JabRef/jabref/issues/7340)
- We added an extra option in the 'Find Unlinked Files' dialog view to ignore unnecessary files like Thumbs.db, DS_Store, etc. [koppor#373](https://github.com/koppor/jabref/issues/373)
- JabRef now writes log files. Linux: `$home/.cache/jabref/logs/version`, Windows: `%APPDATA%\..\Local\harawata\jabref\version\logs`, Mac: `Users/.../Library/Logs/jabref/version`
- We added an importer for Citavi backup files, support ".ctv5bak" and ".ctv6bak" file formats. [#8322](https://github.com/JabRef/jabref/issues/8322)
- We added a feature to drag selected entries and drop them to other opened inactive library tabs [koppor521](https://github.com/koppor/jabref/issues/521).
- We added support for the [biblatex-apa](https://github.com/plk/biblatex-apa) legal entry types `Legislation`, `Legadminmaterial`, `Jurisdiction`, `Constitution` and `Legal` [#8931](https://github.com/JabRef/jabref/issues/8931)

### Changed

- The file column in the main table now shows the corresponding defined icon for the linked file [8930](https://github.com/JabRef/jabref/issues/8930).
- We improved the color of the selected entries and the color of the summary in the Import Entries Dialog in the dark theme. [#7927](https://github.com/JabRef/jabref/issues/7927)
- We upgraded to Lucene 9.2 for the fulltext search.
  Thus, the now created search index cannot be read from older versions of JabRef anylonger.
  ⚠️ JabRef will recreate the index in a new folder for new files and this will take a long time for a huge library.
  Moreover, switching back and forth JabRef versions and meanwhile adding PDFs also requires rebuilding the index now and then.
  [#8868](https://github.com/JabRef/jabref/pull/8868)
- We improved the Latex2Unicode conversion [#8639](https://github.com/JabRef/jabref/pull/8639)
- Writing BibTeX data into a PDF (XMP) removes braces. [#8452](https://github.com/JabRef/jabref/issues/8452)
- Writing BibTeX data into a PDF (XMP) does not write the `file` field.
- Writing BibTeX data into a PDF (XMP) considers the configured keyword separator (and does not use "," as default any more)
- The Medline/Pubmed search now also supports the [default fields and operators for searching](https://docs.jabref.org/collect/import-using-online-bibliographic-database#search-syntax). [forum#3554](https://discourse.jabref.org/t/native-pubmed-search/3354)
- We improved group expansion arrow that prevent it from activating group when expanding or collapsing. [#7982](https://github.com/JabRef/jabref/issues/7982), [#3176](https://github.com/JabRef/jabref/issues/3176)
- When configured SSL certificates changed, JabRef warns the user to restart to apply the configuration.
- We improved the appearances and logic of the "Manage field names & content" dialog, and renamed it to "Automatic field editor". [#6536](https://github.com/JabRef/jabref/issues/6536)
- We improved the message explaining the options when modifying an automatic keyword group [#8911](https://github.com/JabRef/jabref/issues/8911)
- We moved the preferences option "Warn about duplicates on import" option from the tab "File" to the tab "Import and Export". [koppor#570](https://github.com/koppor/jabref/issues/570)
- When JabRef encounters `% Encoding: UTF-8` header, it is kept during writing (and not removed). [#8964](https://github.com/JabRef/jabref/pull/8964)
- We replace characters which cannot be decoded using the specified encoding by a (probably another) valid character. This happens if JabRef detects the wrong charset (e.g., UTF-8 instead of Windows 1252). One can use the [Integrity Check](https://docs.jabref.org/finding-sorting-and-cleaning-entries/checkintegrity) to find those characters.

### Fixed

- We fixed an issue where linked fails containing parts of the main file directory could not be opened. [#8991](https://github.com/JabRef/jabref/issues/8991)
- Linked files with an absolute path can be opened again. [#8991](https://github.com/JabRef/jabref/issues/8991)
- We fixed an issue where the user could not rate an entry in the main table when an entry was not yet ranked. [#5842](https://github.com/JabRef/jabref/issues/5842)
- We fixed an issue that caused JabRef to sometimes open multiple instances when "Remote Operation" is enabled. [#8653](https://github.com/JabRef/jabref/issues/8653)
- We fixed an issue where linked files with the filetype "application/pdf" in an entry were not shown with the correct PDF-Icon in the main table [8930](https://github.com/JabRef/jabref/issues/8930)
- We fixed an issue where "open folder" for linked files did not open the folder and did not select the file unter certain Linux desktop environments [#8679](https://github.com/JabRef/jabref/issues/8679), [#8849](https://github.com/JabRef/jabref/issues/8849)
- We fixed an issue where the content of a big shared database library is not shown [#8788](https://github.com/JabRef/jabref/issues/8788)
- We fixed the unnecessary horizontal scroll bar in group panel [#8467](https://github.com/JabRef/jabref/issues/8467)
- We fixed an issue where the notification bar message, icon and actions appeared to be invisible. [#8761](https://github.com/JabRef/jabref/issues/8761)
- We fixed an issue where deprecated fields tab is shown when the fields don't contain any values. [#8396](https://github.com/JabRef/jabref/issues/8396)
- We fixed an issue where an exception for DOI search occurred when the DOI contained urlencoded characters. [#8787](https://github.com/JabRef/jabref/issues/8787)
- We fixed an issue which allow us to select and open identifiers from a popup list in the maintable [#8758](https://github.com/JabRef/jabref/issues/8758), [8802](https://github.com/JabRef/jabref/issues/8802)
- We fixed an issue where the escape button had no functionality within the "Filter groups" textfield. [koppor#562](https://github.com/koppor/jabref/issues/562)
- We fixed an issue where the exception that there are invalid characters in filename. [#8786](https://github.com/JabRef/jabref/issues/8786)
- When the proxy configuration removed the proxy user/password, this change is applied immediately.
- We fixed an issue where removing several groups deletes only one of them. [#8390](https://github.com/JabRef/jabref/issues/8390)
- We fixed an issue where the Sidepane (groups, web search and open office) width is not remembered after restarting JabRef. [#8907](https://github.com/JabRef/jabref/issues/8907)
- We fixed a bug where switching between themes will cause an error/exception. [#8939](https://github.com/JabRef/jabref/pull/8939)
- We fixed a bug where files that were deleted in the source bibtex file were kept in the index. [#8962](https://github.com/JabRef/jabref/pull/8962)
- We fixed "Error while sending to JabRef" when the browser extension interacts with JabRef. [JabRef-Browser-Extension#479](https://github.com/JabRef/JabRef-Browser-Extension/issues/479)
- We fixed a bug where updating group view mode (intersection or union) requires re-selecting groups to take effect. [#6998](https://github.com/JabRef/jabref/issues/6998)
- We fixed a bug that prevented external group metadata changes from being merged. [#8873](https://github.com/JabRef/jabref/issues/8873)
- We fixed the shared database opening dialog to remember autosave folder and tick. [#7516](https://github.com/JabRef/jabref/issues/7516)
- We fixed an issue where name formatter could not be saved. [#9120](https://github.com/JabRef/jabref/issues/9120)

### Removed

- We removed the social media buttons for our Twitter and Facebook pages. [#8774](https://github.com/JabRef/jabref/issues/8774)

## [5.6] - 2022-04-25

### Added

- We enabled the user to customize the API Key for some fetchers. [#6877](https://github.com/JabRef/jabref/issues/6877)
- We added an extra option when right-clicking an entry in the Entry List to copy either the DOI or the DOI url.
- We added a fetcher for [Directory of Open Access Books (DOAB)](https://doabooks.org/) [8576](https://github.com/JabRef/jabref/issues/8576)
- We added an extra option to ask the user whether they want to open to reveal the folder holding the saved file with the file selected. [#8195](https://github.com/JabRef/jabref/issues/8195)
- We added a new section to network preferences to allow using custom SSL certificates. [#8126](https://github.com/JabRef/jabref/issues/8126)
- We improved the version check to take also beta version into account and now redirect to the right changelog for the version.
- We added two new web and fulltext fetchers: SemanticScholar and ResearchGate.
- We added notifications on success and failure when writing metadata to a PDF-file. [#8276](https://github.com/JabRef/jabref/issues/8276)
- We added a cleanup action that escapes `$` (by adding a backslash in front). [#8673](https://github.com/JabRef/jabref/issues/8673)

### Changed

- We upgraded to Lucene 9.1 for the fulltext search.
  Thus, the now created search index cannot be read from older versions of JabRef any longer.
  ⚠️ JabRef will recreate the index in a new folder for new files and this will take a long time for a huge library.
  Moreover, switching back and forth JabRef versions and meanwhile adding PDFs also requires rebuilding the index now and then.
  [#8362](https://github.com/JabRef/jabref/pull/8362)
- We changed the list of CSL styles to those that support formatting bibliographies. [#8421](https://github.com/JabRef/jabref/issues/8421) [citeproc-java#116](https://github.com/michel-kraemer/citeproc-java/issues/116)
- The CSL preview styles now also support displaying data from cross references entries that are linked via the `crossref` field. [#7378](https://github.com/JabRef/jabref/issues/7378)
- We made the Search button in Web Search wider. We also skewed the panel titles to the left. [#8397](https://github.com/JabRef/jabref/issues/8397)
- We introduced a preference to disable fulltext indexing. [#8468](https://github.com/JabRef/jabref/issues/8468)
- When exporting entries, the encoding is always UTF-8.
- When embedding BibTeX data into a PDF, the encoding is always UTF-8.
- We replaced the [OttoBib](https://en.wikipedia.org/wiki/OttoBib) fetcher by a fetcher by [OpenLibrary](https://openlibrary.org/dev/docs/api/books). [#8652](https://github.com/JabRef/jabref/issues/8652)
- We first fetch ISBN data from OpenLibrary, if nothing found, ebook.de is tried.
- We now only show a warning when exiting for tasks that will not be recovered automatically upon relaunch of JabRef. [#8468](https://github.com/JabRef/jabref/issues/8468)

### Fixed

- We fixed an issue where right clicking multiple entries and pressing "Change entry type" would only change one entry. [#8654](https://github.com/JabRef/jabref/issues/8654)
- We fixed an issue where it was no longer possible to add or delete multiple files in the `file` field in the entry editor. [#8659](https://github.com/JabRef/jabref/issues/8659)
- We fixed an issue where the author's lastname was not used for the citation key generation if it started with a lowercase letter. [#8601](https://github.com/JabRef/jabref/issues/8601)
- We fixed an issue where custom "Protected terms" files were missing after a restart of JabRef. [#8608](https://github.com/JabRef/jabref/issues/8608)
- We fixed an issue where JabRef could not start due to a missing directory for the fulltex index. [#8579](https://github.com/JabRef/jabref/issues/8579)
- We fixed an issue where long article numbers in the `pages` field would cause an exception and preventing the citation style to display. [#8381](https://github.com/JabRef/jabref/issues/8381), [citeproc-java](https://github.com/michel-kraemer/citeproc-java/issues/114)
- We fixed an issue where online links in the file field were not detected correctly and could produce an exception. [#8150](https://github.com/JabRef/jabref/issues/8510)
- We fixed an issue where an exception could occur when saving the preferences [#7614](https://github.com/JabRef/jabref/issues/7614)
- We fixed an issue where "Copy DOI url" in the right-click menu of the Entry List would just copy the DOI and not the DOI url. [#8389](https://github.com/JabRef/jabref/issues/8389)
- We fixed an issue where opening the console from the drop-down menu would cause an exception. [#8466](https://github.com/JabRef/jabref/issues/8466)
- We fixed an issue when reading non-UTF-8 encoded. When no encoding header is present, the encoding is now detected from the file content (and the preference option is disregarded). [#8417](https://github.com/JabRef/jabref/issues/8417)
- We fixed an issue where pasting a URL was replacing `+` signs by spaces making the URL unreachable. [#8448](https://github.com/JabRef/jabref/issues/8448)
- We fixed an issue where creating subsidiary files from aux files created with some versions of biblatex would produce incorrect results. [#8513](https://github.com/JabRef/jabref/issues/8513)
- We fixed an issue where opening the changelog from withing JabRef led to a 404 error. [#8563](https://github.com/JabRef/jabref/issues/8563)
- We fixed an issue where not all found unlinked local files were imported correctly due to some race condition. [#8444](https://github.com/JabRef/jabref/issues/8444)
- We fixed an issue where Merge entries dialog exceeds screen boundaries.
- We fixed an issue where the app lags when selecting an entry after a fresh start. [#8446](https://github.com/JabRef/jabref/issues/8446)
- We fixed an issue where no citationkey was generated on import, pasting a doi or an entry on the main table. [8406](https://github.com/JabRef/jabref/issues/8406), [koppor#553](https://github.com/koppor/jabref/issues/553)
- We fixed an issue where accent search does not perform consistently. [#6815](https://github.com/JabRef/jabref/issues/6815)
- We fixed an issue where the incorrect entry was selected when "New Article" is pressed while search filters are active. [#8674](https://github.com/JabRef/jabref/issues/8674)
- We fixed an issue where "Write BibTeXEntry metadata to PDF" button remains enabled while writing to PDF is in-progress. [#8691](https://github.com/JabRef/jabref/issues/8691)

### Removed

- We removed the option to copy CSL Citation styles data as `XSL_FO`, `ASCIIDOC`, and `RTF` as these have not been working since a long time and are no longer supported in the external library used for processing the styles. [#7378](https://github.com/JabRef/jabref/issues/7378)
- We removed the option to configure the default encoding. The default encoding is now hard-coded to the modern UTF-8 encoding.

## [5.5] - 2022-01-17

### Changed

- We integrated the external file types dialog directly inside the preferences. [#8341](https://github.com/JabRef/jabref/pull/8341)
- We disabled the add group button color change after adding 10 new groups. [#8051](https://github.com/JabRef/jabref/issues/8051)
- We inverted the logic for resolving [BibTeX strings](https://docs.jabref.org/advanced/strings). This helps to keep `#` chars. By default String resolving is only activated for a couple of standard fields. The list of fields can be modified in the preferences. [#7010](https://github.com/JabRef/jabref/issues/7010), [#7102](https://github.com/JabRef/jabref/issues/7012), [#8303](https://github.com/JabRef/jabref/issues/8303)
- We moved the search box in preview preferences closer to the available citation styles list. [#8370](https://github.com/JabRef/jabref/pull/8370)
- Changing the preference to show the preview panel as a separate tab now has effect without restarting JabRef. [#8370](https://github.com/JabRef/jabref/pull/8370)
- We enabled switching themes in JabRef without the need to restart JabRef. [#7335](https://github.com/JabRef/jabref/pull/7335)
- We added support for the field `day`, `rights`, `coverage` and `language` when reading XMP data in Dublin Core format. [#8491](https://github.com/JabRef/jabref/issues/8491)

### Fixed

- We fixed an issue where the preferences for "Search and store files relative to library file location" where ignored when the "Main file directory" field was not empty [#8385](https://github.com/JabRef/jabref/issues/8385)
- We fixed an issue where `#`chars in certain fields would be interpreted as BibTeX strings [#7010](https://github.com/JabRef/jabref/issues/7010), [#7102](https://github.com/JabRef/jabref/issues/7012), [#8303](https://github.com/JabRef/jabref/issues/8303)
- We fixed an issue where the fulltext search on an empty library with no documents would lead to an exception [koppor#522](https://github.com/koppor/jabref/issues/522)
- We fixed an issue where clicking on "Accept changes" in the merge dialog would lead to an exception [forum#2418](https://discourse.jabref.org/t/the-library-has-been-modified-by-another-program/2418/8)
- We fixed an issue where clicking on headings in the entry preview could lead to an exception. [#8292](https://github.com/JabRef/jabref/issues/8292)
- We fixed an issue where IntegrityCheck used the system's character encoding instead of the one set by the library or in preferences [#8022](https://github.com/JabRef/jabref/issues/8022)
- We fixed an issue about empty metadata in library properties when called from the right click menu. [#8358](https://github.com/JabRef/jabref/issues/8358)
- We fixed an issue where someone could add a duplicate field in the customize entry type dialog. [#8194](https://github.com/JabRef/jabref/issues/8194)
- We fixed a typo in the library properties tab: "String constants". There, one can configure [BibTeX string constants](https://docs.jabref.org/advanced/strings).
- We fixed an issue when writing a non-UTF-8 encoded file: The header is written again. [#8417](https://github.com/JabRef/jabref/issues/8417)
- We fixed an issue where folder creation during systemic literature review failed due to an illegal fetcher name. [#8552](https://github.com/JabRef/jabref/pull/8552)

## [5.4] - 2021-12-20

### Added

- We added confirmation dialog when user wants to close a library where any empty entires are detected. [#8096](https://github.com/JabRef/jabref/issues/8096)
- We added import support for CFF files. [#7945](https://github.com/JabRef/jabref/issues/7945)
- We added the option to copy the DOI of an entry directly from the context menu copy submenu. [#7826](https://github.com/JabRef/jabref/issues/7826)
- We added a fulltext search feature. [#2838](https://github.com/JabRef/jabref/pull/2838)
- We improved the deduction of bib-entries from imported fulltext pdfs. [#7947](https://github.com/JabRef/jabref/pull/7947)
- We added unprotect_terms to the list of bracketed pattern modifiers [#7826](https://github.com/JabRef/jabref/pull/7960)
- We added a dialog that allows to parse metadata from linked pdfs. [#7929](https://github.com/JabRef/jabref/pull/7929)
- We added an icon picker in group edit dialog. [#6142](https://github.com/JabRef/jabref/issues/6142)
- We added a preference to Opt-In to JabRef's online metadata extraction service (Grobid) usage. [#8002](https://github.com/JabRef/jabref/pull/8002)
- We readded the possibility to display the search results of all databases ("Global Search"). It is shown in a separate window. [#4096](https://github.com/JabRef/jabref/issues/4096)
- We readded the possibility to keep the search string when switching tabs. It is implemented by a toggle button. [#4096](https://github.com/JabRef/jabref/issues/4096#issuecomment-575986882)
- We allowed the user to also preview the available citation styles in the preferences besides the selected ones [#8108](https://github.com/JabRef/jabref/issues/8108)
- We added an option to search the available citation styles by name in the preferences [#8108](https://github.com/JabRef/jabref/issues/8108)
- We added an option to generate bib-entries from ID through a popover in the toolbar. [#4183](https://github.com/JabRef/jabref/issues/4183)
- We added a menu option in the right click menu of the main table tabs to display the library properties. [#6527](https://github.com/JabRef/jabref/issues/6527)
- When a `.bib` file ("library") was saved successfully, a notification is shown

### Changed

- Local library settings may overwrite the setting "Search and store files relative to library file location" [#8179](https://github.com/JabRef/jabref/issues/8179)
- The option "Fit table horizontally on screen" in the "Entry table" preferences is now disabled by default [#8148](https://github.com/JabRef/jabref/pull/8148)
- We improved the preferences and descriptions in the "Linked files" preferences tab [#8148](https://github.com/JabRef/jabref/pull/8148)
- We slightly changed the layout of the Journal tab in the preferences for ui consistency. [#7937](https://github.com/JabRef/jabref/pull/7937)
- The JabRefHost on Windows now writes a temporary file and calls `-importToOpen` instead of passing the bibtex via `-importBibtex`. [#7374](https://github.com/JabRef/jabref/issues/7374), [JabRef Browser Ext #274](https://github.com/JabRef/JabRef-Browser-Extension/issues/274)
- We reordered some entries in the right-click menu of the main table. [#6099](https://github.com/JabRef/jabref/issues/6099)
- We merged the barely used ImportSettingsTab and the CustomizationTab in the preferences into one single tab and moved the option to allow Integers in Edition Fields in Bibtex-Mode to the EntryEditor tab. [#7849](https://github.com/JabRef/jabref/pull/7849)
- We moved the export order in the preferences from `File` to `Import and Export`. [#7935](https://github.com/JabRef/jabref/pull/7935)
- We reworked the export order in the preferences and the save order in the library preferences. You can now set more than three sort criteria in your library preferences. [#7935](https://github.com/JabRef/jabref/pull/7935)
- The metadata-to-pdf actions now also embeds the bibfile to the PDF. [#8037](https://github.com/JabRef/jabref/pull/8037)
- The snap was updated to use the core20 base and to use lzo compression for better startup performance [#8109](https://github.com/JabRef/jabref/pull/8109)
- We moved the union/intersection view button in the group sidepane to the left of the other controls. [#8202](https://github.com/JabRef/jabref/pull/8202)
- We improved the Drag and Drop behavior in the "Customize Entry Types" Dialog [#6338](https://github.com/JabRef/jabref/issues/6338)
- When determining the URL of an ArXiV eprint, the URL now points to the version [#8149](https://github.com/JabRef/jabref/pull/8149)
- We Included all standard fields with citation key when exporting to Old OpenOffice/LibreOffice Calc Format [#8176](https://github.com/JabRef/jabref/pull/8176)
- In case the database is encoded with `UTF8`, the `% Encoding` marker is not written anymore
- The written `.bib` file has the same line endings [#390](https://github.com/koppor/jabref/issues/390)
- The written `.bib` file always has a final line break
- The written `.bib` file keeps the newline separator of the loaded `.bib` file
- We present options to manually enter an article or return to the New Entry menu when the fetcher DOI fails to find an entry for an ID [#7870](https://github.com/JabRef/jabref/issues/7870)
- We trim white space and non-ASCII characters from DOI [#8127](https://github.com/JabRef/jabref/issues/8127)
- The duplicate checker now inspects other fields in case no difference in the required and optional fields are found.
- We reworked the library properties dialog and integrated the `Library > Preamble`, `Library > Citation key pattern` and `Library > String constants dialogs` [#8264](https://github.com/JabRef/jabref/pulls/8264)
- We improved the startup time of JabRef by switching from the logging library `log4j2` to `tinylog` [#8007](https://github.com/JabRef/jabref/issues/8007)

### Fixed

- We fixed an issue where an exception occurred when pasting an entry with a publication date-range of the form 1910/1917 [#7864](https://github.com/JabRef/jabref/issues/7864)
- We fixed an issue where an exception occured when a preview style was edited and afterwards another preview style selected. [#8280](https://github.com/JabRef/jabref/issues/8280)
- We fixed an issue where the actions to move a file to a directory were incorrectly disabled. [#7908](https://github.com/JabRef/jabref/issues/7908)
- We fixed an issue where an exception occurred when a linked online file was edited in the entry editor [#8008](https://github.com/JabRef/jabref/issues/8008)
- We fixed an issue when checking for a new version when JabRef is used behind a corporate proxy. [#7884](https://github.com/JabRef/jabref/issues/7884)
- We fixed some icons that were drawn in the wrong color when JabRef used a custom theme. [#7853](https://github.com/JabRef/jabref/issues/7853)
- We fixed an issue where the `Aux file` on `Edit group` doesn't support relative sub-directories path to import. [#7719](https://github.com/JabRef/jabref/issues/7719).
- We fixed an issue where it was impossible to add or modify groups. [#7912](https://github.com/JabRef/jabref/pull/793://github.com/JabRef/jabref/pull/7921)
- We fixed an issue about the visible side pane components being out of sync with the view menu. [#8115](https://github.com/JabRef/jabref/issues/8115)
- We fixed an issue where the side pane would not close when all its components were closed. [#8082](https://github.com/JabRef/jabref/issues/8082)
- We fixed an issue where exported entries from a Citavi bib containing URLs could not be imported [#7892](https://github.com/JabRef/jabref/issues/7882)
- We fixed an issue where the icons in the search bar had the same color, toggled as well as untoggled. [#8014](https://github.com/JabRef/jabref/pull/8014)
- We fixed an issue where typing an invalid UNC path into the "Main file directory" text field caused an error. [#8107](https://github.com/JabRef/jabref/issues/8107)
- We fixed an issue where "Open Folder" didn't select the file on macOS in Finder [#8130](https://github.com/JabRef/jabref/issues/8130)
- We fixed an issue where importing PDFs resulted in an uncaught exception [#8143](https://github.com/JabRef/jabref/issues/8143)
- We fixed "The library has been modified by another program" showing up when line breaks change [#4877](https://github.com/JabRef/jabref/issues/4877)
- The default directory of the "LaTeX Citations" tab is now the directory of the currently opened database (and not the directory chosen at the last open file dialog or the last database save) [koppor#538](https://github.com/koppor/jabref/issues/538)
- When writing a bib file, the `NegativeArraySizeException` should not occur [#8231](https://github.com/JabRef/jabref/issues/8231) [#8265](https://github.com/JabRef/jabref/issues/8265)
- We fixed an issue where some menu entries were available without entries selected. [#4795](https://github.com/JabRef/jabref/issues/4795)
- We fixed an issue where right-clicking on a tab and selecting close will close the focused tab even if it is not the tab we right-clicked [#8193](https://github.com/JabRef/jabref/pull/8193)
- We fixed an issue where selecting a citation style in the preferences would sometimes produce an exception [#7860](https://github.com/JabRef/jabref/issues/7860)
- We fixed an issue where an exception would occur when clicking on a DOI link in the preview pane [#7706](https://github.com/JabRef/jabref/issues/7706)
- We fixed an issue where XMP and embedded BibTeX export would not work [#8278](https://github.com/JabRef/jabref/issues/8278)
- We fixed an issue where the XMP and embedded BibTeX import of a file containing multiple schemas failed [#8278](https://github.com/JabRef/jabref/issues/8278)
- We fixed an issue where writing embedded BibTeX import fails due to write protection or bibtex already being present [#8332](https://github.com/JabRef/jabref/pull/8332)
- We fixed an issue where pdf-paths and the pdf-indexer could get out of sync [#8182](https://github.com/JabRef/jabref/issues/8182)
- We fixed an issue where Status-Logger error messages appeared during the startup of JabRef [#5475](https://github.com/JabRef/jabref/issues/5475)

### Removed

- We removed two orphaned preferences options [#8164](https://github.com/JabRef/jabref/pull/8164)
- We removed the functionality of the `--debug` commandline options. Use the java command line switch `-Dtinylog.level=debug` for debug output instead. [#8226](https://github.com/JabRef/jabref/pull/8226)

## [5.3] – 2021-07-05

### Added

- We added a progress counter to the title bar in Possible Duplicates dialog window. [#7366](https://github.com/JabRef/jabref/issues/7366)
- We added new "Customization" tab to the preferences which includes option to choose a custom address for DOI access. [#7337](https://github.com/JabRef/jabref/issues/7337)
- We added zbmath to the public databases from which the bibliographic information of an existing entry can be updated. [#7437](https://github.com/JabRef/jabref/issues/7437)
- We showed to the find Unlinked Files Dialog the date of the files' most recent modification. [#4652](https://github.com/JabRef/jabref/issues/4652)
- We added to the find Unlinked Files function a filter to show only files based on date of last modification (Last Year, Last Month, Last Week, Last Day). [#4652](https://github.com/JabRef/jabref/issues/4652)
- We added to the find Unlinked Files function a filter that sorts the files based on the date of last modification(Sort by Newest, Sort by Oldest First). [#4652](https://github.com/JabRef/jabref/issues/4652)
- We added the possibility to add a new entry via its zbMath ID (zbMATH can be chosen as ID type in the "Select entry type" window). [#7202](https://github.com/JabRef/jabref/issues/7202)
- We added the extension support and the external application support (For Texshow, Texmaker and LyX) to the flatpak [#7248](https://github.com/JabRef/jabref/pull/7248)
- We added some symbols and keybindings to the context menu in the entry editor. [#7268](https://github.com/JabRef/jabref/pull/7268)
- We added keybindings for setting and clearing the read status. [#7264](https://github.com/JabRef/jabref/issues/7264)
- We added two new fields to track the creation and most recent modification date and time for each entry. [koppor#130](https://github.com/koppor/jabref/issues/130)
- We added a feature that allows the user to copy highlighted text in the preview window. [#6962](https://github.com/JabRef/jabref/issues/6962)
- We added a feature that allows you to create new BibEntry via paste arxivId [#2292](https://github.com/JabRef/jabref/issues/2292)
- We added support for conducting automated and systematic literature search across libraries and git support for persistence [#369](https://github.com/koppor/jabref/issues/369)
- We added a add group functionality at the bottom of the side pane. [#4682](https://github.com/JabRef/jabref/issues/4682)
- We added a feature that allows the user to choose whether to trust the target site when unable to find a valid certification path from the file download site. [#7616](https://github.com/JabRef/jabref/issues/7616)
- We added a feature that allows the user to open all linked files of multiple selected entries by "Open file" option. [#6966](https://github.com/JabRef/jabref/issues/6966)
- We added a keybinding preset for new entries. [#7705](https://github.com/JabRef/jabref/issues/7705)
- We added a select all button for the library import function. [#7786](https://github.com/JabRef/jabref/issues/7786)
- We added a search feature for journal abbreviations. [#7804](https://github.com/JabRef/jabref/pull/7804)
- We added auto-key-generation progress to the background task list. [#7267](https://github.com/JabRef/jabref/issues/72)
- We added the option to write XMP metadata to pdfs from the CLI. [7814](https://github.com/JabRef/jabref/pull/7814)

### Changed

- The export to MS Office XML now exports the author field as `Inventor` if the bibtex entry type is `patent` [#7830](https://github.com/JabRef/jabref/issues/7830)
- We changed the EndNote importer to import the field `label` to the corresponding bibtex field `endnote-label` [forum#2734](https://discourse.jabref.org/t/importing-endnote-label-field-to-jabref-from-xml-file/2734)
- The keywords added via "Manage content selectors" are now displayed in alphabetical order. [#3791](https://github.com/JabRef/jabref/issues/3791)
- We improved the "Find unlinked files" dialog to show import results for each file. [#7209](https://github.com/JabRef/jabref/pull/7209)
- The content of the field `timestamp` is migrated to `creationdate`. In case one configured "udpate timestampe", it is migrated to `modificationdate`. [koppor#130](https://github.com/koppor/jabref/issues/130)
- The JabRef specific meta-data content in the main field such as priorities (prio1, prio2, ...) are migrated to their respective fields. They are removed from the keywords. [#6840](https://github.com/jabref/jabref/issues/6840)
- We fixed an issue where groups generated from authors' last names did not include all entries of the authors' [#5833](https://github.com/JabRef/jabref/issues/5833)
- The export to MS Office XML now uses the month name for the field `MonthAcessed` instead of the two digit number [#7354](https://github.com/JabRef/jabref/issues/7354)
- We included some standalone dialogs from the options menu in the main preference dialog and fixed some visual issues in the preferences dialog. [#7384](https://github.com/JabRef/jabref/pull/7384)
- We improved the linking of the `python3` interpreter via the shebang to dynamically use the systems default Python. Related to [JabRef-Browser-Extension #177](https://github.com/JabRef/JabRef-Browser-Extension/issues/177)
- Automatically found pdf files now have the linking button to the far left and uses a link icon with a plus instead of a briefcase. The file name also has lowered opacity(70%) until added. [#3607](https://github.com/JabRef/jabref/issues/3607)
- We simplified the select entry type form by splitting it into two parts ("Recommended" and "Others") based on internal usage data. [#6730](https://github.com/JabRef/jabref/issues/6730)
- We improved the submenu list by merging the'Remove group' having two options, with or without subgroups. [#4682](https://github.com/JabRef/jabref/issues/4682)
- The export to MS Office XML now uses the month name for the field `Month` instead of the two digit number [forum#2685](https://discourse.jabref.org/t/export-month-as-text-not-number/2685)
- We reintroduced missing default keybindings for new entries. [#7346](https://github.com/JabRef/jabref/issues/7346) [#7439](https://github.com/JabRef/jabref/issues/7439)
- Lists of available fields are now sorted alphabetically. [#7716](https://github.com/JabRef/jabref/issues/7716)
- The tooltip of the search field explaining the search is always shown. [#7279](https://github.com/JabRef/jabref/pull/7279)
- We rewrote the ACM fetcher to adapt to the new interface. [#5804](https://github.com/JabRef/jabref/issues/5804)
- We moved the select/collapse buttons in the unlinked files dialog into a context menu. [#7383](https://github.com/JabRef/jabref/issues/7383)
- We fixed an issue where journal abbreviations containing curly braces were not recognized [#7773](https://github.com/JabRef/jabref/issues/7773)

### Fixed

- We fixed an isuse where some texts (e.g. descriptionss) in dialogs could not be translated [#7854](https://github.com/JabRef/jabref/issues/7854)
- We fixed an issue where import hangs for ris files with "ER - " [#7737](https://github.com/JabRef/jabref/issues/7737)
- We fixed an issue where getting bibliograhpic data from DOI or another identifer did not respect the library mode (BibTeX/biblatex)[#1018](https://github.com/JabRef/jabref/issues/6267)
- We fixed an issue where importing entries would not respect the library mode (BibTeX/biblatex)[#1018](https://github.com/JabRef/jabref/issues/1018)
- We fixed an issue where an exception occured when importing entries from a web search [#7606](https://github.com/JabRef/jabref/issues/7606)
- We fixed an issue where the table column sort order was not properly stored and resulted in unsorted eports [#7524](https://github.com/JabRef/jabref/issues/7524)
- We fixed an issue where the value of the field `school` or `institution` would be printed twice in the HTML Export [forum#2634](https://discourse.jabref.org/t/problem-with-exporting-techreport-phdthesis-mastersthesis-to-html/2634)
- We fixed an issue preventing to connect to a shared database. [#7570](https://github.com/JabRef/jabref/pull/7570)
- We fixed an issue preventing files from being dragged & dropped into an empty library. [#6851](https://github.com/JabRef/jabref/issues/6851)
- We fixed an issue where double-click onto PDF in file list under the 'General' tab section should just open the file. [#7465](https://github.com/JabRef/jabref/issues/7465)
- We fixed an issue where the dark theme did not extend to a group's custom color picker. [#7481](https://github.com/JabRef/jabref/issues/7481)
- We fixed an issue where choosing the fields on which autocompletion should not work in "Entry editor" preferences had no effect. [#7320](https://github.com/JabRef/jabref/issues/7320)
- We fixed an issue where the "Normalize page numbers" formatter did not replace en-dashes or em-dashes with a hyphen-minus sign. [#7239](https://github.com/JabRef/jabref/issues/7239)
- We fixed an issue with the style of highlighted check boxes while searching in preferences. [#7226](https://github.com/JabRef/jabref/issues/7226)
- We fixed an issue where the option "Move file to file directory" was disabled in the entry editor for all files [#7194](https://github.com/JabRef/jabref/issues/7194)
- We fixed an issue where application dialogs were opening in the wrong display when using multiple screens [#7273](https://github.com/JabRef/jabref/pull/7273)
- We fixed an issue where the "Find unlinked files" dialog would freeze JabRef on importing. [#7205](https://github.com/JabRef/jabref/issues/7205)
- We fixed an issue where the "Find unlinked files" would stop importing when importing a single file failed. [#7206](https://github.com/JabRef/jabref/issues/7206)
- We fixed an issue where JabRef froze for a few seconds in MacOS when DNS resolution timed out. [#7441](https://github.com/JabRef/jabref/issues/7441)
- We fixed an issue where an exception would be displayed for previewing and preferences when a custom theme has been configured but is missing [#7177](https://github.com/JabRef/jabref/issues/7177)
- We fixed an issue where URLs in `file` fields could not be handled on Windows. [#7359](https://github.com/JabRef/jabref/issues/7359)
- We fixed an issue where the regex based file search miss-interpreted specific symbols. [#4342](https://github.com/JabRef/jabref/issues/4342)
- We fixed an issue where the Harvard RTF exporter used the wrong default file extension. [4508](https://github.com/JabRef/jabref/issues/4508)
- We fixed an issue where the Harvard RTF exporter did not use the new authors formatter and therefore did not export "organization" authors correctly. [4508](https://github.com/JabRef/jabref/issues/4508)
- We fixed an issue where the field `urldate` was not exported to the corresponding fields `YearAccessed`, `MonthAccessed`, `DayAccessed` in MS Office XML [#7354](https://github.com/JabRef/jabref/issues/7354)
- We fixed an issue where the password for a shared SQL database was only remembered if it was the same as the username [#6869](https://github.com/JabRef/jabref/issues/6869)
- We fixed an issue where some custom exports did not use the new authors formatter and therefore did not export authors correctly [#7356](https://github.com/JabRef/jabref/issues/7356)
- We fixed an issue where alt+keyboard shortcuts do not work [#6994](https://github.com/JabRef/jabref/issues/6994)
- We fixed an issue about the file link editor did not allow to change the file name according to the default pattern after changing an entry. [#7525](https://github.com/JabRef/jabref/issues/7525)
- We fixed an issue where the file path is invisible in dark theme. [#7382](https://github.com/JabRef/jabref/issues/7382)
- We fixed an issue where the secondary sorting is not working for some special fields. [#7015](https://github.com/JabRef/jabref/issues/7015)
- We fixed an issue where changing the font size makes the font size field too small. [#7085](https://github.com/JabRef/jabref/issues/7085)
- We fixed an issue with TexGroups on Linux systems, where the modification of an aux-file did not trigger an auto-update for TexGroups. Furthermore, the detection of file modifications is now more reliable. [#7412](https://github.com/JabRef/jabref/pull/7412)
- We fixed an issue where the Unicode to Latex formatter produced wrong results for characters with a codepoint higher than Character.MAX_VALUE. [#7387](https://github.com/JabRef/jabref/issues/7387)
- We fixed an issue where a non valid value as font size results in an uncaught exception. [#7415](https://github.com/JabRef/jabref/issues/7415)
- We fixed an issue where "Merge citations" in the Openoffice/Libreoffice integration panel did not have a corresponding opposite. [#7454](https://github.com/JabRef/jabref/issues/7454)
- We fixed an issue where drag and drop of bib files for opening resulted in uncaught exceptions [#7464](https://github.com/JabRef/jabref/issues/7464)
- We fixed an issue where columns shrink in width when we try to enlarge JabRef window. [#6818](https://github.com/JabRef/jabref/issues/6818)
- We fixed an issue where Content selector does not seem to work for custom fields. [#6819](https://github.com/JabRef/jabref/issues/6819)
- We fixed an issue where font size of the preferences dialog does not update with the rest of the GUI. [#7416](https://github.com/JabRef/jabref/issues/7416)
- We fixed an issue in which a linked online file consisting of a web page was saved as an invalid pdf file upon being downloaded. The user is now notified when downloading a linked file results in an HTML file. [#7452](https://github.com/JabRef/jabref/issues/7452)
- We fixed an issue where opening BibTex file (doubleclick) from Folder with spaces not working. [#6487](https://github.com/JabRef/jabref/issues/6487)
- We fixed the header title in the Add Group/Subgroup Dialog box. [#4682](https://github.com/JabRef/jabref/issues/4682)
- We fixed an issue with saving large `.bib` files [#7265](https://github.com/JabRef/jabref/issues/7265)
- We fixed an issue with very large page numbers [#7590](https://github.com/JabRef/jabref/issues/7590)
- We fixed an issue where the file extension is missing on saving the library file on linux [#7451](https://github.com/JabRef/jabref/issues/7451)
- We fixed an issue with opacity of disabled icon-buttons [#7195](https://github.com/JabRef/jabref/issues/7195)
- We fixed an issue where journal abbreviations in UTF-8 were not recognized [#5850](https://github.com/JabRef/jabref/issues/5850)
- We fixed an issue where the article title with curly brackets fails to download the arXiv link (pdf file). [#7633](https://github.com/JabRef/jabref/issues/7633)
- We fixed an issue with toggle of special fields does not work for sorted entries [#7016](https://github.com/JabRef/jabref/issues/7016)
- We fixed an issue with the default path of external application. [#7641](https://github.com/JabRef/jabref/issues/7641)
- We fixed an issue where urls must be embedded in a style tag when importing EndNote style Xml files. Now it can parse url with or without a style tag. [#6199](https://github.com/JabRef/jabref/issues/6199)
- We fixed an issue where the article title with colon fails to download the arXiv link (pdf file). [#7660](https://github.com/JabRef/issues/7660)
- We fixed an issue where the keybinding for delete entry did not work on the main table [7580](https://github.com/JabRef/jabref/pull/7580)
- We fixed an issue where the RFC fetcher is not compatible with the draft [7305](https://github.com/JabRef/jabref/issues/7305)
- We fixed an issue where duplicate files (both file names and contents are the same) is downloaded and add to linked files [#6197](https://github.com/JabRef/jabref/issues/6197)
- We fixed an issue where changing the appearance of the preview tab did not trigger a restart warning. [#5464](https://github.com/JabRef/jabref/issues/5464)
- We fixed an issue where editing "Custom preview style" triggers exception. [#7526](https://github.com/JabRef/jabref/issues/7526)
- We fixed the [SAO/NASA Astrophysics Data System](https://docs.jabref.org/collect/import-using-online-bibliographic-database#sao-nasa-astrophysics-data-system) fetcher. [#7867](https://github.com/JabRef/jabref/pull/7867)
- We fixed an issue where a title with multiple applied formattings in EndNote was not imported correctly [forum#2734](https://discourse.jabref.org/t/importing-endnote-label-field-to-jabref-from-xml-file/2734)
- We fixed an issue where a `report` in EndNote was imported as `article` [forum#2734](https://discourse.jabref.org/t/importing-endnote-label-field-to-jabref-from-xml-file/2734)
- We fixed an issue where the field `publisher` in EndNote was not imported in JabRef [forum#2734](https://discourse.jabref.org/t/importing-endnote-label-field-to-jabref-from-xml-file/2734)

### Removed

- We removed add group button beside the filter group tab. [#4682](https://github.com/JabRef/jabref/issues/4682)

## [5.2] – 2020-12-24

### Added

- We added a validation to check if the current database location is shared, preventing an exception when Pulling Changes From Shared Database. [#6959](https://github.com/JabRef/jabref/issues/6959)
- We added a query parser and mapping layer to enable conversion of queries formulated in simplified lucene syntax by the user into api queries. [#6799](https://github.com/JabRef/jabref/pull/6799)
- We added some basic functionality to customise the look of JabRef by importing a css theme file. [#5790](https://github.com/JabRef/jabref/issues/5790)
- We added connection check function in network preference setting [#6560](https://github.com/JabRef/jabref/issues/6560)
- We added support for exporting to YAML. [#6974](https://github.com/JabRef/jabref/issues/6974)
- We added a DOI format and organization check to detect [American Physical Society](https://journals.aps.org/) journals to copy the article ID to the page field for cases where the page numbers are missing. [#7019](https://github.com/JabRef/jabref/issues/7019)
- We added an error message in the New Entry dialog that is shown in case the fetcher did not find anything . [#7000](https://github.com/JabRef/jabref/issues/7000)
- We added a new formatter to output shorthand month format. [#6579](https://github.com/JabRef/jabref/issues/6579)
- We added support for the new Microsoft Edge browser in all platforms. [#7056](https://github.com/JabRef/jabref/pull/7056)
- We reintroduced emacs/bash-like keybindings. [#6017](https://github.com/JabRef/jabref/issues/6017)
- We added a feature to provide automated cross library search using a cross library query language. This provides support for the search step of systematic literature reviews (SLRs). [koppor#369](https://github.com/koppor/jabref/issues/369)

### Changed

- We changed the default preferences for OpenOffice/LibreOffice integration to automatically sync the bibliography when inserting new citations in a OpenOffic/LibreOffice document. [#6957](https://github.com/JabRef/jabref/issues/6957)
- We restructured the 'File' tab and extracted some parts into the 'Linked files' tab [#6779](https://github.com/JabRef/jabref/pull/6779)
- JabRef now offers journal lists from <https://abbrv.jabref.org>. JabRef the lists which use a dot inside the abbreviations. [#5749](https://github.com/JabRef/jabref/pull/5749)
- We removed two useless preferences in the groups preferences dialog. [#6836](https://github.com/JabRef/jabref/pull/6836)
- Synchronization of SpecialFields to keywords is now disabled by default. [#6621](https://github.com/JabRef/jabref/issues/6621)
- JabRef no longer opens the entry editor with the first entry on startup [#6855](https://github.com/JabRef/jabref/issues/6855)
- We completed the rebranding of `bibtexkey` as `citationkey` which was started in JabRef 5.1.
- JabRef no longer opens the entry editor with the first entry on startup [#6855](https://github.com/JabRef/jabref/issues/6855)
- Fetch by ID: (long) "SAO/NASA Astrophysics Data System" replaced by (short) "SAO/NASA ADS" [#6876](https://github.com/JabRef/jabref/pull/6876)
- We changed the title of the window "Manage field names and content" to have the same title as the corresponding menu item [#6895](https://github.com/JabRef/jabref/pull/6895)
- We renamed the menus "View -> Previous citation style" and "View -> Next citation style" into "View -> Previous preview style" and "View -> Next preview style" and renamed the "Preview" style to "Customized preview style". [#6899](https://github.com/JabRef/jabref/pull/6899)
- We changed the default preference option "Search and store files relative to library file location" to on, as this seems to be a more intuitive behaviour. [#6863](https://github.com/JabRef/jabref/issues/6863)
- We changed the title of the window "Manage field names and content": to have the same title as the corresponding menu item [#6895](https://github.com/JabRef/jabref/pull/6895)
- We improved the detection of "short" DOIs [6880](https://github.com/JabRef/jabref/issues/6880)
- We improved the duplicate detection when identifiers like DOI or arxiv are semantiaclly the same, but just syntactically differ (e.g. with or without http(s):// prefix). [#6707](https://github.com/JabRef/jabref/issues/6707)
- We improved JabRef start up time [6057](https://github.com/JabRef/jabref/issues/6057)
- We changed in the group interface "Generate groups from keywords in a BibTeX field" by "Generate groups from keywords in the following field". [#6983](https://github.com/JabRef/jabref/issues/6983)
- We changed the name of a group type from "Searching for keywords" to "Searching for a keyword". [6995](https://github.com/JabRef/jabref/pull/6995)
- We changed the way JabRef displays the title of a tab and of the window. [4161](https://github.com/JabRef/jabref/issues/4161)
- We changed connect timeouts for server requests to 30 seconds in general and 5 seconds for GROBID server (special) and improved user notifications on connection issues. [7026](https://github.com/JabRef/jabref/pull/7026)
- We changed the order of the library tab context menu items. [#7171](https://github.com/JabRef/jabref/issues/7171)
- We changed the way linked files are opened on Linux to use the native openFile method, compatible with confined packages. [7037](https://github.com/JabRef/jabref/pull/7037)
- We refined the entry preview to show the full names of authors and editors, to list the editor only if no author is present, have the year earlier. [#7083](https://github.com/JabRef/jabref/issues/7083)

### Fixed

- We fixed an issue changing the icon link_variation_off that is not meaningful. [#6834](https://github.com/JabRef/jabref/issues/6834)
- We fixed an issue where the `.sav` file was not deleted upon exiting JabRef. [#6109](https://github.com/JabRef/jabref/issues/6109)
- We fixed a linked identifier icon inconsistency. [#6705](https://github.com/JabRef/jabref/issues/6705)
- We fixed the wrong behavior that font size changes are not reflected in dialogs. [#6039](https://github.com/JabRef/jabref/issues/6039)
- We fixed the failure to Copy citation key and link. [#5835](https://github.com/JabRef/jabref/issues/5835)
- We fixed an issue where the sort order of the entry table was reset after a restart of JabRef. [#6898](https://github.com/JabRef/jabref/pull/6898)
- We fixed an issue where no longer a warning was displayed when inserting references into LibreOffice with an invalid "ReferenceParagraphFormat". [#6907](https://github.com/JabRef/jabref/pull/60907).
- We fixed an issue where a selected field was not removed after the first click in the custom entry types dialog. [#6934](https://github.com/JabRef/jabref/issues/6934)
- We fixed an issue where a remove icon was shown for standard entry types in the custom entry types dialog. [#6906](https://github.com/JabRef/jabref/issues/6906)
- We fixed an issue where it was impossible to connect to OpenOffice/LibreOffice on Mac OSX. [#6970](https://github.com/JabRef/jabref/pull/6970)
- We fixed an issue with the python script used by browser plugins that failed to locate JabRef if not installed in its default location. [#6963](https://github.com/JabRef/jabref/pull/6963/files)
- We fixed an issue where spaces and newlines in an isbn would generate an exception. [#6456](https://github.com/JabRef/jabref/issues/6456)
- We fixed an issue where identity column header had incorrect foreground color in the Dark theme. [#6796](https://github.com/JabRef/jabref/issues/6796)
- We fixed an issue where the RIS exporter added extra blank lines.[#7007](https://github.com/JabRef/jabref/pull/7007/files)
- We fixed an issue where clicking on Collapse All button in the Search for Unlinked Local Files expanded the directory structure erroneously [#6848](https://github.com/JabRef/jabref/issues/6848)
- We fixed an issue, when pulling changes from shared database via shortcut caused creation of a new tech report [6867](https://github.com/JabRef/jabref/issues/6867)
- We fixed an issue where the JabRef GUI does not highlight the "All entries" group on start-up [#6691](https://github.com/JabRef/jabref/issues/6691)
- We fixed an issue where a custom dark theme was not applied to the entry preview tab [7068](https://github.com/JabRef/jabref/issues/7068)
- We fixed an issue where modifications to the Custom preview layout in the preferences were not saved [#6447](https://github.com/JabRef/jabref/issues/6447)
- We fixed an issue where errors from imports were not shown to the user [#7084](https://github.com/JabRef/jabref/pull/7084)
- We fixed an issue where the EndNote XML Import would fail on empty keywords tags [forum#2387](https://discourse.jabref.org/t/importing-in-unknown-format-fails-to-import-xml-library-from-bookends-export/2387)
- We fixed an issue where the color of groups of type "free search expression" not persisting after restarting the application [#6999](https://github.com/JabRef/jabref/issues/6999)
- We fixed an issue where modifications in the source tab where not saved without switching to another field before saving the library [#6622](https://github.com/JabRef/jabref/issues/6622)
- We fixed an issue where the "Document Viewer" did not show the first page of the opened pdf document and did not show the correct total number of pages [#7108](https://github.com/JabRef/jabref/issues/7108)
- We fixed an issue where the context menu was not updated after a file link was changed. [#5777](https://github.com/JabRef/jabref/issues/5777)
- We fixed an issue where the password for a shared SQL database was not remembered [#6869](https://github.com/JabRef/jabref/issues/6869)
- We fixed an issue where newly added entires were not synced to a shared SQL database [#7176](https://github.com/JabRef/jabref/issues/7176)
- We fixed an issue where the PDF-Content importer threw an exception when no DOI number is present at the first page of the PDF document [#7203](https://github.com/JabRef/jabref/issues/7203)
- We fixed an issue where groups created from aux files did not update on file changes [#6394](https://github.com/JabRef/jabref/issues/6394)
- We fixed an issue where authors that only have last names were incorrectly identified as institutes when generating citation keys [#7199](https://github.com/JabRef/jabref/issues/7199)
- We fixed an issue where institutes were incorrectly identified as universities when generating citation keys [#6942](https://github.com/JabRef/jabref/issues/6942)

### Removed

- We removed the Google Scholar fetcher and the ACM fetcher do not work due to traffic limitations [#6369](https://github.com/JabRef/jabref/issues/6369)
- We removed the menu entry "Manage external file types" because it's already in 'Preferences' dialog [#6991](https://github.com/JabRef/jabref/issues/6991)
- We removed the integrity check "Abbreviation detected" for the field journal/journaltitle in the entry editor [#3925](https://github.com/JabRef/jabref/issues/3925)

## [5.1] – 2020-08-30

### Added

- We added a new fetcher to enable users to search mEDRA DOIs [#6602](https://github.com/JabRef/jabref/issues/6602)
- We added a new fetcher to enable users to search "[Collection of Computer Science Bibliographies](https://liinwww.ira.uka.de/bibliography/index.html)". [#6638](https://github.com/JabRef/jabref/issues/6638)
- We added default values for delimiters in Add Subgroup window [#6624](https://github.com/JabRef/jabref/issues/6624)
- We improved responsiveness of general fields specification dialog window. [#6643](https://github.com/JabRef/jabref/issues/6604)
- We added support for importing ris file and load DOI [#6530](https://github.com/JabRef/jabref/issues/6530)
- We added the Library properties to a context menu on the library tabs [#6485](https://github.com/JabRef/jabref/issues/6485)
- We added a new field in the preferences in 'BibTeX key generator' for unwanted characters that can be user-specified. [#6295](https://github.com/JabRef/jabref/issues/6295)
- We added support for searching ShortScience for an entry through the user's browser. [#6018](https://github.com/JabRef/jabref/pull/6018)
- We updated EditionChecker to permit edition to start with a number. [#6144](https://github.com/JabRef/jabref/issues/6144)
- We added tooltips for most fields in the entry editor containing a short description. [#5847](https://github.com/JabRef/jabref/issues/5847)
- We added support for basic markdown in custom formatted previews [#6194](https://github.com/JabRef/jabref/issues/6194)
- We now show the number of items found and selected to import in the online search dialog. [#6248](https://github.com/JabRef/jabref/pull/6248)
- We created a new install screen for macOS. [#5759](https://github.com/JabRef/jabref/issues/5759)
- We added a new integrity check for duplicate DOIs. [koppor#339](https://github.com/koppor/jabref/issues/339)
- We implemented an option to download fulltext files while importing. [#6381](https://github.com/JabRef/jabref/pull/6381)
- We added a progress-indicator showing the average progress of background tasks to the toolbar. Clicking it reveals a pop-over with a list of running background tasks. [6443](https://github.com/JabRef/jabref/pull/6443)
- We fixed the bug when strike the delete key in the text field. [#6421](https://github.com/JabRef/jabref/issues/6421)
- We added a BibTex key modifier for truncating strings. [#3915](https://github.com/JabRef/jabref/issues/3915)
- We added support for jumping to target entry when typing letter/digit after sorting a column in maintable [#6146](https://github.com/JabRef/jabref/issues/6146)
- We added a new fetcher to enable users to search all available E-Libraries simultaneously. [koppor#369](https://github.com/koppor/jabref/issues/369)
- We added the field "entrytype" to the export sort criteria [#6531](https://github.com/JabRef/jabref/pull/6531)
- We added the possibility to change the display order of the fields in the entry editor. The order can now be configured using drag and drop in the "Customize entry types" dialog [#6152](https://github.com/JabRef/jabref/pull/6152)
- We added native support for biblatex-software [#6574](https://github.com/JabRef/jabref/issues/6574)
- We added a missing restart warning for AutoComplete in the preferences dialog. [#6351](https://github.com/JabRef/jabref/issues/6351)
- We added a note to the citation key pattern preferences dialog as a temporary workaround for a JavaFX bug, about committing changes in a table cell, if the focus is lost. [#5825](https://github.com/JabRef/jabref/issues/5825)
- We added support for customized fallback fields in bracketed patterns. [#7111](https://github.com/JabRef/jabref/issues/7111)

### Changed

- We improved the arXiv fetcher. Now it should find entries even more reliably and does no longer include the version (e.g `v1`) in the `eprint` field. [forum#1941](https://discourse.jabref.org/t/remove-version-in-arxiv-import/1941)
- We moved the group search bar and the button "New group" from bottom to top position to make it more prominent. [#6112](https://github.com/JabRef/jabref/pull/6112)
- When JabRef finds a `.sav` file without changes, there is no dialog asking for acceptance of changes anymore.
- We changed the buttons for import/export/show all/reset of preferences to smaller icon buttons in the preferences dialog. [#6130](https://github.com/JabRef/jabref/pull/6130)
- We moved the functionality "Manage field names & content" from the "Library" menu to the "Edit" menu, because it affects the selected entries and not the whole library
- We merged the functionality "Append contents from a BibTeX library into the currently viewed library" into the "Import into database" functionality. Fixes [#6049](https://github.com/JabRef/jabref/issues/6049).
- We changed the directory where fulltext downloads are stored to the directory set in the import-tab in preferences. [#6381](https://github.com/JabRef/jabref/pull/6381)
- We improved the error message for invalid jstyles. [#6303](https://github.com/JabRef/jabref/issues/6303)
- We changed the section name of 'Advanced' to 'Network' in the preferences and removed some obsolete options.[#6489](https://github.com/JabRef/jabref/pull/6489)
- We improved the context menu of the column "Linked identifiers" of the main table, by truncating their texts, if they are too long. [#6499](https://github.com/JabRef/jabref/issues/6499)
- We merged the main table tabs in the preferences dialog. [#6518](https://github.com/JabRef/jabref/pull/6518)
- We changed the command line option 'generateBibtexKeys' to the more generic term 'generateCitationKeys' while the short option remains 'g'.[#6545](https://github.com/JabRef/jabref/pull/6545)
- We improved the "Possible duplicate entries" window to remember its size and position throughout a session. [#6582](https://github.com/JabRef/jabref/issues/6582)
- We divided the toolbar into small parts, so if the application window is to small, only a part of the toolbar is moved into the chevron popup. [#6682](https://github.com/JabRef/jabref/pull/6682)
- We changed the layout for of the buttons in the Open Office side panel to ensure that the button text is always visible, specially when resizing. [#6639](https://github.com/JabRef/jabref/issues/6639)
- We merged the two new library commands in the file menu to one which always creates a new library in the default library mode. [#6359](https://github.com/JabRef/jabref/pull/6539#issuecomment-641056536)

### Fixed

- We fixed an issue where entry preview tab has no name in drop down list. [#6591](https://github.com/JabRef/jabref/issues/6591)
- We fixed to only search file links in the BIB file location directory when preferences has corresponding checkbox checked. [#5891](https://github.com/JabRef/jabref/issues/5891)
- We fixed wrong button order (Apply and Cancel) in ManageProtectedTermsDialog.
- We fixed an issue with incompatible characters at BibTeX key [#6257](https://github.com/JabRef/jabref/issues/6257)
- We fixed an issue where dash (`-`) was reported as illegal BibTeX key [#6295](https://github.com/JabRef/jabref/issues/6295)
- We greatly improved the performance of the overall application and many operations. [#5071](https://github.com/JabRef/jabref/issues/5071)
- We fixed an issue where sort by priority was broken. [#6222](https://github.com/JabRef/jabref/issues/6222)
- We fixed an issue where opening a library from the recent libraries menu was not possible. [#5939](https://github.com/JabRef/jabref/issues/5939)
- We fixed an issue with inconsistent capitalization of file extensions when downloading files. [#6115](https://github.com/JabRef/jabref/issues/6115)
- We fixed the display of language and encoding in the preferences dialog. [#6130](https://github.com/JabRef/jabref/pull/6130)
- Now the link and/or the link description in the column "linked files" of the main table gets truncated or wrapped, if too long, otherwise display issues arise. [#6178](https://github.com/JabRef/jabref/issues/6178)
- We fixed the issue that groups panel does not keep size when resizing window. [#6180](https://github.com/JabRef/jabref/issues/6180)
- We fixed an error that sometimes occurred when using the context menu. [#6085](https://github.com/JabRef/jabref/issues/6085)
- We fixed an issue where search full-text documents downloaded files with same name, overwriting existing files. [#6174](https://github.com/JabRef/jabref/pull/6174)
- We fixed an issue when importing into current library an erroneous message "import cancelled" is displayed even though import is successful. [#6266](https://github.com/JabRef/jabref/issues/6266)
- We fixed an issue where custom jstyles for Open/LibreOffice where not saved correctly. [#6170](https://github.com/JabRef/jabref/issues/6170)
- We fixed an issue where the INSPIRE fetcher was no longer working [#6229](https://github.com/JabRef/jabref/issues/6229)
- We fixed an issue where custom exports with an uppercase file extension could not be selected for "Copy...-> Export to Clipboard" [#6285](https://github.com/JabRef/jabref/issues/6285)
- We fixed the display of icon both in the main table and linked file editor. [#6169](https://github.com/JabRef/jabref/issues/6169)
- We fixed an issue where the windows installer did not create an entry in the start menu [bug report in the forum](https://discourse.jabref.org/t/error-while-fetching-from-doi/2018/3)
- We fixed an issue where only the field `abstract` and `comment` were declared as multiline fields. Other fields can now be configured in the preferences using "Do not wrap the following fields when saving" [4373](https://github.com/JabRef/jabref/issues/4373)
- We fixed an issue where JabRef switched to discrete graphics under macOS [#5935](https://github.com/JabRef/jabref/issues/5935)
- We fixed an issue where the Preferences entry preview will be unexpected modified leads to Value too long exception [#6198](https://github.com/JabRef/jabref/issues/6198)
- We fixed an issue where custom jstyles for Open/LibreOffice would only be valid if a layout line for the entry type `default` was at the end of the layout section [#6303](https://github.com/JabRef/jabref/issues/6303)
- We fixed an issue where a new entry is not shown in the library if a search is active [#6297](https://github.com/JabRef/jabref/issues/6297)
- We fixed an issue where long directory names created from patterns could create an exception. [#3915](https://github.com/JabRef/jabref/issues/3915)
- We fixed an issue where sort on numeric cases was broken. [#6349](https://github.com/JabRef/jabref/issues/6349)
- We fixed an issue where year and month fields were not cleared when converting to biblatex [#6224](https://github.com/JabRef/jabref/issues/6224)
- We fixed an issue where an "Not on FX thread" exception occured when saving on linux [#6453](https://github.com/JabRef/jabref/issues/6453)
- We fixed an issue where the library sort order was lost. [#6091](https://github.com/JabRef/jabref/issues/6091)
- We fixed an issue where brackets in regular expressions were not working. [6469](https://github.com/JabRef/jabref/pull/6469)
- We fixed an issue where multiple background task popups stacked over each other.. [#6472](https://github.com/JabRef/jabref/issues/6472)
- We fixed an issue where LaTeX citations for specific commands (\autocites) of biblatex-mla were not recognized. [#6476](https://github.com/JabRef/jabref/issues/6476)
- We fixed an issue where drag and drop was not working on empty database. [#6487](https://github.com/JabRef/jabref/issues/6487)
- We fixed an issue where the name fields were not updated after the preferences changed. [#6515](https://github.com/JabRef/jabref/issues/6515)
- We fixed an issue where "null" appeared in generated BibTeX keys. [#6459](https://github.com/JabRef/jabref/issues/6459)
- We fixed an issue where the authors' names were incorrectly displayed in the authors' column when they were bracketed. [#6465](https://github.com/JabRef/jabref/issues/6465) [#6459](https://github.com/JabRef/jabref/issues/6459)
- We fixed an issue where importing certain unlinked files would result in an exception [#5815](https://github.com/JabRef/jabref/issues/5815)
- We fixed an issue where downloaded files would be moved to a directory named after the citationkey when no file directory pattern is specified [#6589](https://github.com/JabRef/jabref/issues/6589)
- We fixed an issue with the creation of a group of cited entries which incorrectly showed the message that the library had been modified externally whenever saving the library. [#6420](https://github.com/JabRef/jabref/issues/6420)
- We fixed an issue with the creation of a group of cited entries. Now the file path to an aux file gets validated. [#6585](https://github.com/JabRef/jabref/issues/6585)
- We fixed an issue on Linux systems where the application would crash upon inotify failure. Now, the user is prompted with a warning, and given the choice to continue the session. [#6073](https://github.com/JabRef/jabref/issues/6073)
- We moved the search modifier buttons into the search bar, as they were not accessible, if autocompletion was disabled. [#6625](https://github.com/JabRef/jabref/issues/6625)
- We fixed an issue about duplicated group color indicators [#6175](https://github.com/JabRef/jabref/issues/6175)
- We fixed an issue where entries with the entry type Misc from an imported aux file would not be saved correctly to the bib file on disk [#6405](https://github.com/JabRef/jabref/issues/6405)
- We fixed an issue where percent sign ('%') was not formatted properly by the HTML formatter [#6753](https://github.com/JabRef/jabref/issues/6753)
- We fixed an issue with the [SAO/NASA Astrophysics Data System](https://docs.jabref.org/collect/import-using-online-bibliographic-database/ads) fetcher where `\textbackslash` appeared at the end of the abstract.
- We fixed an issue with the Science Direct fetcher where PDFs could not be downloaded. Fixes [#5860](https://github.com/JabRef/jabref/issues/5860)
- We fixed an issue with the Library of Congress importer.
- We fixed the [link to the external libraries listing](https://github.com/JabRef/jabref/blob/master/external-libraries.md) in the about dialog
- We fixed an issue regarding pasting on Linux. [#6293](https://github.com/JabRef/jabref/issues/6293)

### Removed

- We removed the option of the "enforce legal key". [#6295](https://github.com/JabRef/jabref/issues/6295)
- We removed the obsolete `External programs / Open PDF` section in the preferences, as the default application to open PDFs is now set in the `Manage external file types` dialog. [#6130](https://github.com/JabRef/jabref/pull/6130)
- We removed the option to configure whether a `.bib.bak` file should be generated upon save. It is now always enabled. Documentation at <https://docs.jabref.org/general/autosave>. [#6092](https://github.com/JabRef/jabref/issues/6092)
- We removed the built-in list of IEEE journal abbreviations using BibTeX strings. If you still want to use them, you have to download them separately from <https://abbrv.jabref.org>.

## [5.0] – 2020-03-06

### Changed

- Added browser integration to the snap package for firefox/chromium browsers. [#6062](https://github.com/JabRef/jabref/pull/6062)
- We reintroduced the possibility to extract references from plain text (using [GROBID](https://grobid.readthedocs.io/en/latest/)). [#5614](https://github.com/JabRef/jabref/pull/5614)
- We changed the open office panel to show buttons in rows of three instead of going straight down to save space as the button expanded out to take up unnecessary horizontal space. [#5479](https://github.com/JabRef/jabref/issues/5479)
- We cleaned up the group add/edit dialog. [#5826](https://github.com/JabRef/jabref/pull/5826)
- We reintroduced the index column. [#5844](https://github.com/JabRef/jabref/pull/5844)
- Filenames of external files can no longer contain curly braces. [#5926](https://github.com/JabRef/jabref/pull/5926)
- We made the filters more easily accessible in the integrity check dialog. [#5955](https://github.com/JabRef/jabref/pull/5955)
- We reimplemented and improved the dialog "Customize entry types". [#4719](https://github.com/JabRef/jabref/issues/4719)
- We added an [American Physical Society](https://journals.aps.org/) fetcher. [#818](https://github.com/JabRef/jabref/issues/818)
- We added possibility to enable/disable items quantity in groups. [#6042](https://github.com/JabRef/jabref/issues/6042)

### Fixed

- We fixed an issue where the command line console was always opened in the background. [#5474](https://github.com/JabRef/jabref/issues/5474)
- We fixed and issue where pdf files will not open under some KDE linux distributions when using okular. [#5253](https://github.com/JabRef/jabref/issues/5253)
- We fixed an issue where the Medline fetcher was only working when JabRef was running from source. [#5645](https://github.com/JabRef/jabref/issues/5645)
- We fixed some visual issues in the dark theme. [#5764](https://github.com/JabRef/jabref/pull/5764) [#5753](https://github.com/JabRef/jabref/issues/5753)
- We fixed an issue where non-default previews didn't handle unicode characters. [#5779](https://github.com/JabRef/jabref/issues/5779)
- We improved the performance, especially changing field values in the entry should feel smoother now. [#5843](https://github.com/JabRef/jabref/issues/5843)
- We fixed an issue where the ampersand character wasn't rendering correctly on previews. [#3840](https://github.com/JabRef/jabref/issues/3840)
- We fixed an issue where an erroneous "The library has been modified by another program" message was shown when saving. [#4877](https://github.com/JabRef/jabref/issues/4877)
- We fixed an issue where the file extension was missing after downloading a file (we now fall-back to pdf). [#5816](https://github.com/JabRef/jabref/issues/5816)
- We fixed an issue where cleaning up entries broke web URLs, if "Make paths of linked files relative (if possible)" was enabled, which resulted in various other issues subsequently. [#5861](https://github.com/JabRef/jabref/issues/5861)
- We fixed an issue where the tab "Required fields" of the entry editor did not show all required fields, if at least two of the defined required fields are linked with a logical or. [#5859](https://github.com/JabRef/jabref/issues/5859)
- We fixed several issues concerning managing external file types: Now everything is usable and fully functional. Previously, there were problems with the radio buttons, with saving the settings and with loading an input field value. Furthermore, different behavior for Windows and other operating systems was given, which was unified as well. [#5846](https://github.com/JabRef/jabref/issues/5846)
- We fixed an issue where entries containing Unicode charaters were not parsed correctly [#5899](https://github.com/JabRef/jabref/issues/5899)
- We fixed an issue where an entry containing an external filename with curly braces could not be saved. Curly braces are now longer allowed in filenames. [#5899](https://github.com/JabRef/jabref/issues/5899)
- We fixed an issue where changing the type of an entry did not update the main table [#5906](https://github.com/JabRef/jabref/issues/5906)
- We fixed an issue in the optics of the library properties, that cropped the dialog on scaled displays. [#5969](https://github.com/JabRef/jabref/issues/5969)
- We fixed an issue where changing the type of an entry did not update the main table. [#5906](https://github.com/JabRef/jabref/issues/5906)
- We fixed an issue where opening a library from the recent libraries menu was not possible. [#5939](https://github.com/JabRef/jabref/issues/5939)
- We fixed an issue where the most bottom group in the list got lost, if it was dragged on itself. [#5983](https://github.com/JabRef/jabref/issues/5983)
- We fixed an issue where changing entry type doesn't always work when biblatex source is shown. [#5905](https://github.com/JabRef/jabref/issues/5905)
- We fixed an issue where the group and the link column were not updated after changing the entry in the main table. [#5985](https://github.com/JabRef/jabref/issues/5985)
- We fixed an issue where reordering the groups was not possible after inserting an article. [#6008](https://github.com/JabRef/jabref/issues/6008)
- We fixed an issue where citation styles except the default "Preview" could not be used. [#56220](https://github.com/JabRef/jabref/issues/5622)
- We fixed an issue where a warning was displayed when the title content is made up of two sentences. [#5832](https://github.com/JabRef/jabref/issues/5832)
- We fixed an issue where an exception was thrown when adding a save action without a selected formatter in the library properties [#6069](https://github.com/JabRef/jabref/issues/6069)
- We fixed an issue where JabRef's icon was missing in the Export to clipboard Dialog. [#6286](https://github.com/JabRef/jabref/issues/6286)
- We fixed an issue when an "Abstract field" was duplicating text, when importing from RIS file (Neurons) [#6065](https://github.com/JabRef/jabref/issues/6065)
- We fixed an issue where adding the addition of a new entry was not completely validated [#6370](https://github.com/JabRef/jabref/issues/6370)
- We fixed an issue where the blue and red text colors in the Merge entries dialog were not quite visible [#6334](https://github.com/JabRef/jabref/issues/6334)
- We fixed an issue where underscore character was removed from the file name in the Recent Libraries list in File menu [#6383](https://github.com/JabRef/jabref/issues/6383)
- We fixed an issue where few keyboard shortcuts regarding new entries were missing [#6403](https://github.com/JabRef/jabref/issues/6403)

### Removed

- Ampersands are no longer escaped by default in the `bib` file. If you want to keep the current behaviour, you can use the new "Escape Ampersands" formatter as a save action. [#5869](https://github.com/JabRef/jabref/issues/5869)
- The "Merge Entries" entry was removed from the Quality Menu. Users should use the right-click menu instead. [#6021](https://github.com/JabRef/jabref/pull/6021)

## [5.0-beta] – 2019-12-15

### Changed

- We added a short DOI field formatter which shortens DOI to more human-readable form. [koppor#343](https://github.com/koppor/jabref/issues/343)
- We improved the display of group memberships by adding multiple colored bars if the entry belongs to more than one group. [#4574](https://github.com/JabRef/jabref/issues/4574)
- We added an option to show the preview as an extra tab in the entry editor (instead of in a split view). [#5244](https://github.com/JabRef/jabref/issues/5244)
- A custom Open/LibreOffice jstyle file now requires a layout line for the entry type `default` [#5452](https://github.com/JabRef/jabref/issues/5452)
- The entry editor is now open by default when JabRef starts up. [#5460](https://github.com/JabRef/jabref/issues/5460)
- Customized entry types are now serialized in alphabetical order in the bib file.
- We added a new ADS fetcher to use the new ADS API. [#4949](https://github.com/JabRef/jabref/issues/4949)
- We added support of the [X11 primary selection](https://unix.stackexchange.com/a/139193/18033) [#2389](https://github.com/JabRef/jabref/issues/2389)
- We added support to switch between biblatex and bibtex library types. [#5550](https://github.com/JabRef/jabref/issues/5550)
- We changed the save action buttons to be easier to understand. [#5565](https://github.com/JabRef/jabref/issues/5565)
- We made the columns for groups, files and uri in the main table reorderable and merged the clickable icon columns for uri, url, doi and eprint. [#5544](https://github.com/JabRef/jabref/pull/5544)
- We reduced the number of write actions performed when autosave is enabled [#5679](https://github.com/JabRef/jabref/issues/5679)
- We made the column sort order in the main table persistent [#5730](https://github.com/JabRef/jabref/pull/5730)
- When an entry is modified on disk, the change dialog now shows the merge dialog to highlight the changes [#5688](https://github.com/JabRef/jabref/pull/5688)

### Fixed

- Inherit fields from cross-referenced entries as specified by biblatex. [#5045](https://github.com/JabRef/jabref/issues/5045)
- We fixed an issue where it was no longer possible to connect to LibreOffice. [#5261](https://github.com/JabRef/jabref/issues/5261)
- The "All entries group" is no longer shown when no library is open.
- We fixed an exception which occurred when closing JabRef. [#5348](https://github.com/JabRef/jabref/issues/5348)
- We fixed an issue where JabRef reports incorrectly about customized entry types. [#5332](https://github.com/JabRef/jabref/issues/5332)
- We fixed a few problems that prevented JabFox to communicate with JabRef. [#4737](https://github.com/JabRef/jabref/issues/4737) [#4303](https://github.com/JabRef/jabref/issues/4303)
- We fixed an error where the groups containing an entry loose their highlight color when scrolling. [#5022](https://github.com/JabRef/jabref/issues/5022)
- We fixed an error where scrollbars were not shown. [#5374](https://github.com/JabRef/jabref/issues/5374)
- We fixed an error where an exception was thrown when merging entries. [#5169](https://github.com/JabRef/jabref/issues/5169)
- We fixed an error where certain metadata items were not serialized alphabetically.
- After assigning an entry to a group, the item count is now properly colored to reflect the new membership of the entry. [#3112](https://github.com/JabRef/jabref/issues/3112)
- The group panel is now properly updated when switching between libraries (or when closing/opening one). [#3142](https://github.com/JabRef/jabref/issues/3142)
- We fixed an error where the number of matched entries shown in the group pane was not updated correctly. [#4441](https://github.com/JabRef/jabref/issues/4441)
- We fixed an error where the wrong file is renamed and linked when using the "Copy, rename and link" action. [#5653](https://github.com/JabRef/jabref/issues/5653)
- We fixed a "null" error when writing XMP metadata. [#5449](https://github.com/JabRef/jabref/issues/5449)
- We fixed an issue where empty keywords lead to a strange display of automatic keyword groups. [#5333](https://github.com/JabRef/jabref/issues/5333)
- We fixed an error where the default color of a new group was white instead of dark gray. [#4868](https://github.com/JabRef/jabref/issues/4868)
- We fixed an issue where the first field in the entry editor got the focus while performing a different action (like searching). [#5084](https://github.com/JabRef/jabref/issues/5084)
- We fixed an issue where multiple entries were highlighted in the web search result after scrolling. [#5035](https://github.com/JabRef/jabref/issues/5035)
- We fixed an issue where the hover indication in the web search pane was not working. [#5277](https://github.com/JabRef/jabref/issues/5277)
- We fixed an error mentioning "javafx.controls/com.sun.javafx.scene.control" that was thrown when interacting with the toolbar.
- We fixed an error where a cleared search was restored after switching libraries. [#4846](https://github.com/JabRef/jabref/issues/4846)
- We fixed an exception which occurred when trying to open a non-existing file from the "Recent files"-menu [#5334](https://github.com/JabRef/jabref/issues/5334)
- We fixed an issues where the search highlight in the entry preview did not worked. [#5069](https://github.com/JabRef/jabref/issues/5069)
- The context menu for fields in the entry editor is back. [#5254](https://github.com/JabRef/jabref/issues/5254)
- We fixed an exception which occurred when trying to open a non-existing file from the "Recent files"-menu [#5334](https://github.com/JabRef/jabref/issues/5334)
- We fixed a problem where the "editor" information has been duplicated during saving a .bib-Database. [#5359](https://github.com/JabRef/jabref/issues/5359)
- We re-introduced the feature to switch between different preview styles. [#5221](https://github.com/JabRef/jabref/issues/5221)
- We fixed various issues (including [#5263](https://github.com/JabRef/jabref/issues/5263)) related to copying entries to the clipboard
- We fixed some display errors in the preferences dialog and replaced some of the controls [#5033](https://github.com/JabRef/jabref/pull/5033) [#5047](https://github.com/JabRef/jabref/pull/5047) [#5062](https://github.com/JabRef/jabref/pull/5062) [#5141](https://github.com/JabRef/jabref/pull/5141) [#5185](https://github.com/JabRef/jabref/pull/5185) [#5265](https://github.com/JabRef/jabref/pull/5265) [#5315](https://github.com/JabRef/jabref/pull/5315) [#5360](https://github.com/JabRef/jabref/pull/5360)
- We fixed an exception which occurred when trying to import entries without an open library. [#5447](https://github.com/JabRef/jabref/issues/5447)
- The "Automatically set file links" feature now follows symbolic links. [#5664](https://github.com/JabRef/jabref/issues/5664)
- After successful import of one or multiple bib entries the main table scrolls to the first imported entry [#5383](https://github.com/JabRef/jabref/issues/5383)
- We fixed an exception which occurred when an invalid jstyle was loaded. [#5452](https://github.com/JabRef/jabref/issues/5452)
- We fixed an issue where the command line arguments `importBibtex` and `importToOpen` did not import into the currently open library, but opened a new one. [#5537](https://github.com/JabRef/jabref/issues/5537)
- We fixed an error where the preview theme did not adapt to the "Dark" mode [#5463](https://github.com/JabRef/jabref/issues/5463)
- We fixed an issue where multiple entries were allowed in the "crossref" field [#5284](https://github.com/JabRef/jabref/issues/5284)
- We fixed an issue where the merge dialog showed the wrong text colour in "Dark" mode [#5516](https://github.com/JabRef/jabref/issues/5516)
- We fixed visibility issues with the scrollbar and group selection highlight in "Dark" mode, and enabled "Dark" mode for the OpenOffice preview in the style selection window. [#5522](https://github.com/JabRef/jabref/issues/5522)
- We fixed an issue where the author field was not correctly parsed during bibtex key-generation. [#5551](https://github.com/JabRef/jabref/issues/5551)
- We fixed an issue where notifications where shown during autosave. [#5555](https://github.com/JabRef/jabref/issues/5555)
- We fixed an issue where the side pane was not remembering its position. [#5615](https://github.com/JabRef/jabref/issues/5615)
- We fixed an issue where JabRef could not interact with [Oracle XE](https://www.oracle.com/de/database/technologies/appdev/xe.html) in the [shared SQL database setup](https://docs.jabref.org/collaborative-work/sqldatabase).
- We fixed an issue where the toolbar icons were hidden on smaller screens.
- We fixed an issue where renaming referenced files for bib entries with long titles was not possible. [#5603](https://github.com/JabRef/jabref/issues/5603)
- We fixed an issue where a window which is on an external screen gets unreachable when external screen is removed. [#5037](https://github.com/JabRef/jabref/issues/5037)
- We fixed a bug where the selection of groups was lost after drag and drop. [#2868](https://github.com/JabRef/jabref/issues/2868)
- We fixed an issue where the custom entry types didn't show the correct display name [#5651](https://github.com/JabRef/jabref/issues/5651)

### Removed

- We removed some obsolete notifications. [#5555](https://github.com/JabRef/jabref/issues/5555)
- We removed an internal step in the [ISBN-to-BibTeX fetcher](https://docs.jabref.org/import-using-publication-identifiers/isbntobibtex): The [ISBN to BibTeX Converter](https://manas.tungare.name/software/isbn-to-bibtex) by [@manastungare](https://github.com/manastungare) is not used anymore, because it is offline: "people using this tool have not been generating enough sales for Amazon."
- We removed the option to control the default drag and drop behaviour. You can use the modifier keys (like CtrL or Alt) instead.

## [5.0-alpha] – 2019-08-25

### Changed

- We added eventitle, eventdate and venue fields to `@unpublished` entry type.
- We added `@software` and `@dataSet` entry type to biblatex.
- All fields are now properly sorted alphabetically (in the subgroups of required/optional fields) when the entry is written to the bib file.
- We fixed an issue where some importers used the field `pubstatus` instead of the standard BibTeX field `pubstate`.
- We changed the latex command removal for docbook exporter. [#3838](https://github.com/JabRef/jabref/issues/3838)
- We changed the location of some fields in the entry editor (you might need to reset your preferences for these changes to come into effect)
  - Journal/Year/Month in biblatex mode -> Deprecated (if filled)
  - DOI/URL: General -> Optional
  - Internal fields like ranking, read status and priority: Other -> General
  - Moreover, empty deprecated fields are no longer shown
- Added server timezone parameter when connecting to a shared database.
- We updated the dialog for setting up general fields.
- URL field formatting is updated. All whitespace chars, located at the beginning/ending of the URL, are trimmed automatically
- We changed the behavior of the field formatting dialog such that the `bibtexkey` is not changed when formatting all fields or all text fields.
- We added a "Move file to file directory and rename file" option for simultaneously moving and renaming of document file. [#4166](https://github.com/JabRef/jabref/issues/4166)
- Use integrated graphics card instead of discrete on macOS [#4070](https://github.com/JabRef/jabref/issues/4070)
- We added a cleanup operation that detects an arXiv identifier in the note, journal or URL field and moves it to the `eprint` field.
  Because of this change, the last-used cleanup operations were reset.
- We changed the minimum required version of Java to 1.8.0_171, as this is the latest release for which the automatic Java update works. [#4093](https://github.com/JabRef/jabref/issues/4093)
- The special fields like `Printed` and `Read status` now show gray icons when the row is hovered.
- We added a button in the tab header which allows you to close the database with one click. [#494](https://github.com/JabRef/jabref/issues/494)
- Sorting in the main table now takes information from cross-referenced entries into account. [#2808](https://github.com/JabRef/jabref/issues/2808)
- If a group has a color specified, then entries matched by this group have a small colored bar in front of them in the main table.
- Change default icon for groups to a circle because a colored version of the old icon was hard to distinguish from its black counterpart.
- In the main table, the context menu appears now when you press the "context menu" button on the keyboard. [feature request in the forum](http://discourse.jabref.org/t/how-to-enable-keyboard-context-key-windows)
- We added icons to the group side panel to quickly switch between `union` and `intersection` group view mode. [#3269](https://github.com/JabRef/jabref/issues/3269).
- We use `https` for [fetching from most online bibliographic database](https://docs.jabref.org/import-using-online-bibliographic-database).
- We changed the default keyboard shortcuts for moving between entries when the entry editor is active to ̀<kbd>alt</kbd> + <kbd>up/down</kbd>.
- Opening a new file now prompts the directory of the currently selected file, instead of the directory of the last opened file.
- Window state is saved on close and restored on start.
- We made the MathSciNet fetcher more reliable.
- We added the ISBN fetcher to the list of fetcher available under "Update with bibliographic information from the web" in the entry editor toolbar.
- Files without a defined external file type are now directly opened with the default application of the operating system
- We streamlined the process to rename and move files by removing the confirmation dialogs.
- We removed the redundant new lines of markings and wrapped the summary in the File annotation tab. [#3823](https://github.com/JabRef/jabref/issues/3823)
- We add auto URL formatting when user paste link to URL field in entry editor. [koppor#254](https://github.com/koppor/jabref/issues/254)
- We added a minimum height for the entry editor so that it can no longer be hidden by accident. [#4279](https://github.com/JabRef/jabref/issues/4279)
- We added a new keyboard shortcut so that the entry editor could be closed by <kbd>Ctrl</kbd> + <kbd>E</kbd>. [#4222](https://github.com/JabRef/jabref/issues/4222)
- We added an option in the preference dialog box, that allows user to pick the dark or light theme option. [#4130](https://github.com/JabRef/jabref/issues/4130)
- We updated the Related Articles tab to accept JSON from the new version of the Mr. DLib service
- We added an option in the preference dialog box that allows user to choose behavior after dragging and dropping files in Entry Editor. [#4356](https://github.com/JabRef/jabref/issues/4356)
- We added the ability to have an export preference where previously "File"-->"Export"/"Export selected entries" would not save the user's preference[#4495](https://github.com/JabRef/jabref/issues/4495)
- We optimized the code responsible for connecting to an external database, which should lead to huge improvements in performance.
- For automatically created groups, added ability to filter groups by entry type. [#4539](https://github.com/JabRef/jabref/issues/4539)
- We added the ability to add field names from the Preferences Dialog [#4546](https://github.com/JabRef/jabref/issues/4546)
- We added the ability to change the column widths directly in the main table. [#4546](https://github.com/JabRef/jabref/issues/4546)
- We added a description of how recommendations were chosen and better error handling to Related Articles tab
- We added the ability to execute default action in dialog by using with <kbd>Ctrl</kbd> + <kbd>Enter</kbd> combination [#4496](https://github.com/JabRef/jabref/issues/4496)
- We grouped and reordered the Main Menu (File, Edit, Library, Quality, Tools, and View tabs & icons). [#4666](https://github.com/JabRef/jabref/issues/4666) [#4667](https://github.com/JabRef/jabref/issues/4667) [#4668](https://github.com/JabRef/jabref/issues/4668) [#4669](https://github.com/JabRef/jabref/issues/4669) [#4670](https://github.com/JabRef/jabref/issues/4670) [#4671](https://github.com/JabRef/jabref/issues/4671) [#4672](https://github.com/JabRef/jabref/issues/4672) [#4673](https://github.com/JabRef/jabref/issues/4673)
- We added additional modifiers (capitalize, titlecase and sentencecase) to the Bibtex key generator. [#1506](https://github.com/JabRef/jabref/issues/1506)
- We have migrated from the mysql jdbc connector to the mariadb one for better authentication scheme support. [#4746](https://github.com/JabRef/jabref/issues/4745)
- We grouped the toolbar icons and changed the Open Library and Copy icons. [#4584](https://github.com/JabRef/jabref/issues/4584)
- We added a browse button next to the path text field for aux-based groups. [#4586](https://github.com/JabRef/jabref/issues/4586)
- We changed the title of Group Dialog to "Add subgroup" from "Edit group" when we select Add subgroup option.
- We enable import button only if entries are selected. [#4755](https://github.com/JabRef/jabref/issues/4755)
- We made modifications to improve the contrast of UI elements. [#4583](https://github.com/JabRef/jabref/issues/4583)
- We added a warning for empty BibTeX keys in the entry editor. [#4440](https://github.com/JabRef/jabref/issues/4440)
- We added an option in the settings to set the default action in JabRef when right clicking on any entry in any database and selecting "Open folder". [#4763](https://github.com/JabRef/jabref/issues/4763)
- The Medline fetcher now normalizes the author names according to the BibTeX-Standard [#4345](https://github.com/JabRef/jabref/issues/4345)
- We added an option on the Linked File Viewer to rename the attached file of an entry directly on the JabRef. [#4844](https://github.com/JabRef/jabref/issues/4844)
- We added an option in the preference dialog box that allows user to enable helpful tooltips.[#3599](https://github.com/JabRef/jabref/issues/3599)
- We reworked the functionality for extracting BibTeX entries from plain text, because our used service [freecite shut down](https://library.brown.edu/libweb/freecite_notice.php). [#5206](https://github.com/JabRef/jabref/pull/5206)
- We moved the dropdown menu for selecting the push-application from the toolbar into the external application preferences. [#674](https://github.com/JabRef/jabref/issues/674)
- We removed the alphabetical ordering of the custom tabs and updated the error message when trying to create a general field with a name containing an illegal character. [#5019](https://github.com/JabRef/jabref/issues/5019)
- We added a context menu to the bib(la)tex-source-editor to copy'n'paste. [#5007](https://github.com/JabRef/jabref/pull/5007)
- We added a tool that allows searching for citations in LaTeX files. It scans directories and shows which entries are used, how many times and where.
- We added a 'LaTeX citations' tab to the entry editor, to search for citations to the active entry in the LaTeX file directory. It can be disabled in the preferences dialog.
- We added an option in preferences to allow for integers in field "edition" when running database in bibtex mode. [#4680](https://github.com/JabRef/jabref/issues/4680)
- We added the ability to use negation in export filter layouts. [#5138](https://github.com/JabRef/jabref/pull/5138)
- Focus on Name Area instead of 'OK' button whenever user presses 'Add subgroup'. [#6307](https://github.com/JabRef/jabref/issues/6307)
- We changed the behavior of merging that the entry which has "smaller" bibkey will be selected. [#7395](https://github.com/JabRef/jabref/issues/7395)

### Fixed

- We fixed an issue where JabRef died silently for the user without enough inotify instances [#4874](https://github.com/JabRef/jabref/issues/4847)
- We fixed an issue where corresponding groups are sometimes not highlighted when clicking on entries [#3112](https://github.com/JabRef/jabref/issues/3112)
- We fixed an issue where custom exports could not be selected in the 'Export (selected) entries' dialog [#4013](https://github.com/JabRef/jabref/issues/4013)
- Italic text is now rendered correctly. [#3356](https://github.com/JabRef/jabref/issues/3356)
- The entry editor no longer gets corrupted after using the source tab. [#3532](https://github.com/JabRef/jabref/issues/3532) [#3608](https://github.com/JabRef/jabref/issues/3608) [#3616](https://github.com/JabRef/jabref/issues/3616)
- We fixed multiple issues where entries did not show up after import if a search was active. [#1513](https://github.com/JabRef/jabref/issues/1513) [#3219](https://github.com/JabRef/jabref/issues/3219))
- We fixed an issue where the group tree was not updated correctly after an entry was changed. [#3618](https://github.com/JabRef/jabref/issues/3618)
- We fixed an issue where a right-click in the main table selected a wrong entry. [#3267](https://github.com/JabRef/jabref/issues/3267)
- We fixed an issue where in rare cases entries where overlayed in the main table. [#3281](https://github.com/JabRef/jabref/issues/3281)
- We fixed an issue where selecting a group messed up the focus of the main table and the entry editor. [#3367](https://github.com/JabRef/jabref/issues/3367)
- We fixed an issue where composite author names were sorted incorrectly. [#2828](https://github.com/JabRef/jabref/issues/2828)
- We fixed an issue where commands followed by `-` didn't work. [#3805](https://github.com/JabRef/jabref/issues/3805)
- We fixed an issue where a non-existing aux file in a group made it impossible to open the library. [#4735](https://github.com/JabRef/jabref/issues/4735)
- We fixed an issue where some journal names were wrongly marked as abbreviated. [#4115](https://github.com/JabRef/jabref/issues/4115)
- We fixed an issue where the custom file column were sorted incorrectly. [#3119](https://github.com/JabRef/jabref/issues/3119)
- We improved the parsing of author names whose infix is abbreviated without a dot. [#4864](https://github.com/JabRef/jabref/issues/4864)
- We fixed an issues where the entry losses focus when a field is edited and at the same time used for sorting. [#3373](https://github.com/JabRef/jabref/issues/3373)
- We fixed an issue where the menu on Mac OS was not displayed in the usual Mac-specific way. [#3146](https://github.com/JabRef/jabref/issues/3146)
- We improved the integrity check for page numbers. [#4113](https://github.com/JabRef/jabref/issues/4113) and [feature request in the forum](http://discourse.jabref.org/t/pages-field-allow-use-of-en-dash/1199)
- We fixed an issue where the order of fields in customized entry types was not saved correctly. [#4033](http://github.com/JabRef/jabref/issues/4033)
- We fixed an issue where renaming a group did not change the group name in the interface. [#3189](https://github.com/JabRef/jabref/issues/3189)
- We fixed an issue where the groups tree of the last database was still shown even after the database was already closed.
- We fixed an issue where the "Open file dialog" may disappear behind other windows. [#3410](https://github.com/JabRef/jabref/issues/3410)
- We fixed an issue where the number of entries matched was not updated correctly upon adding or removing an entry. [#3537](https://github.com/JabRef/jabref/issues/3537)
- We fixed an issue where the default icon of a group was not colored correctly.
- We fixed an issue where the first field in entry editor was not focused when adding a new entry. [#4024](https://github.com/JabRef/jabref/issues/4024)
- We reworked the "Edit file" dialog to make it resizeable and improved the workflow for adding and editing files [#2970](https://github.com/JabRef/jabref/issues/2970)
- We fixed an issue where custom name formatters were no longer found correctly. [#3531](https://github.com/JabRef/jabref/issues/3531)
- We fixed an issue where the month was not shown in the preview. [#3239](https://github.com/JabRef/jabref/issues/3239)
- Rewritten logic to detect a second jabref instance. [#4023](https://github.com/JabRef/jabref/issues/4023)
- We fixed an issue where the "Convert to BibTeX-Cleanup" moved the content of the `file` field to the `pdf` field [#4120](https://github.com/JabRef/jabref/issues/4120)
- We fixed an issue where the preview pane in entry preview in preferences wasn't showing the citation style selected [#3849](https://github.com/JabRef/jabref/issues/3849)
- We fixed an issue where the default entry preview style still contained the field `review`. The field `review` in the style is now replaced with comment to be consistent with the entry editor [#4098](https://github.com/JabRef/jabref/issues/4098)
- We fixed an issue where users were vulnerable to XXE attacks during parsing [#4229](https://github.com/JabRef/jabref/issues/4229)
- We fixed an issue where files added via the "Attach file" contextmenu of an entry were not made relative. [#4201](https://github.com/JabRef/jabref/issues/4201) and [#4241](https://github.com/JabRef/jabref/issues/4241)
- We fixed an issue where author list parser can't generate bibtex for Chinese author. [#4169](https://github.com/JabRef/jabref/issues/4169)
- We fixed an issue where the list of XMP Exclusion fields in the preferences was not be saved [#4072](https://github.com/JabRef/jabref/issues/4072)
- We fixed an issue where the ArXiv Fetcher did not support HTTP URLs [koppor#328](https://github.com/koppor/jabref/issues/328)
- We fixed an issue where only one PDF file could be imported [#4422](https://github.com/JabRef/jabref/issues/4422)
- We fixed an issue where "Move to group" would always move the first entry in the library and not the selected [#4414](https://github.com/JabRef/jabref/issues/4414)
- We fixed an issue where an older dialog appears when downloading full texts from the quality menu. [#4489](https://github.com/JabRef/jabref/issues/4489)
- We fixed an issue where right clicking on any entry in any database and selecting "Open folder" results in the NullPointer exception. [#4763](https://github.com/JabRef/jabref/issues/4763)
- We fixed an issue where option 'open terminal here' with custom command was passing the wrong argument. [#4802](https://github.com/JabRef/jabref/issues/4802)
- We fixed an issue where ranking an entry would generate an IllegalArgumentException. [#4754](https://github.com/JabRef/jabref/issues/4754)
- We fixed an issue where special characters where removed from non-label key generation pattern parts [#4767](https://github.com/JabRef/jabref/issues/4767)
- We fixed an issue where the RIS import would overwite the article date with the value of the acessed date [#4816](https://github.com/JabRef/jabref/issues/4816)
- We fixed an issue where an NullPointer exception was thrown when a referenced entry in an Open/Libre Office document was no longer present in the library. Now an error message with the reference marker of the missing entry is shown. [#4932](https://github.com/JabRef/jabref/issues/4932)
- We fixed an issue where a database exception related to a missing timezone was too big. [#4827](https://github.com/JabRef/jabref/issues/4827)
- We fixed an issue where the IEEE fetcher returned an error if no keywords were present in the result from the IEEE website [#4997](https://github.com/JabRef/jabref/issues/4997)
- We fixed an issue where the command line help text had several errors, and arguments and descriptions have been rewritten to simplify and detail them better. [#4932](https://github.com/JabRef/jabref/issues/2016)
- We fixed an issue where the same menu for changing entry type had two different sizes and weights. [#4977](https://github.com/JabRef/jabref/issues/4977)
- We fixed an issue where the "Attach file" dialog, in the right-click menu for an entry, started on the working directory instead of the user's main directory. [#4995](https://github.com/JabRef/jabref/issues/4995)
- We fixed an issue where the JabRef Icon in the macOS launchpad was not displayed correctly [#5003](https://github.com/JabRef/jabref/issues/5003)
- We fixed an issue where the "Search for unlinked local files" would throw an exception when parsing the content of a PDF-file with missing "series" information [#5128](https://github.com/JabRef/jabref/issues/5128)
- We fixed an issue where the XMP Importer would incorrectly return an empty default entry when importing pdfs [#6577](https://github.com/JabRef/jabref/issues/6577)
- We fixed an issue where opening the menu 'Library properties' marked the library as modified [#6451](https://github.com/JabRef/jabref/issues/6451)
- We fixed an issue when importing resulted in an exception [#7343](https://github.com/JabRef/jabref/issues/7343)
- We fixed an issue where the field in the Field formatter dropdown selection were sorted in random order. [#7710](https://github.com/JabRef/jabref/issues/7710)

### Removed

- The feature to "mark entries" was removed and merged with the groups functionality. For migration, a group is created for every value of the `__markedentry` field and the entry is added to this group.
- The number column was removed.
- We removed the global search feature.
- We removed the coloring of cells in the main table according to whether the field is optional/required.
- We removed the feature to find and resolve duplicate BibTeX keys (as this use case is already covered by the integrity check).
- We removed a few commands from the right-click menu that are not needed often and thus don't need to be placed that prominently:
  - Print entry preview: available through entry preview
  - All commands related to marking: marking is not yet reimplemented
  - Set/clear/append/rename fields: available through Edit menu
  - Manage keywords: available through the Edit menu
  - Copy linked files to folder: available through File menu
  - Add/move/remove from group: removed completely (functionality still available through group interface)
- We removed the option to change the column widths in the preferences dialog. [#4546](https://github.com/JabRef/jabref/issues/4546)

## Older versions

The changelog of JabRef 4.x is available at the [v4.3.1 tag](https://github.com/JabRef/jabref/blob/v4.3.1/CHANGELOG.md).
The changelog of JabRef 3.x is available at the [v3.8.2 tag](https://github.com/JabRef/jabref/blob/v3.8.2/CHANGELOG.md).
The changelog of JabRef 2.11 and all previous versions is available as [text file in the v2.11.1 tag](https://github.com/JabRef/jabref/blob/v2.11.1/CHANGELOG).

[Unreleased]: https://github.com/JabRef/jabref/compare/v5.9...HEAD
[5.9]: https://github.com/JabRef/jabref/compare/v5.8...v5.9
[5.8]: https://github.com/JabRef/jabref/compare/v5.7...v5.8
[5.7]: https://github.com/JabRef/jabref/compare/v5.6...v5.7
[5.6]: https://github.com/JabRef/jabref/compare/v5.5...v5.6
[5.5]: https://github.com/JabRef/jabref/compare/v5.4...v5.5
[5.4]: https://github.com/JabRef/jabref/compare/v5.3...v5.4
[5.3]: https://github.com/JabRef/jabref/compare/v5.2...v5.3
[5.2]: https://github.com/JabRef/jabref/compare/v5.1...v5.2
[5.1]: https://github.com/JabRef/jabref/compare/v5.0...v5.1
[5.0]: https://github.com/JabRef/jabref/compare/v5.0-beta...v5.0
[5.0-beta]: https://github.com/JabRef/jabref/compare/v5.0-alpha...v5.0-beta
[5.0-alpha]: https://github.com/JabRef/jabref/compare/v4.3...v5.0-alpha

<!-- markdownlint-disable-file MD012 MD024 MD033 --><|MERGE_RESOLUTION|>--- conflicted
+++ resolved
@@ -25,10 +25,7 @@
 
 ### Changed
 
-<<<<<<< HEAD
 - We upgraded to Lucene 9.5 for the fulltext search. The search index will be rebuild. [#9584](https://github.com/JabRef/jabref/pull/9584)
-
-=======
 - 'Get full text' now also checks the file url. [#568](https://github.com/koppor/jabref/issues/568)
 - JabRef writes a new backup file only if there is a change. Before, JabRef created a backup upon start. [#9679](https://github.com/JabRef/jabref/pull/9679)
 - We modified the `Add Group` dialog to use the most recently selected group hierarchical context. [#9141](https://github.com/JabRef/jabref/issues/9141)
@@ -43,7 +40,6 @@
 - To avoid cluttering of the directory, We always delete the `.sav` file upon successful write. [#9675](https://github.com/JabRef/jabref/pull/9675)
 - We improved the unlinking/deletion of multiple linked files of an entry using the <kbd>Delete</kbd> key. [#9473](https://github.com/JabRef/jabref/issues/9473)
 - We moved the custom entry types dialog into the preferences dialog. [#9760](https://github.com/JabRef/jabref/pull/9760)
->>>>>>> b0ac6033
 
 
 
