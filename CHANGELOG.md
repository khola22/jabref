--- conflicted
+++ resolved
@@ -45,10 +45,7 @@
 - We reorganized the order of tabs and settings in the library properties. [#9836](https://github.com/JabRef/jabref/pull/9836)
 - We changed the handling of an "overflow" of authors at `[authIniN]`: JabRef uses `+` to indicate an overflow. Example: `[authIni2]` produces `A+` (instead of `AB`) for `Aachen and Berlin and Chemnitz`. [#9703](https://github.com/JabRef/jabref/pull/9703)
 - We moved the preferences option to open the last edited files on startup to the 'General' tab. [#9808](https://github.com/JabRef/jabref/pull/9808)
-<<<<<<< HEAD
-=======
 - We split the 'Import and Export' tab into 'Web Search' and 'Export'. [#9839](https://github.com/JabRef/jabref/pull/9839)
->>>>>>> 93c24254
 
 ### Fixed
 
