# Changelog
All notable changes to this project will be documented in this file.
This project **does not** adhere to [Semantic Versioning](http://semver.org/).
This file tries to follow the conventions proposed by [keepachangelog.com](http://keepachangelog.com/).
Here, the categories "Changed" for added and changed functionality,
"Fixed" for fixed functionality, and
"Removed" for removed functionality are used.

We refer to [GitHub issues](https://github.com/JabRef/jabref/issues) by using `#NUM`.

## [Unreleased]

### Changed
- All fields are now properly sorted alphabetically (in the subgroups of required/optional fields) when the entry is written to the bib file.
- We fixed an issue where some importers used the field `pubstatus` instead of the standard BibTeX field `pubstate`.
- We changed the latex command removal for docbook exporter. [#3838](https://github.com/JabRef/jabref/issues/3838)
- We changed the location of some fields in the entry editor (you might need to reset your preferences for these changes to come into effect)
  - Journal/Year/Month in biblatex mode -> Deprecated (if filled)
  - DOI/URL: General -> Optional
  - Internal fields like ranking, read status and priority: Other -> General
  - Moreover, empty deprecated fields are no longer shown
- Added server timezone parameter when connecting to a shared database.
- We updated the dialog for setting up general fields.
- URL field formatting is updated. All whitespace chars, located at the beginning/ending of the url, are trimmed automatically
- We changed the behavior of the field formatting dialog such that the `bibtexkey` is not changed when formatting all fields or all text fields.
- We added a "Move file to file directory and rename file" option for simultaneously moving and renaming of document file. [#4166](https://github.com/JabRef/jabref/issues/4166)
- Use integrated graphics card instead of discrete on macOS [#4070](https://github.com/JabRef/jabref/issues/4070)
- We added a cleanup operation that detects an arXiv identifier in the note, journal or url field and moves it to the `eprint` field.
  Because of this change, the last-used cleanup operations were reset.
- We changed the minimum required version of Java to 1.8.0_171, as this is the latest release for which the automatic Java update works.  [4093](https://github.com/JabRef/jabref/issues/4093)
- The special fields like `Printed` and `Read status` now show gray icons when the row is hovered.
- We added a button in the tab header which allows you to close the database with one click. https://github.com/JabRef/jabref/issues/494
- Sorting in the main table now takes information from cross-referenced entries into account. https://github.com/JabRef/jabref/issues/2808
- If a group has a color specified, then entries matched by this group have a small colored bar in front of them in the main table.
- Change default icon for groups to a circle because a colored version of the old icon was hard to distinguish from its black counterpart.
- In the main table, the context menu appears now when you press the "context menu" button on the keyboard. [feature request in the forum](http://discourse.jabref.org/t/how-to-enable-keyboard-context-key-windows)
- We added icons to the group side panel to quickly switch between `union` and `intersection` group view mode https://github.com/JabRef/jabref/issues/3269.
- We use `https` for [fetching from most online bibliographic database](https://help.jabref.org/en/#-using-online-bibliographic-database).
- We changed the default keyboard shortcuts for moving between entries when the entry editor is active to ̀<kbd>alt</kbd> + <kbd>up/down</kbd>.
- Opening a new file now prompts the directory of the currently selected file, instead of the directory of the last opened file.
- Window state is saved on close and restored on start.
- We made the MathSciNet fetcher more reliable.
- We added the ISBN fetcher to the list of fetcher available under "Update with bibliographic information from the web" in the entry editor toolbar.
- Files without a defined external file type are now directly opened with the default application of the operating system
- We streamlined the process to rename and move files by removing the confirmation dialogs.
- We removed the redundant new lines of markings and wrapped the summary in the File annotation tab. [#3823](https://github.com/JabRef/jabref/issues/3823)
- We add auto url formatting when user paste link to URL field in entry editor. [koppor#254](https://github.com/koppor/jabref/issues/254)
- We added a minimal height for the entry editor so that it can no longer be hidden by accident. [#4279](https://github.com/JabRef/jabref/issues/4279)
- We added a new keyboard shortcut so that the entry editor could be closed by <kbd>Ctrl</kbd> + <kbd>E</kbd>. [#4222] (https://github.com/JabRef/jabref/issues/4222)
- We added an option in the preference dialog box, that allows user to pick the dark or light theme option. [#4130] (https://github.com/JabRef/jabref/issues/4130)
- We updated updated the Related Articles tab to accept JSON from the new version of the Mr. DLib service
- We added an option in the preference dialog box that allows user to choose behavior after dragging and dropping files in Entry Editor. [#4356](https://github.com/JabRef/jabref/issues/4356)
- We added the ability to have an export preference where previously "File"-->"Export"/"Export selected entries" would not save the user's preference[#4495](https://github.com/JabRef/jabref/issues/4495)
- We optimized the code responsible for connecting to an external database, which should lead to huge improvements in performance.
- For automatically created groups, added ability to filter groups by entry type. [#4539](https://github.com/JabRef/jabref/issues/4539)
- We added the ability to add field names from the Preferences Dialog [#4546](https://github.com/JabRef/jabref/issues/4546)
- We added the ability change the column widths directly in the main table. [#4546](https://github.com/JabRef/jabref/issues/4546)
- We added description of how recommendations where chosen and better error handling to Related Articles tab
- We added the ability to execute default action in dialog by using with <kbd>Ctrl</kbd> + <kbd>Enter</kbd> combination [#4496](https://github.com/JabRef/jabref/issues/4496)
- We grouped and reordered the Main Menu (File, Edit, Library, Quality, Tools, and View tabs & icons). [#4666](https://github.com/JabRef/jabref/issues/4666) [#4667](https://github.com/JabRef/jabref/issues/4667) [#4668](https://github.com/JabRef/jabref/issues/4668) [#4669](https://github.com/JabRef/jabref/issues/4669) [#4670](https://github.com/JabRef/jabref/issues/4670) [#4671](https://github.com/JabRef/jabref/issues/4671) [#4672](https://github.com/JabRef/jabref/issues/4672) [#4673](https://github.com/JabRef/jabref/issues/4673)
- We added additional modifiers (capitalize, titlecase and sentencecase) to the Bibtex key generator. [#1506](https://github.com/JabRef/jabref/issues/1506)
<<<<<<< HEAD
- We grouped the toolbar icons and changed the Open Library and Copy icons. [#4584](https://github.com/JabRef/jabref/issues/4584) 
- We have migrated from the mysql jdbc connector to the mariadb one for better authentication scheme support. [#4746](https://github.com/JabRef/jabref/issues/4745)

=======
- We grouped the toolbar icons and changed the Open Library and Copy icons. [#4584](https://github.com/JabRef/jabref/issues/4584)
- We added a browse button next to the path text field for aux-based groups. [#4586](https://github.com/JabRef/jabref/issues/4586)
- We changed the title of Group Dialog to "Add subgroup" from "Edit group" when we select Add subgroup option.
- We enable import button only if entries are selected. [#4755](https://github.com/JabRef/jabref/issues/4755)
- We made modifications to improve contrast of UI elements. [#4583](https://github.com/JabRef/jabref/issues/4583)
- We added a warning for empty BibTeX keys in the entry editor. [#4440](https://github.com/JabRef/jabref/issues/4440)
- We added an option in the settings to set the default action in JabRef when right clicking on any entry in any database and selecting "Open folder". [#4763](https://github.com/JabRef/jabref/issues/4763)
- The Medline fetcher now normalizes the author names according to the BibTeX-Standard [#4345](https://github.com/JabRef/jabref/issues/4345)
- We added an option on the Linked File Viewer to rename the attached file of an entry directly on the JabRef. [#4844](https://github.com/JabRef/jabref/issues/4844)
- We added an option in the preference dialog box that allows user to enable helpful tooltips.[#3599](https://github.com/JabRef/jabref/issues/3599)
- We moved the dropdown menu for selecting the push-application from the toolbar into the external application preferences. [#674](https://github.com/JabRef/jabref/issues/674)
- We removed the alphabetical ordering of the custom tabs and updated the error message when trying to create a general field with a name containing an illegal character. [#5019](https://github.com/JabRef/jabref/issues/5019)
- We added a context menu to the bib(la)tex-source-editor to copy'n'paste. [#5007](https://github.com/JabRef/jabref/pull/5007)
- We added a tool that allows searching for citations in LaTeX files. It scans directories and shows which entries are used, how many times and where.
- We added a 'LaTeX citations' tab to the entry editor, to search for citations to the active entry in the LaTeX file directory. It can be disabled in the preferences dialog.
- We added an option in preferences to allow for integers in field "edition" when running database in bibtex mode. [#4680](https://github.com/JabRef/jabref/issues/4680)
>>>>>>> 21aa718d


### Fixed
- We fixed an issue where JabRef died silently for the user without enough inotify instances [#4874](https://github.com/JabRef/jabref/issues/4847)
- We fixed an issue where corresponding groups are sometimes not highlighted when clicking on entries [#3112](https://github.com/JabRef/jabref/issues/3112)
- We fixed an issue where custom exports could not be selected in the 'Export (selected) entries' dialog [#4013](https://github.com/JabRef/jabref/issues/4013)
- Italic text is now rendered correctly. https://github.com/JabRef/jabref/issues/3356
- The entry editor no longer gets corrupted after using the source tab. https://github.com/JabRef/jabref/issues/3532 https://github.com/JabRef/jabref/issues/3608 https://github.com/JabRef/jabref/issues/3616
- We fixed multiple issues where entries did not show up after import if a search was active. https://github.com/JabRef/jabref/issues/1513 https://github.com/JabRef/jabref/issues/3219
- We fixed an issue where the group tree was not updated correctly after an entry was changed. https://github.com/JabRef/jabref/issues/3618
- We fixed an issue where a right-click in the main table selected a wrong entry. https://github.com/JabRef/jabref/issues/3267
- We fixed an issue where in rare cases entries where overlayed in the main table. https://github.com/JabRef/jabref/issues/3281
- We fixed an issue where selecting a group messed up the focus of the main table / entry editor. https://github.com/JabRef/jabref/issues/3367
- We fixed an issue where composite author names were sorted incorrectly. https://github.com/JabRef/jabref/issues/2828
- We fixed an issue where commands followed by `-` didn't work. [#3805](https://github.com/JabRef/jabref/issues/3805)
- We fixed an issue where a non-existing aux file in a group made it impossible to open the library. [#4735](https://github.com/JabRef/jabref/issues/4735)
- We fixed an issue where some journal names were wrongly marked as abbreviated. [#4115](https://github.com/JabRef/jabref/issues/4115)
- We fixed an issue where the custom file column were sorted incorrectly. https://github.com/JabRef/jabref/issues/3119
- We improved the parsing of author names whose infix is abbreviated without a dot. [#4864](https://github.com/JabRef/jabref/issues/4864)
- We fixed an issues where the entry losses focus when a field is edited and at the same time used for sorting. https://github.com/JabRef/jabref/issues/3373
- We fixed an issue where the menu on Mac OS was not displayed in the usual Mac-specific way. https://github.com/JabRef/jabref/issues/3146
- We improved the integrity check for page numbers. [#4113](https://github.com/JabRef/jabref/issues/4113) and [feature request in the forum](http://discourse.jabref.org/t/pages-field-allow-use-of-en-dash/1199)
- We fixed an issue where the order of fields in customized entry types was not saved correctly. [#4033](http://github.com/JabRef/jabref/issues/4033)
- We fixed an issue where renaming a group did not change the group name in the interface. [#3189](https://github.com/JabRef/jabref/issues/3189)
- We fixed an issue where the groups tree of the last database was still shown even after the database was already closed.
- We fixed an issue where the "Open file dialog" may disappear behind other windows. https://github.com/JabRef/jabref/issues/3410
- We fixed an issue where the number of entries matched was not updated correctly upon adding or removing an entry. [#3537](https://github.com/JabRef/jabref/issues/3537)
- We fixed an issue where the default icon of a group was not colored correctly.
- We fixed an issue where the first field in entry editor was not focused when adding a new entry. [#4024](https://github.com/JabRef/jabref/issues/4024)
- We reworked the "Edit file" dialog to make it resizeable and improved the workflow for adding and editing files https://github.com/JabRef/jabref/issues/2970
- We fixed an issue where custom name formatters were no longer found correctly. [#3531](https://github.com/JabRef/jabref/issues/3531)
- We fixed an issue where the month was not shown in the preview https://github.com/JabRef/jabref/issues/3239.
- Rewritten logic to detect a second jabref instance. [#4023](https://github.com/JabRef/jabref/issues/4023)
- We fixed an issue where the "Convert to BibTeX-Cleanup" moved the content of the `file` field to the `pdf` field [#4120](https://github.com/JabRef/jabref/issues/4120)
- We fixed an issue where the preview pane in entry preview in preferences wasn't showing the citation style selected [#3849](https://github.com/JabRef/jabref/issues/3849)
- We fixed an issue where the default entry preview style still contained the field `review`. The field `review` in the style is now replaced with comment to be consistent with the entry editor [#4098](https://github.com/JabRef/jabref/issues/4098)
- We fixed an issue where users were vulnerable to XXE attacks during parsing [#4229](https://github.com/JabRef/jabref/issues/4229)
- We fixed an issue where files added via the "Attach file" contextmenu of an entry were not made relative. [#4201](https://github.com/JabRef/jabref/issues/4201) and [#4241](https://github.com/JabRef/jabref/issues/4241)
- We fixed an issue where author list parser can't generate bibtex for Chinese author. [#4169](https://github.com/JabRef/jabref/issues/4169)
- We fixed an issue where the list of XMP Exclusion fields in the preferences was not be saved [#4072](https://github.com/JabRef/jabref/issues/4072)
- We fixed an issue where the ArXiv Fetcher did not support HTTP URLs [koppor#328](https://github.com/koppor/jabref/issues/328)
- We fixed an issue where only one PDF file could be imported [#4422](https://github.com/JabRef/jabref/issues/4422)
- We fixed an issue where "Move to group" would always move the first entry in the library and not the selected [#4414](https://github.com/JabRef/jabref/issues/4414)
- We fixed an issue where an older dialog appears when downloading full texts from the quality menu. [#4489](https://github.com/JabRef/jabref/issues/4489)
- We fixed an issue where right clicking on any entry in any database and selecting "Open folder" results in the NullPointer exception. [#4763](https://github.com/JabRef/jabref/issues/4763)
- We fixed an issue where option 'open terminal here' with custom command was passing wrong argument. [#4802](https://github.com/JabRef/jabref/issues/4802)
- We fixed an issue where ranking an entry would generate an IllegalArgumentException. [#4754](https://github.com/JabRef/jabref/issues/4754)
- We fixed an issue where special characters where removed from non label key generation pattern parts [#4767](https://github.com/JabRef/jabref/issues/4767)
- We fixed an issue where the RIS import would overwite the article date with the value of the acessed date [#4816](https://github.com/JabRef/jabref/issues/4816)
- We fixed an issue where an NullPointer exception was thrown when a referenced entry in an Open/Libre Office document was no longer present in the library. Now an error message with the reference marker of the missing entry is shown. [#4932](https://github.com/JabRef/jabref/issues/4932)
- We fixed an issue where a database exception related to a missing timezone was too big. [#4827](https://github.com/JabRef/jabref/issues/4827)
- We fixed an issue where the IEEE fetcher returned an error if no keywords were present in the result from the IEEE website [#4997](https://github.com/JabRef/jabref/issues/4997)
- We fixed an issue where the command line help text had several errors, and arguments and descriptions have been rewritten to simplify and detail them better. [#4932](https://github.com/JabRef/jabref/issues/2016)
- We fixed an issue where the same menu for changing entry type had two different sizes and weights. [#4977](https://github.com/JabRef/jabref/issues/4977)
- We fixed an issue where the "Attach file" dialog, in the right-click menu for an entry, started on the working directory instead of the user's main directory. [#4995](https://github.com/JabRef/jabref/issues/4995)
- We fixed an issue where the JabRef Icon in the macOS launchpad was not displayed correctly [#5003](https://github.com/JabRef/jabref/issues/5003)
- We fixed an issue where the "Search for unlinked local files" would throw an exception when parsing the content of a PDF-file with missing "series" information [#5128](https://github.com/JabRef/jabref/issues/5128)


### Removed
- The feature to "mark entries" was removed and merged with the groups functionality.  For migration, a group is created for every value of the `__markedentry` field and the entry is added to this group.
- The number column was removed.
- We removed the global search feature.
- We removed the coloring of cells in the maintable according to whether the field is optional/required.
- We removed the feature to find and resolve duplicate BibTeX keys (as this use case is already covered by the integrity check).
- We removed a few commands from the right-click menu that are not needed often and thus don't need to be placed that prominently:
  - Print entry preview: available through entry preview
  - All commands related to marking: marking is not yet reimplemented
  - Set/clear/append/rename fields: available through Edit menu
  - Manage keywords: available through Edit menu
  - Copy linked files to folder: available through File menu
  - Add/move/remove from group: removed completely (functionality still available through group interface)
- We removed the option to change the column widths in the preferences dialog. [#4546](https://github.com/JabRef/jabref/issues/4546)





























## Older versions

The changelog of JabRef 4.x is available at the [v4.x branch](https://github.com/JabRef/jabref/blob/v4.x/CHANGELOG.md).
The changelog of JabRef 3.x is available at the [v3.8.2 tag](https://github.com/JabRef/jabref/blob/v3.8.2/CHANGELOG.md).
The changelog of JabRef 2.11 and all previous versions is available as [text file in the v2.11.1 tag](https://github.com/JabRef/jabref/blob/v2.11.1/CHANGELOG).

[Unreleased]: https://github.com/JabRef/jabref/compare/v4.3...HEAD
[4.3]: https://github.com/JabRef/jabref/compare/v4.2...v4.3
[4.2]: https://github.com/JabRef/jabref/compare/v4.1...v4.2
[4.1]: https://github.com/JabRef/jabref/compare/v4.0...v4.1
[4.0]: https://github.com/JabRef/jabref/compare/v4.0-beta3...v4.0
[4.0-beta3]: https://github.com/JabRef/jabref/compare/v4.0-beta2...v4.0-beta3
[4.0-beta2]: https://github.com/JabRef/jabref/compare/v4.0-beta...v4.0-beta2
[4.0-beta]: https://github.com/JabRef/jabref/compare/v3.8.2...v4.0-beta
[2.11.1]: https://github.com/JabRef/jabref/compare/v2.11...v2.11.1
[JavaFX]: https://en.wikipedia.org/wiki/JavaFX
<|MERGE_RESOLUTION|>--- conflicted
+++ resolved
@@ -59,11 +59,7 @@
 - We added the ability to execute default action in dialog by using with <kbd>Ctrl</kbd> + <kbd>Enter</kbd> combination [#4496](https://github.com/JabRef/jabref/issues/4496)
 - We grouped and reordered the Main Menu (File, Edit, Library, Quality, Tools, and View tabs & icons). [#4666](https://github.com/JabRef/jabref/issues/4666) [#4667](https://github.com/JabRef/jabref/issues/4667) [#4668](https://github.com/JabRef/jabref/issues/4668) [#4669](https://github.com/JabRef/jabref/issues/4669) [#4670](https://github.com/JabRef/jabref/issues/4670) [#4671](https://github.com/JabRef/jabref/issues/4671) [#4672](https://github.com/JabRef/jabref/issues/4672) [#4673](https://github.com/JabRef/jabref/issues/4673)
 - We added additional modifiers (capitalize, titlecase and sentencecase) to the Bibtex key generator. [#1506](https://github.com/JabRef/jabref/issues/1506)
-<<<<<<< HEAD
-- We grouped the toolbar icons and changed the Open Library and Copy icons. [#4584](https://github.com/JabRef/jabref/issues/4584) 
 - We have migrated from the mysql jdbc connector to the mariadb one for better authentication scheme support. [#4746](https://github.com/JabRef/jabref/issues/4745)
-
-=======
 - We grouped the toolbar icons and changed the Open Library and Copy icons. [#4584](https://github.com/JabRef/jabref/issues/4584)
 - We added a browse button next to the path text field for aux-based groups. [#4586](https://github.com/JabRef/jabref/issues/4586)
 - We changed the title of Group Dialog to "Add subgroup" from "Edit group" when we select Add subgroup option.
@@ -80,7 +76,6 @@
 - We added a tool that allows searching for citations in LaTeX files. It scans directories and shows which entries are used, how many times and where.
 - We added a 'LaTeX citations' tab to the entry editor, to search for citations to the active entry in the LaTeX file directory. It can be disabled in the preferences dialog.
 - We added an option in preferences to allow for integers in field "edition" when running database in bibtex mode. [#4680](https://github.com/JabRef/jabref/issues/4680)
->>>>>>> 21aa718d
 
 
 ### Fixed
