--- conflicted
+++ resolved
@@ -19,9 +19,7 @@
 - Added support for several Biblatex-fields through drop-down lists with valid alternatives
 - Added integrity checker for an odd number of unescaped '#'
 - Implemented [feature request 384](https://sourceforge.net/p/jabref/features/384): The merge entries dialog now show all text and colored differences between the fields
-<<<<<<< HEAD
 - Partly switched to new UI technology (JavaFX). Redesigned about dialog.
-=======
 - Implemented [#1233](https://github.com/JabRef/jabref/issues/1233): Group side pane now takes up all the remaining space
 - Added integrity check detecting HTML-encoded characters
 - Added missing help files
@@ -30,7 +28,6 @@
 - Add LaTeX to Unicode converter as cleanup operation
 - Added an option in the about dialog to easily copy the version information of JabRef
 - Integrity check table can be sorted by clicking on column headings
->>>>>>> 5e257cc3
 
 ### Fixed
 - Fixed [#473](https://github.com/JabRef/jabref/issues/473): Values in an entry containing symbols like ' are now properly escaped for exporting to the database
