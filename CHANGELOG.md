--- conflicted
+++ resolved
@@ -18,12 +18,9 @@
 
 ### Changed
 
-<<<<<<< HEAD
-- 'Get full text' now also checks the file url.[#568](https://github.com/koppor/jabref/issues/568)
-
-=======
+-'Get full text' now also checks the file url.[#568](https://github.com/koppor/jabref/issues/568)
 - We refined the 'main directory not found' error message. [#9625](https://github.com/JabRef/jabref/pull/9625)
->>>>>>> b1abf01b
+
 
 
 
