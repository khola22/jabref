--- conflicted
+++ resolved
@@ -49,7 +49,6 @@
 import org.jabref.model.database.BibDatabaseMode;
 import org.jabref.model.entry.BibEntry;
 import org.jabref.model.strings.StringUtil;
-import org.jabref.preferences.JabRefPreferences;
 import org.jabref.preferences.SearchPreferences;
 
 import com.google.common.base.Throwables;
@@ -247,18 +246,18 @@
 
             //read in the export format, take default format if no format entered
             switch (data.length) {
-            case 3:
-                formatName = data[2];
-                break;
-            case 2:
-                //default exporter: HTML table (with Abstract & BibTeX)
-                formatName = "tablerefsabsbib";
-                break;
-            default:
-                System.err.println(Localization.lang("Output file missing").concat(". \n \t ")
-                        .concat(Localization.lang("Usage")).concat(": ") + JabRefCLI.getExportMatchesSyntax());
-                noGUINeeded = true;
-                return false;
+                case 3:
+                    formatName = data[2];
+                    break;
+                case 2:
+                    //default exporter: HTML table (with Abstract & BibTeX)
+                    formatName = "tablerefsabsbib";
+                    break;
+                default:
+                    System.err.println(Localization.lang("Output file missing").concat(". \n \t ")
+                            .concat(Localization.lang("Usage")).concat(": ") + JabRefCLI.getExportMatchesSyntax());
+                    noGUINeeded = true;
+                    return false;
             }
 
             //export new database
@@ -369,8 +368,8 @@
                     if (!session.getWriter().couldEncodeAll()) {
                         System.err.println(Localization.lang("Warning") + ": "
                                 + Localization.lang(
-                                        "The chosen encoding '%0' could not encode the following characters:",
-                                        session.getEncoding().displayName())
+                                "The chosen encoding '%0' could not encode the following characters:",
+                                session.getEncoding().displayName())
                                 + " " + session.getWriter().getProblemCharacters());
                     }
                     session.commit(subName);
@@ -410,8 +409,8 @@
                         if (!session.getWriter().couldEncodeAll()) {
                             System.err.println(Localization.lang("Warning") + ": "
                                     + Localization.lang(
-                                            "The chosen encoding '%0' could not encode the following characters:",
-                                            session.getEncoding().displayName())
+                                    "The chosen encoding '%0' could not encode the following characters:",
+                                    session.getEncoding().displayName())
                                     + " " + session.getWriter().getProblemCharacters());
                         }
                         session.commit(data[0]);
@@ -454,7 +453,6 @@
                             + Throwables.getStackTraceAsString(ex));
                 }
             }
-
         }
     }
 
@@ -467,14 +465,9 @@
                     Globals.journalAbbreviationLoader);
             LayoutFormatterPreferences layoutPreferences = Globals.prefs
                     .getLayoutFormatterPreferences(Globals.journalAbbreviationLoader);
-<<<<<<< HEAD
             SavePreferences savePreferences = Globals.prefs.loadForExportFromPreferences();
-            Globals.exportFactory = ExporterFactory.create(customExporters, layoutPreferences, savePreferences);
-=======
-            SavePreferences savePreferences = SavePreferences.loadForExportFromPreferences(Globals.prefs);
             XmpPreferences xmpPreferences = Globals.prefs.getXMPPreferences();
             Globals.exportFactory = ExporterFactory.create(customExporters, layoutPreferences, savePreferences, xmpPreferences);
->>>>>>> 1d9ce255
         } catch (JabRefException ex) {
             LOGGER.error("Cannot import preferences", ex);
         }
@@ -588,5 +581,4 @@
     public enum Mode {
         INITIAL_START, REMOTE_START
     }
-
 }