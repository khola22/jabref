--- conflicted
+++ resolved
@@ -46,13 +46,8 @@
 
     public static OrFields parseOrFields(String fieldNames) {
         Set<Field> fields = Arrays.stream(fieldNames.split(FieldFactory.FIELD_OR_SEPARATOR))
-<<<<<<< HEAD
                      .map(FieldFactory::parseField)
                      .collect(Collectors.toCollection(LinkedHashSet::new));
-=======
-                                  .map(FieldFactory::parseField)
-                                  .collect(Collectors.toSet());
->>>>>>> ef2a31c9
         return new OrFields(fields);
     }
 
