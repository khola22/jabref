package org.jabref.gui.importer.actions;

import java.nio.file.Files;
import java.nio.file.Path;
import java.nio.file.Paths;
import java.nio.file.attribute.FileTime;
import java.sql.SQLException;
import java.util.ArrayList;
import java.util.Arrays;
import java.util.Collections;
import java.util.Iterator;
import java.util.List;
import java.util.Objects;
import java.util.Optional;
import java.util.stream.Collectors;

import javax.swing.JOptionPane;
import javax.swing.SwingUtilities;

import org.jabref.Globals;
import org.jabref.JabRefExecutorService;
import org.jabref.gui.BasePanel;
import org.jabref.gui.BasePanelPreferences;
import org.jabref.gui.DialogService;
import org.jabref.gui.JabRefFrame;
<<<<<<< HEAD
import org.jabref.gui.actions.SimpleCommand;
import org.jabref.gui.autosaveandbackup.BackupUIManager;
import org.jabref.gui.externalfiletype.ExternalFileTypes;
=======
import org.jabref.gui.actions.MnemonicAwareAction;
import org.jabref.gui.dialogs.BackupUIManager;
>>>>>>> ea8ccb39
import org.jabref.gui.importer.ParserResultWarningDialog;
import org.jabref.gui.shared.SharedDatabaseUIManager;
import org.jabref.gui.util.DefaultTaskExecutor;
import org.jabref.gui.util.FileDialogConfiguration;
import org.jabref.logic.autosaveandbackup.BackupManager;
import org.jabref.logic.importer.OpenDatabase;
import org.jabref.logic.importer.ParserResult;
import org.jabref.logic.l10n.Localization;
import org.jabref.logic.shared.exception.InvalidDBMSConnectionPropertiesException;
import org.jabref.logic.shared.exception.NotASharedDatabaseException;
import org.jabref.logic.util.FileType;
import org.jabref.logic.util.io.FileBasedLock;
import org.jabref.migrations.FileLinksUpgradeWarning;
import org.jabref.model.database.BibDatabase;
import org.jabref.model.database.shared.DatabaseNotSupportedException;
import org.jabref.preferences.JabRefPreferences;

import org.slf4j.Logger;
import org.slf4j.LoggerFactory;

// The action concerned with opening an existing database.
<<<<<<< HEAD

public class OpenDatabaseAction extends SimpleCommand {
=======
public class OpenDatabaseAction extends MnemonicAwareAction {
>>>>>>> ea8ccb39

    public static final Logger LOGGER = LoggerFactory.getLogger(OpenDatabaseAction.class);
    // List of actions that may need to be called after opening the file. Such as
    // upgrade actions etc. that may depend on the JabRef version that wrote the file:
    private static final List<GUIPostOpenAction> POST_OPEN_ACTIONS = Arrays.asList(
            // Migrations:
            // Warning for migrating the Review into the Comment field
            new MergeReviewIntoCommentAction(),
            // External file handling system in version 2.3:
            new FileLinksUpgradeWarning(),

            // Check for new custom entry types loaded from the BIB file:
            new CheckForNewEntryTypesAction(),
            // Warning about and handling duplicate BibTeX keys:
            new HandleDuplicateWarnings());


    private final JabRefFrame frame;

    public OpenDatabaseAction(JabRefFrame frame) {
        this.frame = frame;
    }

    /**
     * Go through the list of post open actions, and perform those that need to be performed.
     *
     * @param panel  The BasePanel where the database is shown.
     * @param result The result of the BIB file parse operation.
     */
    public static void performPostOpenActions(BasePanel panel, ParserResult result) {
        for (GUIPostOpenAction action : OpenDatabaseAction.POST_OPEN_ACTIONS) {
            if (action.isActionNecessary(result)) {
                action.performAction(panel, result);
                panel.frame().showBasePanel(panel);
            }
        }
    }

    @Override
    public void execute() {
        List<Path> filesToOpen = new ArrayList<>();

<<<<<<< HEAD
        DialogService ds = frame.getDialogService();
        FileDialogConfiguration fileDialogConfiguration = new FileDialogConfiguration.Builder()
                .addExtensionFilter(FileType.BIBTEX_DB)
                .withDefaultExtension(FileType.BIBTEX_DB)
                .withInitialDirectory(Paths.get(Globals.prefs.get(JabRefPreferences.WORKING_DIRECTORY)))
                .build();

        List<Path> chosenFiles = ds.showFileOpenDialogAndGetMultipleFiles(fileDialogConfiguration);
        filesToOpen.addAll(chosenFiles);
=======
        if (showDialog) {
            DialogService ds = new FXDialogService();
            FileDialogConfiguration fileDialogConfiguration = new FileDialogConfiguration.Builder()
                    .addExtensionFilter(FileType.BIBTEX_DB)
                    .withDefaultExtension(FileType.BIBTEX_DB)
                    .withInitialDirectory(Paths.get(Globals.prefs.get(JabRefPreferences.WORKING_DIRECTORY)))
                    .build();

            List<Path> chosenFiles = DefaultTaskExecutor
                    .runInJavaFXThread(() -> ds.showFileOpenDialogAndGetMultipleFiles(fileDialogConfiguration));
            filesToOpen.addAll(chosenFiles);
        } else {
            LOGGER.info(Action.NAME + " " + e.getActionCommand());
            filesToOpen.add(Paths.get(StringUtil.getCorrectFileName(e.getActionCommand(), "bib")));
        }
>>>>>>> ea8ccb39

        openFiles(filesToOpen, true);
    }

    /**
     * Opens the given file. If null or 404, nothing happens
     *
     * @param file the file, may be null or not existing
     */
    public void openFile(Path file, boolean raisePanel) {
        List<Path> filesToOpen = new ArrayList<>();
        filesToOpen.add(file);
        openFiles(filesToOpen, raisePanel);
    }

    public void openFilesAsStringList(List<String> fileNamesToOpen, boolean raisePanel) {
        List<Path> filesToOpen = fileNamesToOpen.stream().map(Paths::get).collect(Collectors.toList());

        openFiles(filesToOpen, raisePanel);
    }

    /**
     * Opens the given files. If one of it is null or 404, nothing happens
     *
     * @param filesToOpen the filesToOpen, may be null or not existing
     */
    public void openFiles(List<Path> filesToOpen, boolean raisePanel) {
        BasePanel toRaise = null;
        int initialCount = filesToOpen.size();
        int removed = 0;

        // Check if any of the files are already open:
        for (Iterator<Path> iterator = filesToOpen.iterator(); iterator.hasNext(); ) {
            Path file = iterator.next();
            for (int i = 0; i < frame.getTabbedPane().getTabs().size(); i++) {
                BasePanel basePanel = frame.getBasePanelAt(i);
                if ((basePanel.getBibDatabaseContext().getDatabasePath().isPresent())
                        && basePanel.getBibDatabaseContext().getDatabasePath().get().equals(file)) {
                    iterator.remove();
                    removed++;
                    // See if we removed the final one. If so, we must perhaps
                    // raise the BasePanel in question:
                    if (removed == initialCount) {
                        toRaise = basePanel;
                    }
                    // no more bps to check, we found a matching one
                    break;
                }
            }
        }

        // Run the actual open in a thread to prevent the program
        // locking until the file is loaded.
        if (!filesToOpen.isEmpty()) {
            final List<Path> theFiles = Collections.unmodifiableList(filesToOpen);
            JabRefExecutorService.INSTANCE.execute(() -> {
                for (Path theFile : theFiles) {
                    openTheFile(theFile, raisePanel);
                }
            });
            for (Path theFile : theFiles) {
                frame.getFileHistory().newFile(theFile.toString());
            }
        }
        // If no files are remaining to open, this could mean that a file was
        // already open. If so, we may have to raise the correct tab:
        else if (toRaise != null) {
            frame.output(Localization.lang("File '%0' is already open.",
                    toRaise.getBibDatabaseContext().getDatabaseFile().get().getPath()));
            frame.showBasePanel(toRaise);
        }

        frame.output(Localization.lang("Files opened") + ": " + (filesToOpen.size()));
    }

    /**
     * @param file the file, may be null or not existing
     */
    private void openTheFile(Path file, boolean raisePanel) {
        Objects.requireNonNull(file);
        if (Files.exists(file)) {
            Path fileToLoad = file.toAbsolutePath();

            frame.output(Localization.lang("Opening") + ": '" + file + "'");

            String fileName = file.getFileName().toString();
            Globals.prefs.put(JabRefPreferences.WORKING_DIRECTORY, fileToLoad.getParent().toString());

            if (FileBasedLock.hasLockFile(file)) {
                Optional<FileTime> modificationTime = FileBasedLock.getLockFileTimeStamp(file);
                if ((modificationTime.isPresent()) && ((System.currentTimeMillis()
                        - modificationTime.get().toMillis()) > FileBasedLock.LOCKFILE_CRITICAL_AGE)) {
                    // The lock file is fairly old, so we can offer to "steal" the file:
                    int answer = JOptionPane.showConfirmDialog(null,
                            "<html>" + Localization.lang("Error opening file") + " '" + fileName + "'. "
                                    + Localization.lang("File is locked by another JabRef instance.") + "<p>"
                                    + Localization.lang("Do you want to override the file lock?"),
                            Localization.lang("File locked"), JOptionPane.YES_NO_OPTION);
                    if (answer == JOptionPane.YES_OPTION) {
                        FileBasedLock.deleteLockFile(file);
                    } else {
                        return;
                    }
                } else if (!FileBasedLock.waitForFileLock(file)) {
                    JOptionPane.showMessageDialog(null,
                            Localization.lang("Error opening file") + " '" + fileName + "'. "
                                    + Localization.lang("File is locked by another JabRef instance."),
                            Localization.lang("Error"), JOptionPane.ERROR_MESSAGE);
                    return;
                }
            }

            if (BackupManager.checkForBackupFile(fileToLoad)) {
                BackupUIManager.showRestoreBackupDialog(null, fileToLoad);
            }

            ParserResult result;
            result = OpenDatabase.loadDatabase(fileToLoad.toString(),
                    Globals.prefs.getImportFormatPreferences(), Globals.getFileUpdateMonitor());

            if (result.getDatabase().isShared()) {
                try {
                    new SharedDatabaseUIManager(frame).openSharedDatabaseFromParserResult(result);
                } catch (SQLException | DatabaseNotSupportedException | InvalidDBMSConnectionPropertiesException |
                        NotASharedDatabaseException e) {
                    result.getDatabaseContext().clearDatabaseFile(); // do not open the original file
                    result.getDatabase().clearSharedDatabaseID();
                    LOGGER.error("Connection error", e);
                    JOptionPane.showMessageDialog(null,
                            e.getMessage() + "\n\n" + Localization.lang("A local copy will be opened."),
                            Localization.lang("Connection error"), JOptionPane.WARNING_MESSAGE);
                }
            }

            BasePanel panel = addNewDatabase(result, file, raisePanel);

            // After adding the database, go through our list and see if
            // any post open actions need to be done. For instance, checking
            // if we found new entry types that can be imported, or checking
            // if the database contents should be modified due to new features
            // in this version of JabRef:
            final ParserResult finalReferenceToResult = result;
            SwingUtilities.invokeLater(() -> OpenDatabaseAction.performPostOpenActions(panel, finalReferenceToResult));
        }
    }

    private BasePanel addNewDatabase(ParserResult result, final Path file, boolean raisePanel) {

        BibDatabase database = result.getDatabase();

        if (result.hasWarnings()) {
            JabRefExecutorService.INSTANCE
                    .execute(() -> ParserResultWarningDialog.showParserResultWarningDialog(result, frame));
        }

        if (Objects.nonNull(file)) {
            frame.output(Localization.lang("Opened library") + " '" + file.toString() + "' "
                    + Localization.lang("with")
                    + " "
                    + database.getEntryCount() + " " + Localization.lang("entries") + ".");
        }

        return DefaultTaskExecutor.runInJavaFXThread(() -> {
                    BasePanel basePanel = new BasePanel(frame, BasePanelPreferences.from(Globals.prefs), result.getDatabaseContext(), ExternalFileTypes.getInstance());
                    frame.addTab(basePanel, raisePanel);
                    return basePanel;
                }
        );
    }
}<|MERGE_RESOLUTION|>--- conflicted
+++ resolved
@@ -23,14 +23,9 @@
 import org.jabref.gui.BasePanelPreferences;
 import org.jabref.gui.DialogService;
 import org.jabref.gui.JabRefFrame;
-<<<<<<< HEAD
 import org.jabref.gui.actions.SimpleCommand;
-import org.jabref.gui.autosaveandbackup.BackupUIManager;
 import org.jabref.gui.externalfiletype.ExternalFileTypes;
-=======
-import org.jabref.gui.actions.MnemonicAwareAction;
 import org.jabref.gui.dialogs.BackupUIManager;
->>>>>>> ea8ccb39
 import org.jabref.gui.importer.ParserResultWarningDialog;
 import org.jabref.gui.shared.SharedDatabaseUIManager;
 import org.jabref.gui.util.DefaultTaskExecutor;
@@ -52,12 +47,8 @@
 import org.slf4j.LoggerFactory;
 
 // The action concerned with opening an existing database.
-<<<<<<< HEAD
-
 public class OpenDatabaseAction extends SimpleCommand {
-=======
-public class OpenDatabaseAction extends MnemonicAwareAction {
->>>>>>> ea8ccb39
+
 
     public static final Logger LOGGER = LoggerFactory.getLogger(OpenDatabaseAction.class);
     // List of actions that may need to be called after opening the file. Such as
@@ -96,11 +87,9 @@
         }
     }
 
-    @Override
     public void execute() {
         List<Path> filesToOpen = new ArrayList<>();
 
-<<<<<<< HEAD
         DialogService ds = frame.getDialogService();
         FileDialogConfiguration fileDialogConfiguration = new FileDialogConfiguration.Builder()
                 .addExtensionFilter(FileType.BIBTEX_DB)
@@ -110,23 +99,6 @@
 
         List<Path> chosenFiles = ds.showFileOpenDialogAndGetMultipleFiles(fileDialogConfiguration);
         filesToOpen.addAll(chosenFiles);
-=======
-        if (showDialog) {
-            DialogService ds = new FXDialogService();
-            FileDialogConfiguration fileDialogConfiguration = new FileDialogConfiguration.Builder()
-                    .addExtensionFilter(FileType.BIBTEX_DB)
-                    .withDefaultExtension(FileType.BIBTEX_DB)
-                    .withInitialDirectory(Paths.get(Globals.prefs.get(JabRefPreferences.WORKING_DIRECTORY)))
-                    .build();
-
-            List<Path> chosenFiles = DefaultTaskExecutor
-                    .runInJavaFXThread(() -> ds.showFileOpenDialogAndGetMultipleFiles(fileDialogConfiguration));
-            filesToOpen.addAll(chosenFiles);
-        } else {
-            LOGGER.info(Action.NAME + " " + e.getActionCommand());
-            filesToOpen.add(Paths.get(StringUtil.getCorrectFileName(e.getActionCommand(), "bib")));
-        }
->>>>>>> ea8ccb39
 
         openFiles(filesToOpen, true);
     }
