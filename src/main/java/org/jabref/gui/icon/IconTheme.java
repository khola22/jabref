package org.jabref.gui.icon;

import java.io.BufferedReader;
import java.io.IOException;
import java.io.InputStream;
import java.io.InputStreamReader;
import java.net.URL;
import java.nio.charset.StandardCharsets;
import java.util.ArrayList;
import java.util.HashMap;
import java.util.List;
import java.util.Map;
import java.util.Objects;

import javafx.scene.Node;
import javafx.scene.control.Button;
import javafx.scene.control.ToggleButton;
import javafx.scene.image.Image;
import javafx.scene.paint.Color;

import org.jabref.preferences.JabRefPreferences;

import de.jensd.fx.glyphs.GlyphIcons;
import de.jensd.fx.glyphs.materialdesignicons.MaterialDesignIcon;
import org.slf4j.Logger;
import org.slf4j.LoggerFactory;

public class IconTheme {

    public static final Color DEFAULT_DISABLED_COLOR = JabRefPreferences.getInstance().getColor(JabRefPreferences.ICON_DISABLED_COLOR);
    public static final javafx.scene.paint.Color SELECTED_COLOR = javafx.scene.paint.Color.web("#50618F");
    private static final String DEFAULT_ICON_PATH = "/images/external/red.png";
    private static final Logger LOGGER = LoggerFactory.getLogger(IconTheme.class);
    private static final Map<String, String> KEY_TO_ICON = readIconThemeFile(
                                                                             IconTheme.class.getResource("/images/Icons.properties"), "/images/external/");

    public static void loadFonts() {
        try (InputStream stream = getMaterialDesignIconsStream()) {
            javafx.scene.text.Font.loadFont(stream, 7);
        } catch (IOException e) {
            LOGGER.error("Error loading Material Design Icons TTF font", e);
        }

        try (InputStream stream = getJabRefMaterialDesignIconsStream()) {
            javafx.scene.text.Font.loadFont(stream, 7);
        } catch (IOException e) {
            LOGGER.error("Error loading custom font for custom JabRef icons", e);
        }
    }

    private static InputStream getMaterialDesignIconsStream() {
        return IconTheme.class.getResourceAsStream("/fonts/materialdesignicons-webfont.ttf");
    }

    private static InputStream getJabRefMaterialDesignIconsStream() throws IOException {
        return IconTheme.class.getResource("/fonts/JabRefMaterialDesign.ttf").openStream();
    }

    public static Color getDefaultGroupColor() {
        return Color.web("#8a8a8a");
    }

    public static Image getJabRefImageFX() {
        return getImageFX("jabrefIcon48");
    }

    /*
     * Constructs an {@link Image} for the image representing the given function, in the resource
     * file listing images.
     *
     * @param name The name of the icon, such as "open", "save", "saveAs" etc.
     * @return The {@link Image} for the function.
     */
    private static Image getImageFX(String name) {
        return new Image(getIconUrl(name).toString());
    }

    /**
     * Looks up the URL for the image representing the given function, in the resource
     * file listing images.
     *
     * @param name The name of the icon, such as "open", "save", "saveAs" etc.
     * @return The URL to the actual image to use.
     */
    public static URL getIconUrl(String name) {
        String key = Objects.requireNonNull(name, "icon name");
        if (!KEY_TO_ICON.containsKey(key)) {
            LOGGER.warn("Could not find icon url by name " + name + ", so falling back on default icon "
                        + DEFAULT_ICON_PATH);
        }
        String path = KEY_TO_ICON.getOrDefault(key, DEFAULT_ICON_PATH);
        return Objects.requireNonNull(IconTheme.class.getResource(path), "Path must not be null for key " + key);
    }

    /**
     * Read a typical java property url into a Map. Currently doesn't support escaping
     * of the '=' character - it simply looks for the first '=' to determine where the key ends.
     * Both the key and the value is trimmed for whitespace at the ends.
     *
     * @param url    The URL to read information from.
     * @param prefix A String to prefix to all values read. Can represent e.g. the directory where icon files are to be
     *               found.
     * @return A Map containing all key-value pairs found.
     */
    // FIXME: prefix can be removed?!
    private static Map<String, String> readIconThemeFile(URL url, String prefix) {
        Objects.requireNonNull(url, "url");
        Objects.requireNonNull(prefix, "prefix");

        Map<String, String> result = new HashMap<>();

        try (BufferedReader in = new BufferedReader(
                                                    new InputStreamReader(url.openStream(), StandardCharsets.ISO_8859_1))) {
            String line;
            while ((line = in.readLine()) != null) {
                if (!line.contains("=")) {
                    continue;
                }

                int index = line.indexOf('=');
                String key = line.substring(0, index).trim();
                String value = prefix + line.substring(index + 1).trim();
                result.put(key, value);
            }
        } catch (IOException e) {
            LOGGER.warn("Unable to read default icon theme.", e);
        }
        return result;
    }

    public static List<Image> getLogoSetFX() {
        List<Image> jabrefLogos = new ArrayList<>();
        jabrefLogos.add(new Image(getIconUrl("jabrefIcon16").toString()));
        jabrefLogos.add(new Image(getIconUrl("jabrefIcon20").toString()));
        jabrefLogos.add(new Image(getIconUrl("jabrefIcon32").toString()));
        jabrefLogos.add(new Image(getIconUrl("jabrefIcon40").toString()));
        jabrefLogos.add(new Image(getIconUrl("jabrefIcon48").toString()));
        jabrefLogos.add(new Image(getIconUrl("jabrefIcon64").toString()));
        jabrefLogos.add(new Image(getIconUrl("jabrefIcon128").toString()));

        return jabrefLogos;
    }

    public enum JabRefIcons implements JabRefIcon {

        ADD(MaterialDesignIcon.PLUS_CIRCLE_OUTLINE),
        ADD_FILLED(MaterialDesignIcon.PLUS_CIRCLE),
        ADD_NOBOX(MaterialDesignIcon.PLUS),
        ADD_ARTICLE(MaterialDesignIcon.PLUS),
        ADD_ENTRY(MaterialDesignIcon.PLAYLIST_PLUS),
        EDIT_ENTRY(MaterialDesignIcon.TOOLTIP_EDIT),
        EDIT_STRINGS(MaterialDesignIcon.TOOLTIP_TEXT),
        FOLDER(MaterialDesignIcon.FOOD_FORK_DRINK),
        REMOVE(MaterialDesignIcon.MINUS_BOX),
        REMOVE_NOBOX(MaterialDesignIcon.MINUS),
        FILE(MaterialDesignIcon.FILE_OUTLINE),
        PDF_FILE(MaterialDesignIcon.FILE_PDF),
        DOI(MaterialDesignIcon.BARCODE_SCAN),
        DUPLICATE(MaterialDesignIcon.CONTENT_DUPLICATE),
        EDIT(MaterialDesignIcon.PENCIL),
        NEW(MaterialDesignIcon.FOLDER_PLUS),
        SAVE(MaterialDesignIcon.CONTENT_SAVE),
        SAVE_ALL(MaterialDesignIcon.CONTENT_SAVE_ALL),
        CLOSE(MaterialDesignIcon.CLOSE_CIRCLE),
        PASTE(JabRefMaterialDesignIcon.PASTE),
        CUT(MaterialDesignIcon.CONTENT_CUT),
        COPY(MaterialDesignIcon.CONTENT_COPY),
        COMMENT(MaterialDesignIcon.COMMENT),
        REDO(MaterialDesignIcon.REDO),
        UNDO(MaterialDesignIcon.UNDO),
        MARKER(MaterialDesignIcon.MARKER),
        REFRESH(MaterialDesignIcon.REFRESH),
        DELETE_ENTRY(MaterialDesignIcon.DELETE),
        SEARCH(MaterialDesignIcon.MAGNIFY),
        FILE_SEARCH(MaterialDesignIcon.FILE_FIND),
        ADVANCED_SEARCH(Color.CYAN, MaterialDesignIcon.MAGNIFY),
        PREFERENCES(MaterialDesignIcon.SETTINGS),
        HELP(MaterialDesignIcon.HELP_CIRCLE),
        UP(MaterialDesignIcon.ARROW_UP),
        DOWN(MaterialDesignIcon.ARROW_DOWN),
        LEFT(MaterialDesignIcon.ARROW_LEFT_BOLD),
        RIGHT(MaterialDesignIcon.ARROW_RIGHT_BOLD),
        SOURCE(MaterialDesignIcon.CODE_BRACES),
        MAKE_KEY(MaterialDesignIcon.KEY_VARIANT),
        CLEANUP_ENTRIES(MaterialDesignIcon.BROOM),
        PRIORITY(MaterialDesignIcon.FLAG),
        PRIORITY_HIGH(Color.RED, MaterialDesignIcon.FLAG),
        PRIORITY_MEDIUM(Color.ORANGE, MaterialDesignIcon.FLAG),
        PRIORITY_LOW(Color.rgb(111, 204, 117), MaterialDesignIcon.FLAG),
        PRINTED(MaterialDesignIcon.PRINTER),
        RANKING(MaterialDesignIcon.STAR),
        RANK1(MaterialDesignIcon.STAR, MaterialDesignIcon.STAR_OUTLINE, MaterialDesignIcon.STAR_OUTLINE, MaterialDesignIcon.STAR_OUTLINE, MaterialDesignIcon.STAR_OUTLINE),
        RANK2(MaterialDesignIcon.STAR, MaterialDesignIcon.STAR, MaterialDesignIcon.STAR_OUTLINE, MaterialDesignIcon.STAR_OUTLINE, MaterialDesignIcon.STAR_OUTLINE),
        RANK3(MaterialDesignIcon.STAR, MaterialDesignIcon.STAR, MaterialDesignIcon.STAR, MaterialDesignIcon.STAR_OUTLINE, MaterialDesignIcon.STAR_OUTLINE),
        RANK4(MaterialDesignIcon.STAR, MaterialDesignIcon.STAR, MaterialDesignIcon.STAR, MaterialDesignIcon.STAR, MaterialDesignIcon.STAR_OUTLINE),
        RANK5(MaterialDesignIcon.STAR, MaterialDesignIcon.STAR, MaterialDesignIcon.STAR, MaterialDesignIcon.STAR, MaterialDesignIcon.STAR),
        WWW(MaterialDesignIcon.WEB) /*css: web*/,
        GROUP_INCLUDING(MaterialDesignIcon.FILTER_OUTLINE) /*css: filter-outline*/,
        GROUP_REFINING(MaterialDesignIcon.FILTER) /*css: filter*/,
        AUTO_GROUP(MaterialDesignIcon.AUTO_FIX), /*css: auto-fix*/
        GROUP_INTERSECTION(JabRefMaterialDesignIcon.SET_CENTER),
        GROUP_UNION(JabRefMaterialDesignIcon.SET_ALL),
        EMAIL(MaterialDesignIcon.EMAIL) /*css: email*/,
        EXPORT_TO_CLIPBOARD(MaterialDesignIcon.CLIPBOARD_ARROW_LEFT) /*css: clipboard-arrow-left */,
        ATTACH_FILE(MaterialDesignIcon.PAPERCLIP) /*css: paperclip*/,
        AUTO_FILE_LINK(MaterialDesignIcon.FILE_FIND) /*css: file-find */,
        AUTO_LINKED_FILE(MaterialDesignIcon.BRIEFCASE_CHECK) /*css: briefcase-check */,
        QUALITY_ASSURED(MaterialDesignIcon.CERTIFICATE), /*css: certificate */
        QUALITY(MaterialDesignIcon.CERTIFICATE), /*css: certificate */
        OPEN(MaterialDesignIcon.FOLDER_OUTLINE) /*css: folder */,
        ADD_ROW(MaterialDesignIcon.SERVER_PLUS) /* css: server-plus*/,
        REMOVE_ROW(MaterialDesignIcon.SERVER_MINUS) /*css: server-minus */,
        PICTURE(MaterialDesignIcon.FILE_IMAGE) /*css: file-image */,
        READ_STATUS_READ(Color.rgb(111, 204, 117, 1), MaterialDesignIcon.EYE), /*css: eye */
        READ_STATUS_SKIMMED(Color.ORANGE, MaterialDesignIcon.EYE), /*css: eye */
        READ_STATUS(MaterialDesignIcon.EYE), /*css: eye */
        RELEVANCE(MaterialDesignIcon.STAR_CIRCLE), /*css: star-circle */
        MERGE_ENTRIES(MaterialDesignIcon.COMPARE), /* css: compare */
        CONNECT_OPEN_OFFICE(MaterialDesignIcon.OPEN_IN_APP) /*css: open-in-app */,
        PLAIN_TEXT_IMPORT_TODO(MaterialDesignIcon.CHECKBOX_BLANK_CIRCLE_OUTLINE) /* css: checkbox-blank-circle-outline*/,
        PLAIN_TEXT_IMPORT_DONE(MaterialDesignIcon.CHECKBOX_MARKED_CIRCLE_OUTLINE) /* checkbox-marked-circle-outline */,
        DONATE(MaterialDesignIcon.GIFT), /* css: gift */
        MOVE_TAB_ARROW(MaterialDesignIcon.ARROW_UP_BOLD), /*css:  arrow-up-bold */
        OPTIONAL(MaterialDesignIcon.LABEL_OUTLINE), /*css: label-outline */
        REQUIRED(MaterialDesignIcon.LABEL), /*css: label */
        INTEGRITY_FAIL(Color.RED, MaterialDesignIcon.CLOSE_CIRCLE), /*css: close-circle */
        INTEGRITY_INFO(MaterialDesignIcon.INFORMATION), /*css: information */
        INTEGRITY_WARN(MaterialDesignIcon.ALERT_CIRCLE), /*css alert-circle */
        INTEGRITY_SUCCESS(MaterialDesignIcon.CHECKBOX_MARKED_CIRCLE_OUTLINE) /*css: checkbox-marked-circle-outline */,
        GITHUB(MaterialDesignIcon.GITHUB_CIRCLE), /*css: github-circle*/
        TOGGLE_ENTRY_PREVIEW(MaterialDesignIcon.LIBRARY_BOOKS), /*css: library-books */
        TOGGLE_GROUPS(MaterialDesignIcon.VIEW_LIST), /*css: view-list */
        WRITE_XMP(MaterialDesignIcon.IMPORT), /* css: import */
        FILE_WORD(MaterialDesignIcon.FILE_WORD), /*css: file-word */
        FILE_EXCEL(MaterialDesignIcon.FILE_EXCEL), /*css: file-excel */
        FILE_POWERPOINT(MaterialDesignIcon.FILE_POWERPOINT), /*css: file-powerpoint */
        FILE_TEXT(MaterialDesignIcon.FILE_DOCUMENT), /*css: file-document */
        FILE_MULTIPLE(MaterialDesignIcon.FILE_MULTIPLE), /*css: file-multiple */
        FILE_OPENOFFICE(JabRefMaterialDesignIcon.OPEN_OFFICE),
        APPLICATION_EMACS(JabRefMaterialDesignIcon.EMACS),
        APPLICATION_LYX(JabRefMaterialDesignIcon.LYX),
        APPLICATION_TEXSTUDIO(JabRefMaterialDesignIcon.TEX_STUDIO),
        APPLICATION_TEXMAKER(JabRefMaterialDesignIcon.TEX_MAKER),
        APPLICATION_VIM(JabRefMaterialDesignIcon.VIM),
        APPLICATION_WINEDT(JabRefMaterialDesignIcon.WINEDT),
        KEY_BINDINGS(MaterialDesignIcon.KEYBOARD), /*css: keyboard */
        FIND_DUPLICATES(MaterialDesignIcon.CODE_EQUAL), /*css: code-equal */
        CONNECT_DB(MaterialDesignIcon.CLOUD_UPLOAD), /*cloud-upload*/
        SUCCESS(MaterialDesignIcon.CHECK_CIRCLE),
        CHECK(MaterialDesignIcon.CHECK) /*css: check */,
        WARNING(MaterialDesignIcon.ALERT),
        ERROR(MaterialDesignIcon.ALERT_CIRCLE),
        CASE_SENSITIVE(MaterialDesignIcon.ALPHABETICAL), /* css: mdi-alphabetical */
        REG_EX(MaterialDesignIcon.REGEX), /*css: mdi-regex */
        CONSOLE(MaterialDesignIcon.CONSOLE), /*css: console */
        FORUM(MaterialDesignIcon.FORUM), /* css: forum */
        FACEBOOK(MaterialDesignIcon.FACEBOOK), /* css: facebook */
        TWITTER(MaterialDesignIcon.TWITTER), /* css: twitter */
        BLOG(MaterialDesignIcon.RSS), /* css: rss */
        DATE_PICKER(MaterialDesignIcon.CALENDAR), /* css: calendar */
        DEFAULT_GROUP_ICON_COLORED(MaterialDesignIcon.PLAY),
        DEFAULT_GROUP_ICON(MaterialDesignIcon.LABEL_OUTLINE),
        ALL_ENTRIES_GROUP_ICON(MaterialDesignIcon.DATABASE),
        IMPORT(MaterialDesignIcon.CALL_RECEIVED),
        EXPORT(MaterialDesignIcon.CALL_MADE),
        PREVIOUS_LEFT(MaterialDesignIcon.CHEVRON_LEFT),
        PREVIOUS_UP(MaterialDesignIcon.CHEVRON_UP),
        NEXT_RIGHT(MaterialDesignIcon.CHEVRON_RIGHT),
        NEXT_DOWN(MaterialDesignIcon.CHEVRON_DOWN),
        LIST_MOVE_LEFT(MaterialDesignIcon.CHEVRON_LEFT),
        LIST_MOVE_UP(MaterialDesignIcon.CHEVRON_UP),
        LIST_MOVE_RIGHT(MaterialDesignIcon.CHEVRON_RIGHT),
        LIST_MOVE_DOWN(MaterialDesignIcon.CHEVRON_DOWN),
        FIT_WIDTH(MaterialDesignIcon.ARROW_EXPAND_ALL),
        FIT_SINGLE_PAGE(MaterialDesignIcon.NOTE),
        ZOOM_OUT(MaterialDesignIcon.MAGNIFY_MINUS),
        ZOOM_IN(MaterialDesignIcon.MAGNIFY_PLUS),
        ENTRY_TYPE(MaterialDesignIcon.PENCIL),
        NEW_GROUP(MaterialDesignIcon.PLUS),
        OPEN_LINK(MaterialDesignIcon.OPEN_IN_NEW),
        LOOKUP_IDENTIFIER(MaterialDesignIcon.MAGNIFY), // TODO: use WEB_SEARCH instead as soon as it is available
        FETCH_FULLTEXT(MaterialDesignIcon.MAGNIFY), // TODO: use WEB_SEARCH instead as soon as it is available
        FETCH_BY_IDENTIFIER(MaterialDesignIcon.CLIPBOARD_ARROW_DOWN),
        TOGGLE_ABBREVIATION(MaterialDesignIcon.FORMAT_ALIGN_CENTER),
        NEW_FILE(MaterialDesignIcon.PLUS),
        DOWNLOAD(MaterialDesignIcon.DOWNLOAD),
        OWNER(MaterialDesignIcon.ACCOUNT),
        CLOSE_JABREF(MaterialDesignIcon.GLASSDOOR),
        ARTICLE(MaterialDesignIcon.FILE_DOCUMENT),
        BOOK(MaterialDesignIcon.BOOK_OPEN_PAGE_VARIANT),
        LATEX_CITATIONS(JabRefMaterialDesignIcon.TEX_STUDIO),
        LATEX_FILE_DIRECTORY(MaterialDesignIcon.FOLDER_OUTLINE),
        LATEX_FILE(MaterialDesignIcon.FILE_OUTLINE),
        LATEX_COMMENT(MaterialDesignIcon.COMMENT_TEXT_OUTLINE),
        LATEX_LINE(MaterialDesignIcon.FORMAT_LINE_SPACING),
        PASSWORD_REVEALED(MaterialDesignIcon.EYE),
        ADD_ABBREVIATION_LIST(MaterialDesignIcon.FOLDER_PLUS),
        OPEN_ABBREVIATION_LIST(MaterialDesignIcon.FOLDER_OUTLINE),
        REMOVE_ABBREVIATION_LIST(MaterialDesignIcon.FOLDER_REMOVE),
        ADD_ABBREVIATION(MaterialDesignIcon.PLAYLIST_PLUS),
        REMOVE_ABBREVIATION(MaterialDesignIcon.PLAYLIST_MINUS),
        NEW_ENTRY_FROM_PLAIN_TEXT(MaterialDesignIcon.PLUS_BOX),
<<<<<<< HEAD
        REMOTE_DATABASE(MaterialDesignIcon.DATABASE);
=======
        HOME(MaterialDesignIcon.HOME);
>>>>>>> 74667e9f

        private final JabRefIcon icon;

        JabRefIcons(GlyphIcons... icons) {
            icon = new InternalMaterialDesignIcon(icons);
        }

        JabRefIcons(Color color, MaterialDesignIcon... icons) {
            icon = new InternalMaterialDesignIcon(color, icons);
        }

        @Override
        public Node getGraphicNode() {
            return icon.getGraphicNode();
        }

        @Override
        public String unicode() {
            return icon.unicode();
        }

        @Override
        public String fontFamily() {
            return icon.fontFamily();
        }

        public Button asButton() {
            Button button = new Button();
            button.setGraphic(getGraphicNode());
            button.getStyleClass().add("icon-button");
            return button;
        }

        public ToggleButton asToggleButton() {
            ToggleButton button = new ToggleButton();
            button.setGraphic(getGraphicNode());
            button.getStyleClass().add("icon-button");
            return button;
        }

        @Override
        public JabRefIcon withColor(Color color) {
            return icon.withColor(color);

        }

        @Override
        public JabRefIcon disabled() {
            return icon.disabled();
        }
    }

}<|MERGE_RESOLUTION|>--- conflicted
+++ resolved
@@ -300,11 +300,8 @@
         ADD_ABBREVIATION(MaterialDesignIcon.PLAYLIST_PLUS),
         REMOVE_ABBREVIATION(MaterialDesignIcon.PLAYLIST_MINUS),
         NEW_ENTRY_FROM_PLAIN_TEXT(MaterialDesignIcon.PLUS_BOX),
-<<<<<<< HEAD
-        REMOTE_DATABASE(MaterialDesignIcon.DATABASE);
-=======
+        REMOTE_DATABASE(MaterialDesignIcon.DATABASE),
         HOME(MaterialDesignIcon.HOME);
->>>>>>> 74667e9f
 
         private final JabRefIcon icon;
 
