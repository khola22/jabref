<<<<<<< HEAD
// TODO: temporarily removed, LibreOffice, Java9
//package org.jabref.gui.openoffice;
//
//import java.io.File;
//import java.io.IOException;
//import java.lang.reflect.InvocationTargetException;
//import java.lang.reflect.Method;
//import java.net.MalformedURLException;
//import java.net.URL;
//import java.net.URLClassLoader;
//import java.util.ArrayList;
//import java.util.Arrays;
//import java.util.Collections;
//import java.util.Comparator;
//import java.util.HashMap;
//import java.util.HashSet;
//import java.util.LinkedHashMap;
//import java.util.List;
//import java.util.Map;
//import java.util.Objects;
//import java.util.Optional;
//import java.util.Set;
//import java.util.SortedMap;
//import java.util.TreeMap;
//import java.util.TreeSet;
//import java.util.regex.Matcher;
//import java.util.regex.Pattern;
//import java.util.stream.Collectors;
//
//import javax.swing.JList;
//import javax.swing.JOptionPane;
//import javax.swing.JScrollPane;
//import javax.swing.ListSelectionModel;
//
//import org.jabref.logic.bibtex.comparator.FieldComparator;
//import org.jabref.logic.bibtex.comparator.FieldComparatorStack;
//import org.jabref.logic.l10n.Localization;
//import org.jabref.logic.layout.Layout;
//import org.jabref.logic.openoffice.OOBibStyle;
//import org.jabref.logic.openoffice.OOPreFormatter;
//import org.jabref.logic.openoffice.OOUtil;
//import org.jabref.logic.openoffice.UndefinedBibtexEntry;
//import org.jabref.logic.openoffice.UndefinedParagraphFormatException;
//import org.jabref.model.database.BibDatabase;
//import org.jabref.model.entry.BibEntry;
//import org.jabref.model.entry.FieldName;
//
//import com.sun.star.awt.Point;
//import com.sun.star.beans.IllegalTypeException;
//import com.sun.star.beans.NotRemoveableException;
//import com.sun.star.beans.PropertyExistException;
//import com.sun.star.beans.PropertyVetoException;
//import com.sun.star.beans.UnknownPropertyException;
//import com.sun.star.beans.XPropertyContainer;
//import com.sun.star.beans.XPropertySet;
//import com.sun.star.comp.helper.Bootstrap;
//import com.sun.star.comp.helper.BootstrapException;
//import com.sun.star.container.NoSuchElementException;
//import com.sun.star.container.XEnumeration;
//import com.sun.star.container.XEnumerationAccess;
//import com.sun.star.container.XNameAccess;
//import com.sun.star.container.XNamed;
//import com.sun.star.document.XDocumentPropertiesSupplier;
//import com.sun.star.frame.XComponentLoader;
//import com.sun.star.frame.XController;
//import com.sun.star.frame.XDesktop;
//import com.sun.star.frame.XModel;
//import com.sun.star.lang.DisposedException;
//import com.sun.star.lang.IllegalArgumentException;
//import com.sun.star.lang.Locale;
//import com.sun.star.lang.WrappedTargetException;
//import com.sun.star.lang.XComponent;
//import com.sun.star.lang.XMultiComponentFactory;
//import com.sun.star.lang.XMultiServiceFactory;
//import com.sun.star.text.XBookmarksSupplier;
//import com.sun.star.text.XDocumentIndexesSupplier;
//import com.sun.star.text.XFootnote;
//import com.sun.star.text.XReferenceMarksSupplier;
//import com.sun.star.text.XText;
//import com.sun.star.text.XTextContent;
//import com.sun.star.text.XTextCursor;
//import com.sun.star.text.XTextDocument;
//import com.sun.star.text.XTextRange;
//import com.sun.star.text.XTextRangeCompare;
//import com.sun.star.text.XTextSection;
//import com.sun.star.text.XTextSectionsSupplier;
//import com.sun.star.text.XTextViewCursor;
//import com.sun.star.text.XTextViewCursorSupplier;
//import com.sun.star.uno.Any;
//import com.sun.star.uno.Type;
//import com.sun.star.uno.UnoRuntime;
//import com.sun.star.uno.XComponentContext;
//import org.slf4j.Logger;
//import org.slf4j.LoggerFactory;
//
///**
// * Class for manipulating the Bibliography of the currently start document in OpenOffice.
// */
//class OOBibBase {
//
//    private static final OOPreFormatter POSTFORMATTER = new OOPreFormatter();
//
//    private static final String BIB_SECTION_NAME = "JR_bib";
//    private static final String BIB_SECTION_END_NAME = "JR_bib_end";
//    private static final String BIB_CITATION = "JR_cite";
//    private static final Pattern CITE_PATTERN = Pattern.compile(OOBibBase.BIB_CITATION + "\\d*_(\\d*)_(.*)");
//
//    private static final String CHAR_STYLE_NAME = "CharStyleName";
//
//    private static final int AUTHORYEAR_PAR = 1;
//    private static final int AUTHORYEAR_INTEXT = 2;
//    private static final int INVISIBLE_CIT = 3;
//
//    private static final Logger LOGGER = LoggerFactory.getLogger(OOBibBase.class);
//    private XMultiServiceFactory mxDocFactory;
//    private XTextDocument mxDoc;
//    private XText text;
//    private final XDesktop xDesktop;
//    private XTextViewCursorSupplier xViewCursorSupplier;
//    private XComponent xCurrentComponent;
//    private XPropertySet propertySet;
//
//    private XPropertyContainer userProperties;
//    private final boolean atEnd;
//    private final Comparator<BibEntry> entryComparator;
//    private final Comparator<BibEntry> yearAuthorTitleComparator;
//    private final FieldComparator authComp = new FieldComparator(FieldName.AUTHOR);
//    private final FieldComparator yearComp = new FieldComparator(FieldName.YEAR);
//
//    private final FieldComparator titleComp = new FieldComparator(FieldName.TITLE);
//    private final List<Comparator<BibEntry>> authorYearTitleList = new ArrayList<>(3);
//
//    private final List<Comparator<BibEntry>> yearAuthorTitleList = new ArrayList<>(3);
//
//    private final Map<String, String> uniquefiers = new HashMap<>();
//
//    private List<String> sortedReferenceMarks;
//
//
//    public OOBibBase(String pathToOO, boolean atEnd) throws IOException, IllegalAccessException,
//            InvocationTargetException, BootstrapException, CreationException, UnknownPropertyException,
//            WrappedTargetException, IndexOutOfBoundsException, NoSuchElementException, NoDocumentException {
//        authorYearTitleList.add(authComp);
//        authorYearTitleList.add(yearComp);
//        authorYearTitleList.add(titleComp);
//
//        yearAuthorTitleList.add(yearComp);
//        yearAuthorTitleList.add(authComp);
//        yearAuthorTitleList.add(titleComp);
//
//        entryComparator = new FieldComparatorStack<>(authorYearTitleList);
//        yearAuthorTitleComparator = new FieldComparatorStack<>(yearAuthorTitleList);
//
//        this.atEnd = atEnd;
//        xDesktop = simpleBootstrap(pathToOO);
//        selectDocument();
//    }
//
//    public boolean isConnectedToDocument() {
//        return xCurrentComponent != null;
//    }
//
//    public Optional<String> getCurrentDocumentTitle() {
//        if (mxDoc == null) {
//            return Optional.empty();
//        } else {
//            try {
//                return Optional
//                        .of(String.valueOf(OOUtil.getProperty(mxDoc.getCurrentController().getFrame(), "Title")));
//            } catch (UnknownPropertyException | WrappedTargetException e) {
//                LOGGER.warn("Could not get document title", e);
//                return Optional.empty();
//            }
//        }
//    }
//
//    public void selectDocument() throws UnknownPropertyException, WrappedTargetException, IndexOutOfBoundsException,
//            NoSuchElementException, NoDocumentException {
//        List<XTextDocument> textDocumentList = getTextDocuments();
//        XTextDocument selected;
//        if (textDocumentList.isEmpty()) {
//            // No text documents found.
//            throw new NoDocumentException("No Writer documents found");
//        } else if (textDocumentList.size() == 1) {
//            // Get the only one
//            selected = textDocumentList.get(0);
//        } else {
//            // Bring up a dialog
//            selected = selectComponent(textDocumentList);
//        }
//
//        if (selected == null) {
//            return;
//        }
//        xCurrentComponent = UnoRuntime.queryInterface(XComponent.class, selected);
//        mxDoc = selected;
//
//        UnoRuntime.queryInterface(XDocumentIndexesSupplier.class, xCurrentComponent);
//
//        XModel xModel = UnoRuntime.queryInterface(XModel.class, xCurrentComponent);
//        XController xController = xModel.getCurrentController();
//        xViewCursorSupplier = UnoRuntime.queryInterface(XTextViewCursorSupplier.class, xController);
//
//        // get a reference to the body text of the document
//        text = mxDoc.getText();
//
//        // Access the text document's multi service factory:
//        mxDocFactory = UnoRuntime.queryInterface(XMultiServiceFactory.class, mxDoc);
//
//        XDocumentPropertiesSupplier supp = UnoRuntime.queryInterface(XDocumentPropertiesSupplier.class, mxDoc);
//        userProperties = supp.getDocumentProperties().getUserDefinedProperties();
//        propertySet = UnoRuntime.queryInterface(XPropertySet.class, userProperties);
//
//    }
//
//    private XDesktop simpleBootstrap(String pathToExecutable)
//            throws IllegalAccessException, InvocationTargetException, BootstrapException,
//            CreationException, IOException {
//
//        ClassLoader loader = ClassLoader.getSystemClassLoader();
//        if (loader instanceof URLClassLoader) {
//            URLClassLoader cl = (URLClassLoader) loader;
//            Class<URLClassLoader> sysclass = URLClassLoader.class;
//            try {
//                Method method = sysclass.getDeclaredMethod("addURL", URL.class);
//                method.setAccessible(true);
//                method.invoke(cl, new File(pathToExecutable).toURI().toURL());
//            } catch (SecurityException | NoSuchMethodException | MalformedURLException t) {
//                LOGGER.error("Error, could not add URL to system classloader", t);
//                cl.close();
//                throw new IOException("Error, could not add URL to system classloader", t);
//            }
//        } else {
//            LOGGER.error("Error occured, URLClassLoader expected but " + loader.getClass()
//                    + " received. Could not continue.");
//        }
//
//        //Get the office component context:
//        XComponentContext xContext = Bootstrap.bootstrap();
//        //Get the office service manager:
//        XMultiComponentFactory xServiceManager = xContext.getServiceManager();
//        //Create the desktop, which is the root frame of the
//        //hierarchy of frames that contain viewable components:
//        Object desktop;
//        try {
//            desktop = xServiceManager.createInstanceWithContext("com.sun.star.frame.Desktop", xContext);
//        } catch (Exception e) {
//            throw new CreationException(e.getMessage());
//        }
//        XDesktop resultDesktop = UnoRuntime.queryInterface(XDesktop.class, desktop);
//
//        UnoRuntime.queryInterface(XComponentLoader.class, desktop);
//
//        return resultDesktop;
//    }
//
//    private List<XTextDocument> getTextDocuments() throws NoSuchElementException, WrappedTargetException {
//        List<XTextDocument> result = new ArrayList<>();
//        XEnumerationAccess enumAccess = xDesktop.getComponents();
//        XEnumeration componentEnumeration = enumAccess.createEnumeration();
//
//        // TODO: http://api.openoffice.org/docs/DevelopersGuide/OfficeDev/OfficeDev.xhtml#1_1_3_2_1_2_Frame_Hierarchies
//
//        while (componentEnumeration.hasMoreElements()) {
//            Object nextElement = componentEnumeration.nextElement();
//            XComponent component = UnoRuntime.queryInterface(XComponent.class, nextElement);
//            XTextDocument document = UnoRuntime.queryInterface(XTextDocument.class, component);
//            if (document != null) {
//                result.add(document);
//            }
//        }
//        return result;
//    }
//
//    public void setCustomProperty(String property, String value) throws UnknownPropertyException,
//            NotRemoveableException, PropertyExistException, IllegalTypeException, IllegalArgumentException {
//        if (propertySet.getPropertySetInfo().hasPropertyByName(property)) {
//            userProperties.removeProperty(property);
//        }
//        if (value != null) {
//            userProperties.addProperty(property, com.sun.star.beans.PropertyAttribute.REMOVEABLE,
//                    new Any(Type.STRING, value));
//        }
//    }
//
//    public Optional<String> getCustomProperty(String property) throws UnknownPropertyException, WrappedTargetException {
//        if (propertySet.getPropertySetInfo().hasPropertyByName(property)) {
//            return Optional.ofNullable(propertySet.getPropertyValue(property).toString());
//        }
//        return Optional.empty();
//    }
//
//    public void updateSortedReferenceMarks() throws WrappedTargetException, NoSuchElementException {
//        sortedReferenceMarks = getSortedReferenceMarks(getReferenceMarks());
//    }
//
//    /**
//     * This method inserts a cite marker in the text for the given BibEntry,
//     * and may refresh the bibliography.
//     * @param entries The entries to cite.
//     * @param database The database the entry belongs to.
//     * @param style The bibliography style we are using.
//     * @param inParenthesis Indicates whether it is an in-text citation or a citation in parenthesis.
//     *   This is not relevant if numbered citations are used.
//     * @param withText Indicates whether this should be a normal citation (true) or an empty
//     *   (invisible) citation (false).
//     * @param sync Indicates whether the reference list should be refreshed.
//     * @throws IllegalTypeException
//     * @throws PropertyExistException
//     * @throws NotRemoveableException
//     * @throws UnknownPropertyException
//     * @throws UndefinedCharacterFormatException
//     * @throws NoSuchElementException
//     * @throws WrappedTargetException
//     * @throws IOException
//     * @throws PropertyVetoException
//     * @throws CreationException
//     * @throws BibEntryNotFoundException
//     * @throws UndefinedParagraphFormatException
//     */
//    public void insertEntry(List<BibEntry> entries, BibDatabase database,
//            List<BibDatabase> allBases, OOBibStyle style,
//            boolean inParenthesis, boolean withText, String pageInfo, boolean sync) throws IllegalArgumentException,
//            UnknownPropertyException, NotRemoveableException, PropertyExistException, IllegalTypeException,
//            UndefinedCharacterFormatException, WrappedTargetException, NoSuchElementException, PropertyVetoException,
//            IOException, CreationException, BibEntryNotFoundException, UndefinedParagraphFormatException {
//
//        try {
//
//            XTextViewCursor xViewCursor = xViewCursorSupplier.getViewCursor();
//
//            if (entries.size() > 1) {
//                if (style.getBooleanCitProperty(OOBibStyle.MULTI_CITE_CHRONOLOGICAL)) {
//                    entries.sort(yearAuthorTitleComparator);
//                } else {
//                    entries.sort(entryComparator);
//                }
//            }
//
//            String keyString = String.join(",",
//                    entries.stream().map(entry -> entry.getCiteKeyOptional().orElse("")).collect(Collectors.toList()));
//            // Insert bookmark:
//            String bName = getUniqueReferenceMarkName(keyString,
//                    withText ? inParenthesis ? OOBibBase.AUTHORYEAR_PAR : OOBibBase.AUTHORYEAR_INTEXT : OOBibBase.INVISIBLE_CIT);
//
//            // If we should store metadata for page info, do that now:
//            if (pageInfo != null) {
//                LOGGER.info("Storing page info: " + pageInfo);
//                setCustomProperty(bName, pageInfo);
//            }
//
//            xViewCursor.getText().insertString(xViewCursor, " ", false);
//            if (style.isFormatCitations()) {
//                XPropertySet xCursorProps = UnoRuntime.queryInterface(XPropertySet.class, xViewCursor);
//                String charStyle = style.getCitationCharacterFormat();
//                try {
//                    xCursorProps.setPropertyValue(CHAR_STYLE_NAME, charStyle);
//                } catch (UnknownPropertyException | PropertyVetoException | IllegalArgumentException |
//                        WrappedTargetException ex) {
//                    // Setting the character format failed, so we throw an exception that
//                    // will result in an error message for the user. Before that,
//                    // delete the space we inserted:
//                    xViewCursor.goLeft((short) 1, true);
//                    xViewCursor.setString("");
//                    throw new UndefinedCharacterFormatException(charStyle);
//                }
//            }
//            xViewCursor.goLeft((short) 1, false);
//            Map<BibEntry, BibDatabase> databaseMap = new HashMap<>();
//            for (BibEntry entry : entries) {
//                databaseMap.put(entry, database);
//            }
//            String citeText = style.isNumberEntries() ? "-" : style.getCitationMarker(entries, databaseMap,
//                    inParenthesis, null, null);
//            insertReferenceMark(bName, citeText, xViewCursor, withText, style);
//
//            xViewCursor.collapseToEnd();
//            xViewCursor.goRight((short) 1, false);
//
//            XTextRange position = xViewCursor.getEnd();
//
//            if (sync) {
//                // To account for numbering and for uniqiefiers, we must refresh the cite markers:
//                updateSortedReferenceMarks();
//                refreshCiteMarkers(allBases, style);
//
//                // Insert it at the current position:
//                rebuildBibTextSection(allBases, style);
//            }
//
//            // Go back to the relevant position:
//            xViewCursor.gotoRange(position, false);
//        } catch (DisposedException ex) {
//            // We need to catch this one here because the OpenOfficePanel class is
//            // loaded before connection, and therefore cannot directly reference
//            // or catch a DisposedException (which is in a OO JAR file).
//            throw new ConnectionLostException(ex.getMessage());
//        }
//    }
//
//    /**
//     * Refresh all cite markers in the document.
//     * @param databases The databases to get entries from.
//     * @param style The bibliography style to use.
//     * @return A list of those referenced BibTeX keys that could not be resolved.
//     * @throws UndefinedCharacterFormatException
//     * @throws NoSuchElementException
//     * @throws IllegalArgumentException
//     * @throws WrappedTargetException
//     * @throws BibEntryNotFoundException
//     * @throws CreationException
//     * @throws IOException
//     * @throws PropertyVetoException
//     * @throws UnknownPropertyException
//     */
//    public List<String> refreshCiteMarkers(List<BibDatabase> databases, OOBibStyle style)
//            throws WrappedTargetException, IllegalArgumentException, NoSuchElementException,
//            UndefinedCharacterFormatException, UnknownPropertyException, PropertyVetoException, IOException,
//            CreationException, BibEntryNotFoundException {
//        try {
//            return refreshCiteMarkersInternal(databases, style);
//        } catch (DisposedException ex) {
//            // We need to catch this one here because the OpenOfficePanel class is
//            // loaded before connection, and therefore cannot directly reference
//            // or catch a DisposedException (which is in a OO JAR file).
//            throw new ConnectionLostException(ex.getMessage());
//        }
//    }
//
//    public List<String> getJabRefReferenceMarks(XNameAccess nameAccess) {
//        String[] names = nameAccess.getElementNames();
//        // Remove all reference marks that don't look like JabRef citations:
//        List<String> result = new ArrayList<>();
//        if (names != null) {
//            for (String name : names) {
//                if (CITE_PATTERN.matcher(name).find()) {
//                    result.add(name);
//                }
//            }
//        }
//        return result;
//    }
//
//    private List<String> refreshCiteMarkersInternal(List<BibDatabase> databases, OOBibStyle style)
//            throws WrappedTargetException, IllegalArgumentException, NoSuchElementException,
//            UndefinedCharacterFormatException, UnknownPropertyException, PropertyVetoException,
//            CreationException, BibEntryNotFoundException {
//
//        List<String> cited = findCitedKeys();
//        Map<String, BibDatabase> linkSourceBase = new HashMap<>();
//        Map<BibEntry, BibDatabase> entries = findCitedEntries(databases, cited, linkSourceBase);
//
//        XNameAccess xReferenceMarks = getReferenceMarks();
//
//        List<String> names;
//        if (style.isSortByPosition()) {
//            // We need to sort the reference marks according to their order of appearance:
//            names = sortedReferenceMarks;
//        } else if (style.isNumberEntries()) {
//            // We need to sort the reference marks according to the sorting of the bibliographic
//            // entries:
//            SortedMap<BibEntry, BibDatabase> newMap = new TreeMap<>(entryComparator);
//            for (Map.Entry<BibEntry, BibDatabase> bibtexEntryBibtexDatabaseEntry : entries.entrySet()) {
//                newMap.put(bibtexEntryBibtexDatabaseEntry.getKey(), bibtexEntryBibtexDatabaseEntry.getValue());
//            }
//            entries = newMap;
//            // Rebuild the list of cited keys according to the sort order:
//            cited.clear();
//            for (BibEntry entry : entries.keySet()) {
//                cited.add(entry.getCiteKeyOptional().orElse(null));
//            }
//            names = Arrays.asList(xReferenceMarks.getElementNames());
//        } else {
//            names = sortedReferenceMarks;
//        }
//
//        // Remove all reference marks that don't look like JabRef citations:
//        List<String> tmp = new ArrayList<>();
//        for (String name : names) {
//            if (CITE_PATTERN.matcher(name).find()) {
//                tmp.add(name);
//            }
//        }
//        names = tmp;
//
//        Map<String, Integer> numbers = new HashMap<>();
//        int lastNum = 0;
//        // First compute citation markers for all citations:
//        String[] citMarkers = new String[names.size()];
//        String[][] normCitMarkers = new String[names.size()][];
//        String[][] bibtexKeys = new String[names.size()][];
//
//        int minGroupingCount = style.getIntCitProperty(OOBibStyle.MINIMUM_GROUPING_COUNT);
//
//        int[] types = new int[names.size()];
//        for (int i = 0; i < names.size(); i++) {
//            Matcher citeMatcher = CITE_PATTERN.matcher(names.get(i));
//            if (citeMatcher.find()) {
//                String typeStr = citeMatcher.group(1);
//                int type = Integer.parseInt(typeStr);
//                types[i] = type; // Remember the type in case we need to uniquefy.
//                String[] keys = citeMatcher.group(2).split(",");
//                bibtexKeys[i] = keys;
//                BibEntry[] cEntries = new BibEntry[keys.length];
//                for (int j = 0; j < cEntries.length; j++) {
//                    BibDatabase database = linkSourceBase.get(keys[j]);
//                    Optional<BibEntry> tmpEntry = Optional.empty();
//                    if (database != null) {
//                        tmpEntry = database.getEntryByKey(keys[j]);
//                    }
//                    if (tmpEntry.isPresent()) {
//                        cEntries[j] = tmpEntry.get();
//                    } else {
//                        LOGGER.info("BibTeX key not found: '" + keys[j] + '\'');
//                        LOGGER.info("Problem with reference mark: '" + names.get(i) + '\'');
//                        cEntries[j] = new UndefinedBibtexEntry(keys[j]);
//                    }
//                }
//
//                String[] normCitMarker = new String[keys.length];
//                String citationMarker;
//                if (style.isBibtexKeyCiteMarkers()) {
//                    StringBuilder sb = new StringBuilder();
//                    normCitMarkers[i] = new String[keys.length];
//                    for (int j = 0; j < keys.length; j++) {
//                        normCitMarkers[i][j] = cEntries[j].getCiteKeyOptional().orElse(null);
//                        sb.append(cEntries[j].getCiteKeyOptional().orElse(""));
//                        if (j < (keys.length - 1)) {
//                            sb.append(',');
//                        }
//                    }
//                    citationMarker = sb.toString();
//                } else if (style.isNumberEntries()) {
//                    if (style.isSortByPosition()) {
//                        // We have sorted the citation markers according to their order of appearance,
//                        // so we simply count up for each marker referring to a new entry:
//                        List<Integer> num = new ArrayList<>(keys.length);
//                        for (int j = 0; j < keys.length; j++) {
//                            if (cEntries[j] instanceof UndefinedBibtexEntry) {
//                                num.add(j, -1);
//                            } else {
//                                num.add(j, lastNum + 1);
//                                if (numbers.containsKey(keys[j])) {
//                                    num.set(j, numbers.get(keys[j]));
//                                } else {
//                                    numbers.put(keys[j], num.get(j));
//                                    lastNum = num.get(j);
//                                }
//                            }
//                        }
//                        citationMarker = style.getNumCitationMarker(num, minGroupingCount, false);
//                        for (int j = 0; j < keys.length; j++) {
//                            normCitMarker[j] = style.getNumCitationMarker(Collections.singletonList(num.get(j)),
//                                    minGroupingCount, false);
//                        }
//                    } else {
//                        // We need to find the number of the cited entry in the bibliography,
//                        // and use that number for the cite marker:
//                        List<Integer> num = findCitedEntryIndex(names.get(i), cited);
//
//                        if (num.isEmpty()) {
//                            throw new BibEntryNotFoundException(names.get(i), Localization
//                                    .lang("Could not resolve BibTeX entry for citation marker '%0'.", names.get(i)));
//                        } else {
//                            citationMarker = style.getNumCitationMarker(num, minGroupingCount, false);
//                        }
//
//                        for (int j = 0; j < keys.length; j++) {
//                            List<Integer> list = new ArrayList<>(1);
//                            list.add(num.get(j));
//                            normCitMarker[j] = style.getNumCitationMarker(list, minGroupingCount, false);
//                        }
//                    }
//                } else {
//
//                    if (cEntries.length > 1) {
//                        if (style.getBooleanCitProperty(OOBibStyle.MULTI_CITE_CHRONOLOGICAL)) {
//                            Arrays.sort(cEntries, yearAuthorTitleComparator);
//                        } else {
//                            Arrays.sort(cEntries, entryComparator);
//                        }
//                        // Update key list to match the new sorting:
//                        for (int j = 0; j < cEntries.length; j++) {
//                            bibtexKeys[i][j] = cEntries[j].getCiteKeyOptional().orElse(null);
//                        }
//                    }
//
//                    citationMarker = style.getCitationMarker(Arrays.asList(cEntries), entries,
//                            type == OOBibBase.AUTHORYEAR_PAR, null, null);
//                    // We need "normalized" (in parenthesis) markers for uniqueness checking purposes:
//                    for (int j = 0; j < cEntries.length; j++) {
//                        normCitMarker[j] = style.getCitationMarker(Collections.singletonList(cEntries[j]), entries,
//                                true, null, new int[] {-1});
//                    }
//                }
//                citMarkers[i] = citationMarker;
//                normCitMarkers[i] = normCitMarker;
//
//            }
//
//        }
//
//        uniquefiers.clear();
//        if (!style.isBibtexKeyCiteMarkers() && !style.isNumberEntries()) {
//            // See if there are duplicate citations marks referring to different entries. If so, we need to
//            // use uniquefiers:
//            Map<String, List<String>> refKeys = new HashMap<>();
//            Map<String, List<Integer>> refNums = new HashMap<>();
//            for (int i = 0; i < citMarkers.length; i++) {
//                String[] markers = normCitMarkers[i]; // compare normalized markers, since the actual markers can be different
//                for (int j = 0; j < markers.length; j++) {
//                    String marker = markers[j];
//                    String currentKey = bibtexKeys[i][j];
//                    if (refKeys.containsKey(marker)) {
//                        // Ok, we have seen this exact marker before.
//                        if (!refKeys.get(marker).contains(currentKey)) {
//                            // ... but not for this entry.
//                            refKeys.get(marker).add(currentKey);
//                            refNums.get(marker).add(i);
//                        }
//                    } else {
//                        List<String> l = new ArrayList<>(1);
//                        l.add(currentKey);
//                        refKeys.put(marker, l);
//                        List<Integer> l2 = new ArrayList<>(1);
//                        l2.add(i);
//                        refNums.put(marker, l2);
//                    }
//                }
//            }
//            // Go through the collected lists and see where we need to uniquefy:
//            for (Map.Entry<String, List<String>> stringListEntry : refKeys.entrySet()) {
//                List<String> keys = stringListEntry.getValue();
//                if (keys.size() > 1) {
//                    // This marker appears for more than one unique entry:
//                    int uniq = 'a';
//                    for (String key : keys) {
//                        // Update the map of uniquefiers for the benefit of both the following generation of new
//                        // citation markers, and for the method that builds the bibliography:
//                        uniquefiers.put(key, String.valueOf((char) uniq));
//                        uniq++;
//                    }
//                }
//            }
//
//            // Finally, go through all citation markers, and update those referring to entries in our current list:
//            int maxAuthorsFirst = style.getIntCitProperty(OOBibStyle.MAX_AUTHORS_FIRST);
//            Set<String> seenBefore = new HashSet<>();
//            for (int j = 0; j < bibtexKeys.length; j++) {
//                boolean needsChange = false;
//                int[] firstLimAuthors = new int[bibtexKeys[j].length];
//                String[] uniquif = new String[bibtexKeys[j].length];
//                BibEntry[] cEntries = new BibEntry[bibtexKeys[j].length];
//                for (int k = 0; k < bibtexKeys[j].length; k++) {
//                    String currentKey = bibtexKeys[j][k];
//                    firstLimAuthors[k] = -1;
//                    if (maxAuthorsFirst > 0) {
//                        if (!seenBefore.contains(currentKey)) {
//                            firstLimAuthors[k] = maxAuthorsFirst;
//                        }
//                        seenBefore.add(currentKey);
//                    }
//                    String uniq = uniquefiers.get(currentKey);
//                    Optional<BibEntry> tmpEntry = Optional.empty();
//                    if (uniq == null) {
//                        if (firstLimAuthors[k] > 0) {
//                            needsChange = true;
//                            BibDatabase database = linkSourceBase.get(currentKey);
//                            if (database != null) {
//                                tmpEntry = database.getEntryByKey(currentKey);
//                            }
//                        } else {
//                            BibDatabase database = linkSourceBase.get(currentKey);
//                            if (database != null) {
//                                tmpEntry = database.getEntryByKey(currentKey);
//                            }
//                        }
//                        uniquif[k] = "";
//                    } else {
//                        needsChange = true;
//                        BibDatabase database = linkSourceBase.get(currentKey);
//                        if (database != null) {
//                            tmpEntry = database.getEntryByKey(currentKey);
//                        }
//                        uniquif[k] = uniq;
//                    }
//                    if (tmpEntry.isPresent()) {
//                        cEntries[k] = tmpEntry.get();
//                    }
//                }
//                if (needsChange) {
//                    citMarkers[j] = style.getCitationMarker(Arrays.asList(cEntries), entries,
//                            types[j] == OOBibBase.AUTHORYEAR_PAR, uniquif, firstLimAuthors);
//                }
//            }
//        }
//
//        // Refresh all reference marks with the citation markers we computed:
//        boolean hadBibSection = getBookmarkRange(OOBibBase.BIB_SECTION_NAME) != null;
//        // Check if we are supposed to set a character format for citations:
//        boolean mustTestCharFormat = style.isFormatCitations();
//        for (int i = 0; i < names.size(); i++) {
//            Object referenceMark = xReferenceMarks.getByName(names.get(i));
//            XTextContent bookmark = UnoRuntime.queryInterface(XTextContent.class, referenceMark);
//
//            XTextCursor cursor = bookmark.getAnchor().getText().createTextCursorByRange(bookmark.getAnchor());
//
//            if (mustTestCharFormat) {
//                // If we are supposed to set character format for citations, must run a test before we
//                // delete old citation markers. Otherwise, if the specified character format doesn't
//                // exist, we end up deleting the markers before the process crashes due to a the missing
//                // format, with catastrophic consequences for the user.
//                mustTestCharFormat = false; // need to do this only once
//                XPropertySet xCursorProps = UnoRuntime.queryInterface(XPropertySet.class, cursor);
//                String charStyle = style.getCitationCharacterFormat();
//                try {
//                    xCursorProps.setPropertyValue(CHAR_STYLE_NAME, charStyle);
//                } catch (UnknownPropertyException | PropertyVetoException | IllegalArgumentException |
//                        WrappedTargetException ex) {
//                    throw new UndefinedCharacterFormatException(charStyle);
//                }
//            }
//
//            text.removeTextContent(bookmark);
//
//            insertReferenceMark(names.get(i), citMarkers[i], cursor, types[i] != OOBibBase.INVISIBLE_CIT, style);
//            if (hadBibSection && (getBookmarkRange(OOBibBase.BIB_SECTION_NAME) == null)) {
//                // We have overwritten the marker for the start of the reference list.
//                // We need to add it again.
//                cursor.collapseToEnd();
//                OOUtil.insertParagraphBreak(text, cursor);
//                insertBookMark(OOBibBase.BIB_SECTION_NAME, cursor);
//            }
//        }
//
//        List<String> unresolvedKeys = new ArrayList<>();
//        for (BibEntry entry : entries.keySet()) {
//            if (entry instanceof UndefinedBibtexEntry) {
//                String key = ((UndefinedBibtexEntry) entry).getKey();
//                if (!unresolvedKeys.contains(key)) {
//                    unresolvedKeys.add(key);
//                }
//            }
//        }
//        return unresolvedKeys;
//    }
//
//    private List<String> getSortedReferenceMarks(final XNameAccess nameAccess)
//            throws WrappedTargetException, NoSuchElementException {
//        XTextViewCursorSupplier cursorSupplier = UnoRuntime.queryInterface(XTextViewCursorSupplier.class,
//                mxDoc.getCurrentController());
//
//        XTextViewCursor viewCursor = cursorSupplier.getViewCursor();
//        XTextRange initialPos = viewCursor.getStart();
//        List<String> names = Arrays.asList(nameAccess.getElementNames());
//        List<Point> positions = new ArrayList<>(names.size());
//        for (String name : names) {
//            XTextContent textContent = UnoRuntime.queryInterface(XTextContent.class, nameAccess.getByName(name));
//            XTextRange range = textContent.getAnchor();
//            // Check if we are inside a footnote:
//            if (UnoRuntime.queryInterface(XFootnote.class, range.getText()) != null) {
//                // Find the linking footnote marker:
//                XFootnote footer = UnoRuntime.queryInterface(XFootnote.class, range.getText());
//                // The footnote's anchor gives the correct position in the text:
//                range = footer.getAnchor();
//            }
//
//            positions.add(findPosition(viewCursor, range));
//        }
//        Set<ComparableMark> set = new TreeSet<>();
//        for (int i = 0; i < positions.size(); i++) {
//            set.add(new ComparableMark(names.get(i), positions.get(i)));
//        }
//
//        List<String> result = new ArrayList<>(set.size());
//        for (ComparableMark mark : set) {
//            result.add(mark.getName());
//        }
//        viewCursor.gotoRange(initialPos, false);
//
//        return result;
//    }
//
//    public void rebuildBibTextSection(List<BibDatabase> databases, OOBibStyle style)
//            throws NoSuchElementException, WrappedTargetException, IllegalArgumentException,
//            CreationException, PropertyVetoException, UnknownPropertyException, UndefinedParagraphFormatException {
//        List<String> cited = findCitedKeys();
//        Map<String, BibDatabase> linkSourceBase = new HashMap<>();
//        Map<BibEntry, BibDatabase> entries = findCitedEntries(databases, cited, linkSourceBase); // Although entries are redefined without use, this also updates linkSourceBase
//
//        List<String> names = sortedReferenceMarks;
//
//        if (style.isSortByPosition()) {
//            // We need to sort the entries according to their order of appearance:
//            entries = getSortedEntriesFromSortedRefMarks(names, linkSourceBase);
//        } else {
//            SortedMap<BibEntry, BibDatabase> newMap = new TreeMap<>(entryComparator);
//            for (Map.Entry<BibEntry, BibDatabase> bibtexEntryBibtexDatabaseEntry : findCitedEntries(databases, cited,
//                    linkSourceBase).entrySet()) {
//                newMap.put(bibtexEntryBibtexDatabaseEntry.getKey(), bibtexEntryBibtexDatabaseEntry.getValue());
//            }
//            entries = newMap;
//        }
//        clearBibTextSectionContent2();
//        populateBibTextSection(entries, style);
//    }
//
//    public XNameAccess getReferenceMarks() {
//        XReferenceMarksSupplier supplier = UnoRuntime.queryInterface(XReferenceMarksSupplier.class, xCurrentComponent);
//        return supplier.getReferenceMarks();
//    }
//
//    private String getUniqueReferenceMarkName(String bibtexKey, int type) {
//        XNameAccess xNamedRefMarks = getReferenceMarks();
//        int i = 0;
//        String name = OOBibBase.BIB_CITATION + '_' + type + '_' + bibtexKey;
//        while (xNamedRefMarks.hasByName(name)) {
//            name = OOBibBase.BIB_CITATION + i + '_' + type + '_' + bibtexKey;
//            i++;
//        }
//        return name;
//    }
//
//    private Map<BibEntry, BibDatabase> findCitedEntries(List<BibDatabase> databases, List<String> keys,
//            Map<String, BibDatabase> linkSourceBase) {
//        Map<BibEntry, BibDatabase> entries = new LinkedHashMap<>();
//        for (String key : keys) {
//            boolean found = false;
//            for (BibDatabase database : databases) {
//                Optional<BibEntry> entry = database.getEntryByKey(key);
//                if (entry.isPresent()) {
//                    entries.put(entry.get(), database);
//                    linkSourceBase.put(key, database);
//                    found = true;
//                    break;
//                }
//            }
//
//            if (!found) {
//                entries.put(new UndefinedBibtexEntry(key), null);
//            }
//        }
//        return entries;
//    }
//
//    private List<String> findCitedKeys() throws NoSuchElementException, WrappedTargetException {
//        XNameAccess xNamedMarks = getReferenceMarks();
//        String[] names = xNamedMarks.getElementNames();
//        List<String> keys = new ArrayList<>();
//        for (String name1 : names) {
//            Object bookmark = xNamedMarks.getByName(name1);
//            UnoRuntime.queryInterface(XTextContent.class, bookmark);
//
//            List<String> newKeys = parseRefMarkName(name1);
//            for (String key : newKeys) {
//                if (!keys.contains(key)) {
//                    keys.add(key);
//                }
//            }
//        }
//
//        return keys;
//    }
//
//    private Map<BibEntry, BibDatabase> getSortedEntriesFromSortedRefMarks(List<String> names,
//            Map<String, BibDatabase> linkSourceBase) {
//
//        Map<BibEntry, BibDatabase> newList = new LinkedHashMap<>();
//        for (String name : names) {
//            Matcher citeMatcher = CITE_PATTERN.matcher(name);
//            if (citeMatcher.find()) {
//                String[] keys = citeMatcher.group(2).split(",");
//                for (String key : keys) {
//                    BibDatabase database = linkSourceBase.get(key);
//                    Optional<BibEntry> origEntry = Optional.empty();
//                    if (database != null) {
//                        origEntry = database.getEntryByKey(key);
//                    }
//                    if (origEntry.isPresent()) {
//                        if (!newList.containsKey(origEntry.get())) {
//                            newList.put(origEntry.get(), database);
//                        }
//                    } else {
//                        LOGGER.info("BibTeX key not found: '" + key + "'");
//                        LOGGER.info("Problem with reference mark: '" + name + "'");
//                        newList.put(new UndefinedBibtexEntry(key), null);
//                    }
//                }
//            }
//        }
//
//        return newList;
//    }
//
//    private Point findPosition(XTextViewCursor cursor, XTextRange range) {
//        cursor.gotoRange(range, false);
//        return cursor.getPosition();
//    }
//
//    /**
//     * Extract the list of bibtex keys from a reference mark name.
//     * @param name The reference mark name.
//     * @return The list of bibtex keys encoded in the name.
//     */
//    public List<String> parseRefMarkName(String name) {
//        List<String> keys = new ArrayList<>();
//        Matcher citeMatcher = CITE_PATTERN.matcher(name);
//        if (citeMatcher.find()) {
//            String[] keystring = citeMatcher.group(2).split(",");
//            for (String aKeystring : keystring) {
//                if (!keys.contains(aKeystring)) {
//                    keys.add(aKeystring);
//                }
//            }
//        }
//        return keys;
//    }
//
//    /**
//     * Resolve the bibtex key from a citation reference marker name, and look up
//     * the index of the key in a list of keys.
//     * @param citRefName The name of the ReferenceMark representing the citation.
//     * @param keys A List of bibtex keys representing the entries in the bibliography.
//     * @return the indices of the cited keys, -1 if a key is not found. Returns null if the ref name
//     *   could not be resolved as a citation.
//     */
//
//    private List<Integer> findCitedEntryIndex(String citRefName, List<String> keys) {
//        Matcher citeMatcher = CITE_PATTERN.matcher(citRefName);
//        if (citeMatcher.find()) {
//            List<String> keyStrings = Arrays.asList(citeMatcher.group(2).split(","));
//            List<Integer> result = new ArrayList<>(keyStrings.size());
//            for (String key : keyStrings) {
//                int ind = keys.indexOf(key);
//                result.add(ind == -1 ? -1 : 1 + ind);
//            }
//            return result;
//        } else {
//            return Collections.emptyList();
//        }
//    }
//
//    public String getCitationContext(XNameAccess nameAccess, String refMarkName, int charBefore, int charAfter,
//            boolean htmlMarkup) throws NoSuchElementException, WrappedTargetException {
//        Object referenceMark = nameAccess.getByName(refMarkName);
//        XTextContent bookmark = UnoRuntime.queryInterface(XTextContent.class, referenceMark);
//
//        XTextCursor cursor = bookmark.getAnchor().getText().createTextCursorByRange(bookmark.getAnchor());
//        String citPart = cursor.getString();
//        int flex = 8;
//        for (int i = 0; i < charBefore; i++) {
//            try {
//                cursor.goLeft((short) 1, true);
//                if ((i >= (charBefore - flex)) && Character.isWhitespace(cursor.getString().charAt(0))) {
//                    break;
//                }
//            } catch (IndexOutOfBoundsException ex) {
//                LOGGER.warn("Problem going left", ex);
//            }
//        }
//        int length = cursor.getString().length();
//        int added = length - citPart.length();
//        cursor.collapseToStart();
//        for (int i = 0; i < (charAfter + length); i++) {
//            try {
//                cursor.goRight((short) 1, true);
//                if (i >= ((charAfter + length) - flex)) {
//                    String strNow = cursor.getString();
//                    if (Character.isWhitespace(strNow.charAt(strNow.length() - 1))) {
//                        break;
//                    }
//                }
//            } catch (IndexOutOfBoundsException ex) {
//                LOGGER.warn("Problem going right", ex);
//            }
//        }
//
//        String result = cursor.getString();
//        if (htmlMarkup) {
//            result = result.substring(0, added) + "<b>" + citPart + "</b>" + result.substring(length);
//        }
//        return result.trim();
//    }
//
//    private void insertFullReferenceAtCursor(XTextCursor cursor, Map<BibEntry, BibDatabase> entries, OOBibStyle style,
//            String parFormat) throws UndefinedParagraphFormatException, IllegalArgumentException,
//                    UnknownPropertyException, PropertyVetoException, WrappedTargetException {
//        Map<BibEntry, BibDatabase> correctEntries;
//        // If we don't have numbered entries, we need to sort the entries before adding them:
//        if (style.isSortByPosition()) {
//            // Use the received map directly
//            correctEntries = entries;
//        } else {
//            // Sort map
//            Map<BibEntry, BibDatabase> newMap = new TreeMap<>(entryComparator);
//            newMap.putAll(entries);
//            correctEntries = newMap;
//        }
//        int number = 1;
//        for (Map.Entry<BibEntry, BibDatabase> entry : correctEntries.entrySet()) {
//            if (entry.getKey() instanceof UndefinedBibtexEntry) {
//                continue;
//            }
//            OOUtil.insertParagraphBreak(text, cursor);
//            if (style.isNumberEntries()) {
//                int minGroupingCount = style.getIntCitProperty(OOBibStyle.MINIMUM_GROUPING_COUNT);
//                OOUtil.insertTextAtCurrentLocation(text, cursor,
//                        style.getNumCitationMarker(Collections.singletonList(number++), minGroupingCount, true), Collections.emptyList());
//            }
//            Layout layout = style.getReferenceFormat(entry.getKey().getType());
//            layout.setPostFormatter(POSTFORMATTER);
//            OOUtil.insertFullReferenceAtCurrentLocation(text, cursor, layout, parFormat, entry.getKey(),
//                    entry.getValue(), uniquefiers.get(entry.getKey().getCiteKeyOptional().orElse(null)));
//        }
//
//    }
//
//    private void createBibTextSection2(boolean end)
//            throws IllegalArgumentException, CreationException {
//
//        XTextCursor mxDocCursor = text.createTextCursor();
//        if (end) {
//            mxDocCursor.gotoEnd(false);
//        }
//        OOUtil.insertParagraphBreak(text, mxDocCursor);
//        // Create a new TextSection from the document factory and access it's XNamed interface
//        XNamed xChildNamed;
//        try {
//            xChildNamed = UnoRuntime.queryInterface(XNamed.class,
//                mxDocFactory.createInstance("com.sun.star.text.TextSection"));
//        } catch (Exception e) {
//            throw new CreationException(e.getMessage());
//        }
//        // Set the new sections name to 'Child_Section'
//        xChildNamed.setName(OOBibBase.BIB_SECTION_NAME);
//        // Access the Child_Section's XTextContent interface and insert it into the document
//        XTextContent xChildSection = UnoRuntime.queryInterface(XTextContent.class, xChildNamed);
//        text.insertTextContent(mxDocCursor, xChildSection, false);
//
//    }
//
//    private void clearBibTextSectionContent2()
//            throws NoSuchElementException, WrappedTargetException, IllegalArgumentException, CreationException {
//
//        // Check if the section exists:
//        XTextSectionsSupplier supplier = UnoRuntime.queryInterface(XTextSectionsSupplier.class, mxDoc);
//        if (supplier.getTextSections().hasByName(OOBibBase.BIB_SECTION_NAME)) {
//            XTextSection section = (XTextSection) ((Any) supplier.getTextSections().getByName(OOBibBase.BIB_SECTION_NAME))
//                    .getObject();
//            // Clear it:
//            XTextCursor cursor = text.createTextCursorByRange(section.getAnchor());
//            cursor.gotoRange(section.getAnchor(), false);
//            cursor.setString("");
//        } else {
//            createBibTextSection2(atEnd);
//        }
//    }
//
//    private void populateBibTextSection(Map<BibEntry, BibDatabase> entries, OOBibStyle style)
//            throws NoSuchElementException, WrappedTargetException, PropertyVetoException,
//            UnknownPropertyException, UndefinedParagraphFormatException, IllegalArgumentException, CreationException {
//        XTextSectionsSupplier supplier = UnoRuntime.queryInterface(XTextSectionsSupplier.class, mxDoc);
//        XTextSection section = (XTextSection) ((Any) supplier.getTextSections().getByName(OOBibBase.BIB_SECTION_NAME))
//                .getObject();
//        XTextCursor cursor = text.createTextCursorByRange(section.getAnchor());
//        OOUtil.insertTextAtCurrentLocation(text, cursor, (String) style.getProperty(OOBibStyle.TITLE),
//                (String) style.getProperty(OOBibStyle.REFERENCE_HEADER_PARAGRAPH_FORMAT));
//        insertFullReferenceAtCursor(cursor, entries, style,
//                (String) style.getProperty(OOBibStyle.REFERENCE_PARAGRAPH_FORMAT));
//        insertBookMark(OOBibBase.BIB_SECTION_END_NAME, cursor);
//    }
//
//    private XTextContent insertBookMark(String name, XTextCursor position)
//            throws IllegalArgumentException, CreationException {
//        Object bookmark;
//        try {
//            bookmark = mxDocFactory.createInstance("com.sun.star.text.Bookmark");
//        } catch (Exception e) {
//            throw new CreationException(e.getMessage());
//        }
//        // name the bookmark
//        XNamed xNamed = UnoRuntime.queryInterface(XNamed.class, bookmark);
//        xNamed.setName(name);
//        // get XTextContent interface
//        XTextContent xTextContent = UnoRuntime.queryInterface(XTextContent.class, bookmark);
//        // insert bookmark at the end of the document
//        // instead of mxDocText.getEnd you could use a text cursor's XTextRange interface or any XTextRange
//        text.insertTextContent(position, xTextContent, true);
//        position.collapseToEnd();
//        return xTextContent;
//    }
//
//    private void insertReferenceMark(String name, String citationText, XTextCursor position, boolean withText,
//            OOBibStyle style) throws UnknownPropertyException, WrappedTargetException,
//            PropertyVetoException, IllegalArgumentException, UndefinedCharacterFormatException, CreationException {
//
//        // Check if there is "page info" stored for this citation. If so, insert it into
//        // the citation text before inserting the citation:
//        Optional<String> pageInfo = getCustomProperty(name);
//        String citText;
//        if ((pageInfo.isPresent()) && !pageInfo.get().isEmpty()) {
//            citText = style.insertPageInfo(citationText, pageInfo.get());
//        } else {
//            citText = citationText;
//        }
//
//        Object bookmark;
//        try {
//            bookmark = mxDocFactory.createInstance("com.sun.star.text.ReferenceMark");
//        } catch (Exception e) {
//            throw new CreationException(e.getMessage());
//        }
//        // Name the reference
//        XNamed xNamed = UnoRuntime.queryInterface(XNamed.class, bookmark);
//        xNamed.setName(name);
//
//        if (withText) {
//            position.setString(citText);
//            XPropertySet xCursorProps = UnoRuntime.queryInterface(XPropertySet.class, position);
//
//            // Set language to [None]:
//            xCursorProps.setPropertyValue("CharLocale", new Locale("zxx", "", ""));
//            if (style.isFormatCitations()) {
//                String charStyle = style.getCitationCharacterFormat();
//                try {
//                    xCursorProps.setPropertyValue(CHAR_STYLE_NAME, charStyle);
//                } catch (UnknownPropertyException | PropertyVetoException | IllegalArgumentException |
//                        WrappedTargetException ex) {
//                    throw new UndefinedCharacterFormatException(charStyle);
//                }
//            }
//        } else {
//            position.setString("");
//        }
//
//        // get XTextContent interface
//        XTextContent xTextContent = UnoRuntime.queryInterface(XTextContent.class, bookmark);
//
//        position.getText().insertTextContent(position, xTextContent, true);
//
//        // Check if we should italicize the "et al." string in citations:
//        boolean italicize = style.getBooleanCitProperty(OOBibStyle.ITALIC_ET_AL);
//        if (italicize) {
//            String etAlString = style.getStringCitProperty(OOBibStyle.ET_AL_STRING);
//            int index = citText.indexOf(etAlString);
//            if (index >= 0) {
//                italicizeOrBold(position, true, index, index + etAlString.length());
//            }
//        }
//
//        position.collapseToEnd();
//
//    }
//
//    private void italicizeOrBold(XTextCursor position, boolean italicize, int start, int end)
//            throws UnknownPropertyException, PropertyVetoException, IllegalArgumentException, WrappedTargetException {
//        XTextRange range = position.getStart();
//        XTextCursor cursor = position.getText().createTextCursorByRange(range);
//        cursor.goRight((short) start, false);
//        cursor.goRight((short) (end - start), true);
//        XPropertySet xcp = UnoRuntime.queryInterface(XPropertySet.class, cursor);
//        if (italicize) {
//            xcp.setPropertyValue("CharPosture", com.sun.star.awt.FontSlant.ITALIC);
//        } else {
//            xcp.setPropertyValue("CharWeight", com.sun.star.awt.FontWeight.BOLD);
//        }
//    }
//
//    private void removeReferenceMark(String name) throws NoSuchElementException, WrappedTargetException {
//        XNameAccess xReferenceMarks = getReferenceMarks();
//        if (xReferenceMarks.hasByName(name)) {
//            Object referenceMark = xReferenceMarks.getByName(name);
//            XTextContent bookmark = UnoRuntime.queryInterface(XTextContent.class, referenceMark);
//            text.removeTextContent(bookmark);
//        }
//    }
//
//    /**
//     * Get the XTextRange corresponding to the named bookmark.
//     * @param name The name of the bookmark to find.
//     * @return The XTextRange for the bookmark.
//     * @throws WrappedTargetException
//     * @throws NoSuchElementException
//     */
//    private XTextRange getBookmarkRange(String name) throws NoSuchElementException, WrappedTargetException {
//        XNameAccess xNamedBookmarks = getBookmarks();
//
//        // retrieve bookmark by name
//        if (!xNamedBookmarks.hasByName(name)) {
//            return null;
//        }
//        Object foundBookmark = xNamedBookmarks.getByName(name);
//        XTextContent xFoundBookmark = UnoRuntime.queryInterface(XTextContent.class, foundBookmark);
//        return xFoundBookmark.getAnchor();
//    }
//
//    private XNameAccess getBookmarks() {
//        // query XBookmarksSupplier from document model and get bookmarks collection
//        XBookmarksSupplier xBookmarksSupplier = UnoRuntime.queryInterface(XBookmarksSupplier.class, xCurrentComponent);
//        XNameAccess xNamedBookmarks = xBookmarksSupplier.getBookmarks();
//        return xNamedBookmarks;
//    }
//
//    public void combineCiteMarkers(List<BibDatabase> databases, OOBibStyle style)
//            throws IOException, WrappedTargetException, NoSuchElementException, IllegalArgumentException,
//            UndefinedCharacterFormatException, UnknownPropertyException, PropertyVetoException, CreationException,
//            BibEntryNotFoundException {
//        XNameAccess nameAccess = getReferenceMarks();
//        // TODO: doesn't work for citations in footnotes/tables
//        List<String> names = getSortedReferenceMarks(nameAccess);
//
//        final XTextRangeCompare compare = UnoRuntime.queryInterface(XTextRangeCompare.class, text);
//
//        int piv = 0;
//        boolean madeModifications = false;
//        while (piv < (names.size() - 1)) {
//            XTextRange range1 = UnoRuntime.queryInterface(XTextContent.class, nameAccess.getByName(names.get(piv)))
//                    .getAnchor().getEnd();
//            XTextRange range2 = UnoRuntime.queryInterface(XTextContent.class, nameAccess.getByName(names.get(piv + 1)))
//                    .getAnchor().getStart();
//            if (range1.getText() != range2.getText()) {
//                piv++;
//                continue;
//            }
//            XTextCursor mxDocCursor = range1.getText().createTextCursorByRange(range1);
//            mxDocCursor.goRight((short) 1, true);
//            boolean couldExpand = true;
//            while (couldExpand && (compare.compareRegionEnds(mxDocCursor, range2) > 0)) {
//                couldExpand = mxDocCursor.goRight((short) 1, true);
//            }
//            String cursorText = mxDocCursor.getString();
//            // Check if the string contains no line breaks and only whitespace:
//            if ((cursorText.indexOf('\n') == -1) && cursorText.trim().isEmpty()) {
//
//                // If we are supposed to set character format for citations, test this before
//                // making any changes. This way we can throw an exception before any reference
//                // marks are removed, preventing damage to the user's document:
//                if (style.isFormatCitations()) {
//                    XPropertySet xCursorProps = UnoRuntime.queryInterface(XPropertySet.class, mxDocCursor);
//                    String charStyle = style.getCitationCharacterFormat();
//                    try {
//                        xCursorProps.setPropertyValue(CHAR_STYLE_NAME, charStyle);
//                    } catch (UnknownPropertyException | PropertyVetoException | IllegalArgumentException |
//                            WrappedTargetException ex) {
//                        // Setting the character format failed, so we throw an exception that
//                        // will result in an error message for the user:
//                        throw new UndefinedCharacterFormatException(charStyle);
//                    }
//                }
//
//                List<String> keys = parseRefMarkName(names.get(piv));
//                keys.addAll(parseRefMarkName(names.get(piv + 1)));
//                removeReferenceMark(names.get(piv));
//                removeReferenceMark(names.get(piv + 1));
//                List<BibEntry> entries = new ArrayList<>();
//                for (String key : keys) {
//                    for (BibDatabase database : databases) {
//                        Optional<BibEntry> entry = database.getEntryByKey(key);
//                        if (entry.isPresent()) {
//                            entries.add(entry.get());
//                            break;
//                        }
//                    }
//                }
//                Collections.sort(entries, new FieldComparator(FieldName.YEAR));
//                String keyString = String.join(",", entries.stream().map(entry -> entry.getCiteKeyOptional().orElse(""))
//                        .collect(Collectors.toList()));
//                // Insert bookmark:
//                String bName = getUniqueReferenceMarkName(keyString, OOBibBase.AUTHORYEAR_PAR);
//                insertReferenceMark(bName, "tmp", mxDocCursor, true, style);
//                names.set(piv + 1, bName);
//                madeModifications = true;
//            }
//            piv++;
//        }
//        if (madeModifications) {
//            updateSortedReferenceMarks();
//            refreshCiteMarkers(databases, style);
//        }
//
//    }
//
//    public static XTextDocument selectComponent(List<XTextDocument> list)
//            throws UnknownPropertyException, WrappedTargetException, IndexOutOfBoundsException {
//        String[] values = new String[list.size()];
//        int ii = 0;
//        for (XTextDocument doc : list) {
//            values[ii] = String.valueOf(OOUtil.getProperty(doc.getCurrentController().getFrame(), "Title"));
//            ii++;
//        }
//        JList<String> sel = new JList<>(values);
//        sel.setSelectionMode(ListSelectionModel.SINGLE_SELECTION);
//        sel.setSelectedIndex(0);
//        int ans = JOptionPane.showConfirmDialog(null, new JScrollPane(sel), Localization.lang("Select document"),
//                JOptionPane.OK_CANCEL_OPTION);
//        if (ans == JOptionPane.OK_OPTION) {
//            return list.get(sel.getSelectedIndex());
//        } else {
//            return null;
//        }
//    }
//
//    private static class ComparableMark implements Comparable<ComparableMark> {
//
//        private final String name;
//        private final Point position;
//
//
//        public ComparableMark(String name, Point position) {
//            this.name = name;
//            this.position = position;
//        }
//
//        @Override
//        public int compareTo(ComparableMark other) {
//            if (position.Y == other.position.Y) {
//                return position.X - other.position.X;
//            } else {
//                return position.Y - other.position.Y;
//            }
//        }
//
//        @Override
//        public boolean equals(Object o) {
//            if (this == o) {
//                return true;
//            }
//
//            if (o instanceof ComparableMark) {
//                ComparableMark other = (ComparableMark) o;
//                return (this.position.X == other.position.X) && (this.position.Y == other.position.Y)
//                        && Objects.equals(this.name, other.name);
//            }
//            return false;
//        }
//
//        public String getName() {
//            return name;
//        }
//
//        @Override
//        public int hashCode() {
//            return Objects.hash(position, name);
//        }
//
//    }
//
//    public BibDatabase generateDatabase(List<BibDatabase> databases)
//            throws NoSuchElementException, WrappedTargetException {
//        BibDatabase resultDatabase = new BibDatabase();
//        List<String> cited = findCitedKeys();
//
//        // For each cited key
//        for (String key : cited) {
//            // Loop through the available databases
//            for (BibDatabase loopDatabase : databases) {
//                Optional<BibEntry> entry = loopDatabase.getEntryByKey(key);
//                // If entry found
//                if (entry.isPresent()) {
//                    BibEntry clonedEntry = (BibEntry) entry.get().clone();
//                    // Insert a copy of the entry
//                    resultDatabase.insertEntry(clonedEntry);
//                    // Check if the cloned entry has a crossref field
//                    clonedEntry.getField(FieldName.CROSSREF).ifPresent(crossref -> {
//                        // If the crossref entry is not already in the database
//                        if (!resultDatabase.getEntryByKey(crossref).isPresent()) {
//                            // Add it if it is in the current library
//                            loopDatabase.getEntryByKey(crossref).ifPresent(resultDatabase::insertEntry);
//                        }
//                    });
//
//                    // Be happy with the first found BibEntry and move on to next key
//                    break;
//                }
//            }
//        }
//
//        return resultDatabase;
//    }
//
//}
=======
package org.jabref.gui.openoffice;

import java.io.File;
import java.io.IOException;
import java.lang.reflect.InvocationTargetException;
import java.lang.reflect.Method;
import java.net.MalformedURLException;
import java.net.URL;
import java.net.URLClassLoader;
import java.util.ArrayList;
import java.util.Arrays;
import java.util.Collections;
import java.util.Comparator;
import java.util.HashMap;
import java.util.HashSet;
import java.util.LinkedHashMap;
import java.util.List;
import java.util.Map;
import java.util.Objects;
import java.util.Optional;
import java.util.Set;
import java.util.SortedMap;
import java.util.TreeMap;
import java.util.TreeSet;
import java.util.regex.Matcher;
import java.util.regex.Pattern;
import java.util.stream.Collectors;

import javax.swing.JList;
import javax.swing.JOptionPane;
import javax.swing.JScrollPane;
import javax.swing.ListSelectionModel;

import org.jabref.logic.bibtex.comparator.FieldComparator;
import org.jabref.logic.bibtex.comparator.FieldComparatorStack;
import org.jabref.logic.l10n.Localization;
import org.jabref.logic.layout.Layout;
import org.jabref.logic.openoffice.OOBibStyle;
import org.jabref.logic.openoffice.OOPreFormatter;
import org.jabref.logic.openoffice.OOUtil;
import org.jabref.logic.openoffice.UndefinedBibtexEntry;
import org.jabref.logic.openoffice.UndefinedParagraphFormatException;
import org.jabref.model.database.BibDatabase;
import org.jabref.model.entry.BibEntry;
import org.jabref.model.entry.FieldName;

import com.sun.star.awt.Point;
import com.sun.star.beans.IllegalTypeException;
import com.sun.star.beans.NotRemoveableException;
import com.sun.star.beans.PropertyExistException;
import com.sun.star.beans.PropertyVetoException;
import com.sun.star.beans.UnknownPropertyException;
import com.sun.star.beans.XPropertyContainer;
import com.sun.star.beans.XPropertySet;
import com.sun.star.comp.helper.Bootstrap;
import com.sun.star.comp.helper.BootstrapException;
import com.sun.star.container.NoSuchElementException;
import com.sun.star.container.XEnumeration;
import com.sun.star.container.XEnumerationAccess;
import com.sun.star.container.XNameAccess;
import com.sun.star.container.XNamed;
import com.sun.star.document.XDocumentPropertiesSupplier;
import com.sun.star.frame.XComponentLoader;
import com.sun.star.frame.XController;
import com.sun.star.frame.XDesktop;
import com.sun.star.frame.XModel;
import com.sun.star.lang.DisposedException;
import com.sun.star.lang.IllegalArgumentException;
import com.sun.star.lang.Locale;
import com.sun.star.lang.WrappedTargetException;
import com.sun.star.lang.XComponent;
import com.sun.star.lang.XMultiComponentFactory;
import com.sun.star.lang.XMultiServiceFactory;
import com.sun.star.text.XBookmarksSupplier;
import com.sun.star.text.XDocumentIndexesSupplier;
import com.sun.star.text.XFootnote;
import com.sun.star.text.XReferenceMarksSupplier;
import com.sun.star.text.XText;
import com.sun.star.text.XTextContent;
import com.sun.star.text.XTextCursor;
import com.sun.star.text.XTextDocument;
import com.sun.star.text.XTextRange;
import com.sun.star.text.XTextRangeCompare;
import com.sun.star.text.XTextSection;
import com.sun.star.text.XTextSectionsSupplier;
import com.sun.star.text.XTextViewCursor;
import com.sun.star.text.XTextViewCursorSupplier;
import com.sun.star.uno.Any;
import com.sun.star.uno.Type;
import com.sun.star.uno.UnoRuntime;
import com.sun.star.uno.XComponentContext;
import org.slf4j.Logger;
import org.slf4j.LoggerFactory;

/**
 * Class for manipulating the Bibliography of the currently start document in OpenOffice.
 */
class OOBibBase {

    private static final OOPreFormatter POSTFORMATTER = new OOPreFormatter();

    private static final String BIB_SECTION_NAME = "JR_bib";
    private static final String BIB_SECTION_END_NAME = "JR_bib_end";
    private static final String BIB_CITATION = "JR_cite";
    private static final Pattern CITE_PATTERN = Pattern.compile(OOBibBase.BIB_CITATION + "\\d*_(\\d*)_(.*)");

    private static final String CHAR_STYLE_NAME = "CharStyleName";

    private static final int AUTHORYEAR_PAR = 1;
    private static final int AUTHORYEAR_INTEXT = 2;
    private static final int INVISIBLE_CIT = 3;

    private static final Logger LOGGER = LoggerFactory.getLogger(OOBibBase.class);
    private XMultiServiceFactory mxDocFactory;
    private XTextDocument mxDoc;
    private XText text;
    private final XDesktop xDesktop;
    private XTextViewCursorSupplier xViewCursorSupplier;
    private XComponent xCurrentComponent;
    private XPropertySet propertySet;

    private XPropertyContainer userProperties;
    private final boolean atEnd;
    private final Comparator<BibEntry> entryComparator;
    private final Comparator<BibEntry> yearAuthorTitleComparator;
    private final FieldComparator authComp = new FieldComparator(FieldName.AUTHOR);
    private final FieldComparator yearComp = new FieldComparator(FieldName.YEAR);

    private final FieldComparator titleComp = new FieldComparator(FieldName.TITLE);
    private final List<Comparator<BibEntry>> authorYearTitleList = new ArrayList<>(3);

    private final List<Comparator<BibEntry>> yearAuthorTitleList = new ArrayList<>(3);

    private final Map<String, String> uniquefiers = new HashMap<>();

    private List<String> sortedReferenceMarks;

    public OOBibBase(String pathToOO, boolean atEnd) throws IOException, IllegalAccessException,
                                                     InvocationTargetException, BootstrapException, CreationException, UnknownPropertyException,
                                                     WrappedTargetException, IndexOutOfBoundsException, NoSuchElementException, NoDocumentException {
        authorYearTitleList.add(authComp);
        authorYearTitleList.add(yearComp);
        authorYearTitleList.add(titleComp);

        yearAuthorTitleList.add(yearComp);
        yearAuthorTitleList.add(authComp);
        yearAuthorTitleList.add(titleComp);

        entryComparator = new FieldComparatorStack<>(authorYearTitleList);
        yearAuthorTitleComparator = new FieldComparatorStack<>(yearAuthorTitleList);

        this.atEnd = atEnd;
        xDesktop = simpleBootstrap(pathToOO);
        selectDocument();
    }

    public boolean isConnectedToDocument() {
        return xCurrentComponent != null;
    }

    public Optional<String> getCurrentDocumentTitle() {
        if (mxDoc == null) {
            return Optional.empty();
        } else {
            try {
                return Optional
                               .of(String.valueOf(OOUtil.getProperty(mxDoc.getCurrentController().getFrame(), "Title")));
            } catch (UnknownPropertyException | WrappedTargetException e) {
                LOGGER.warn("Could not get document title", e);
                return Optional.empty();
            }
        }
    }

    public void selectDocument() throws UnknownPropertyException, WrappedTargetException, IndexOutOfBoundsException,
        NoSuchElementException, NoDocumentException {
        List<XTextDocument> textDocumentList = getTextDocuments();
        XTextDocument selected;
        if (textDocumentList.isEmpty()) {
            // No text documents found.
            throw new NoDocumentException("No Writer documents found");
        } else if (textDocumentList.size() == 1) {
            // Get the only one
            selected = textDocumentList.get(0);
        } else {
            // Bring up a dialog
            selected = selectComponent(textDocumentList);
        }

        if (selected == null) {
            return;
        }
        xCurrentComponent = UnoRuntime.queryInterface(XComponent.class, selected);
        mxDoc = selected;

        UnoRuntime.queryInterface(XDocumentIndexesSupplier.class, xCurrentComponent);

        XModel xModel = UnoRuntime.queryInterface(XModel.class, xCurrentComponent);
        XController xController = xModel.getCurrentController();
        xViewCursorSupplier = UnoRuntime.queryInterface(XTextViewCursorSupplier.class, xController);

        // get a reference to the body text of the document
        text = mxDoc.getText();

        // Access the text document's multi service factory:
        mxDocFactory = UnoRuntime.queryInterface(XMultiServiceFactory.class, mxDoc);

        XDocumentPropertiesSupplier supp = UnoRuntime.queryInterface(XDocumentPropertiesSupplier.class, mxDoc);
        userProperties = supp.getDocumentProperties().getUserDefinedProperties();
        propertySet = UnoRuntime.queryInterface(XPropertySet.class, userProperties);

    }

    private XDesktop simpleBootstrap(String pathToExecutable)
        throws IllegalAccessException, InvocationTargetException, BootstrapException,
        CreationException, IOException {

        ClassLoader loader = ClassLoader.getSystemClassLoader();
        if (loader instanceof URLClassLoader) {
            URLClassLoader cl = (URLClassLoader) loader;
            Class<URLClassLoader> sysclass = URLClassLoader.class;
            try {
                Method method = sysclass.getDeclaredMethod("addURL", URL.class);
                method.setAccessible(true);
                method.invoke(cl, new File(pathToExecutable).toURI().toURL());
            } catch (SecurityException | NoSuchMethodException | MalformedURLException t) {
                LOGGER.error("Error, could not add URL to system classloader", t);
                cl.close();
                throw new IOException("Error, could not add URL to system classloader", t);
            }
        } else {
            LOGGER.error("Error occured, URLClassLoader expected but " + loader.getClass()
                         + " received. Could not continue.");
        }

        //Get the office component context:
        XComponentContext xContext = Bootstrap.bootstrap();
        //Get the office service manager:
        XMultiComponentFactory xServiceManager = xContext.getServiceManager();
        //Create the desktop, which is the root frame of the
        //hierarchy of frames that contain viewable components:
        Object desktop;
        try {
            desktop = xServiceManager.createInstanceWithContext("com.sun.star.frame.Desktop", xContext);
        } catch (Exception e) {
            throw new CreationException(e.getMessage());
        }
        XDesktop resultDesktop = UnoRuntime.queryInterface(XDesktop.class, desktop);

        UnoRuntime.queryInterface(XComponentLoader.class, desktop);

        return resultDesktop;
    }

    private List<XTextDocument> getTextDocuments() throws NoSuchElementException, WrappedTargetException {
        List<XTextDocument> result = new ArrayList<>();
        XEnumerationAccess enumAccess = xDesktop.getComponents();
        XEnumeration componentEnumeration = enumAccess.createEnumeration();

        // TODO: http://api.openoffice.org/docs/DevelopersGuide/OfficeDev/OfficeDev.xhtml#1_1_3_2_1_2_Frame_Hierarchies

        while (componentEnumeration.hasMoreElements()) {
            Object nextElement = componentEnumeration.nextElement();
            XComponent component = UnoRuntime.queryInterface(XComponent.class, nextElement);
            XTextDocument document = UnoRuntime.queryInterface(XTextDocument.class, component);
            if (document != null) {
                result.add(document);
            }
        }
        return result;
    }

    public void setCustomProperty(String property, String value) throws UnknownPropertyException,
        NotRemoveableException, PropertyExistException, IllegalTypeException, IllegalArgumentException {
        if (propertySet.getPropertySetInfo().hasPropertyByName(property)) {
            userProperties.removeProperty(property);
        }
        if (value != null) {
            userProperties.addProperty(property, com.sun.star.beans.PropertyAttribute.REMOVEABLE,
                                       new Any(Type.STRING, value));
        }
    }

    public Optional<String> getCustomProperty(String property) throws UnknownPropertyException, WrappedTargetException {
        if (propertySet.getPropertySetInfo().hasPropertyByName(property)) {
            return Optional.ofNullable(propertySet.getPropertyValue(property).toString());
        }
        return Optional.empty();
    }

    public void updateSortedReferenceMarks() throws WrappedTargetException, NoSuchElementException {
        sortedReferenceMarks = getSortedReferenceMarks(getReferenceMarks());
    }

    /**
     * This method inserts a cite marker in the text for the given BibEntry,
     * and may refresh the bibliography.
     * @param entries The entries to cite.
     * @param database The database the entry belongs to.
     * @param style The bibliography style we are using.
     * @param inParenthesis Indicates whether it is an in-text citation or a citation in parenthesis.
     *   This is not relevant if numbered citations are used.
     * @param withText Indicates whether this should be a normal citation (true) or an empty
     *   (invisible) citation (false).
     * @param sync Indicates whether the reference list should be refreshed.
     * @throws IllegalTypeException
     * @throws PropertyExistException
     * @throws NotRemoveableException
     * @throws UnknownPropertyException
     * @throws UndefinedCharacterFormatException
     * @throws NoSuchElementException
     * @throws WrappedTargetException
     * @throws IOException
     * @throws PropertyVetoException
     * @throws CreationException
     * @throws BibEntryNotFoundException
     * @throws UndefinedParagraphFormatException
     */
    public void insertEntry(List<BibEntry> entries, BibDatabase database,
                            List<BibDatabase> allBases, OOBibStyle style,
                            boolean inParenthesis, boolean withText, String pageInfo, boolean sync)
        throws IllegalArgumentException,
        UnknownPropertyException, NotRemoveableException, PropertyExistException, IllegalTypeException,
        UndefinedCharacterFormatException, WrappedTargetException, NoSuchElementException, PropertyVetoException,
        IOException, CreationException, BibEntryNotFoundException, UndefinedParagraphFormatException {

        try {

            XTextViewCursor xViewCursor = xViewCursorSupplier.getViewCursor();

            if (entries.size() > 1) {
                if (style.getBooleanCitProperty(OOBibStyle.MULTI_CITE_CHRONOLOGICAL)) {
                    entries.sort(yearAuthorTitleComparator);
                } else {
                    entries.sort(entryComparator);
                }
            }

            String keyString = String.join(",",
                                           entries.stream().map(entry -> entry.getCiteKeyOptional().orElse("")).collect(Collectors.toList()));
            // Insert bookmark:
            String bName = getUniqueReferenceMarkName(keyString,
                                                      withText ? inParenthesis ? OOBibBase.AUTHORYEAR_PAR : OOBibBase.AUTHORYEAR_INTEXT : OOBibBase.INVISIBLE_CIT);

            // If we should store metadata for page info, do that now:
            if (pageInfo != null) {
                LOGGER.info("Storing page info: " + pageInfo);
                setCustomProperty(bName, pageInfo);
            }

            xViewCursor.getText().insertString(xViewCursor, " ", false);
            if (style.isFormatCitations()) {
                XPropertySet xCursorProps = UnoRuntime.queryInterface(XPropertySet.class, xViewCursor);
                String charStyle = style.getCitationCharacterFormat();
                try {
                    xCursorProps.setPropertyValue(CHAR_STYLE_NAME, charStyle);
                } catch (UnknownPropertyException | PropertyVetoException | IllegalArgumentException |
                         WrappedTargetException ex) {
                    // Setting the character format failed, so we throw an exception that
                    // will result in an error message for the user. Before that,
                    // delete the space we inserted:
                    xViewCursor.goLeft((short) 1, true);
                    xViewCursor.setString("");
                    throw new UndefinedCharacterFormatException(charStyle);
                }
            }
            xViewCursor.goLeft((short) 1, false);
            Map<BibEntry, BibDatabase> databaseMap = new HashMap<>();
            for (BibEntry entry : entries) {
                databaseMap.put(entry, database);
            }
            String citeText = style.isNumberEntries() ? "-" : style.getCitationMarker(entries, databaseMap,
                                                                                      inParenthesis, null, null);
            insertReferenceMark(bName, citeText, xViewCursor, withText, style);

            xViewCursor.collapseToEnd();
            xViewCursor.goRight((short) 1, false);

            XTextRange position = xViewCursor.getEnd();

            if (sync) {
                // To account for numbering and for uniqiefiers, we must refresh the cite markers:
                updateSortedReferenceMarks();
                refreshCiteMarkers(allBases, style);

                // Insert it at the current position:
                rebuildBibTextSection(allBases, style);
            }

            // Go back to the relevant position:
            xViewCursor.gotoRange(position, false);
        } catch (DisposedException ex) {
            // We need to catch this one here because the OpenOfficePanel class is
            // loaded before connection, and therefore cannot directly reference
            // or catch a DisposedException (which is in a OO JAR file).
            throw new ConnectionLostException(ex.getMessage());
        }
    }

    /**
     * Refresh all cite markers in the document.
     * @param databases The databases to get entries from.
     * @param style The bibliography style to use.
     * @return A list of those referenced BibTeX keys that could not be resolved.
     * @throws UndefinedCharacterFormatException
     * @throws NoSuchElementException
     * @throws IllegalArgumentException
     * @throws WrappedTargetException
     * @throws BibEntryNotFoundException
     * @throws CreationException
     * @throws IOException
     * @throws PropertyVetoException
     * @throws UnknownPropertyException
     */
    public List<String> refreshCiteMarkers(List<BibDatabase> databases, OOBibStyle style)
        throws WrappedTargetException, IllegalArgumentException, NoSuchElementException,
        UndefinedCharacterFormatException, UnknownPropertyException, PropertyVetoException, IOException,
        CreationException, BibEntryNotFoundException {
        try {
            return refreshCiteMarkersInternal(databases, style);
        } catch (DisposedException ex) {
            // We need to catch this one here because the OpenOfficePanel class is
            // loaded before connection, and therefore cannot directly reference
            // or catch a DisposedException (which is in a OO JAR file).
            throw new ConnectionLostException(ex.getMessage());
        }
    }

    public List<String> getJabRefReferenceMarks(XNameAccess nameAccess) {
        String[] names = nameAccess.getElementNames();
        // Remove all reference marks that don't look like JabRef citations:
        List<String> result = new ArrayList<>();
        if (names != null) {
            for (String name : names) {
                if (CITE_PATTERN.matcher(name).find()) {
                    result.add(name);
                }
            }
        }
        return result;
    }

    private List<String> refreshCiteMarkersInternal(List<BibDatabase> databases, OOBibStyle style)
        throws WrappedTargetException, IllegalArgumentException, NoSuchElementException,
        UndefinedCharacterFormatException, UnknownPropertyException, PropertyVetoException,
        CreationException, BibEntryNotFoundException {

        List<String> cited = findCitedKeys();
        Map<String, BibDatabase> linkSourceBase = new HashMap<>();
        Map<BibEntry, BibDatabase> entries = findCitedEntries(databases, cited, linkSourceBase);

        XNameAccess xReferenceMarks = getReferenceMarks();

        List<String> names;
        if (style.isSortByPosition()) {
            // We need to sort the reference marks according to their order of appearance:
            names = sortedReferenceMarks;
        } else if (style.isNumberEntries()) {
            // We need to sort the reference marks according to the sorting of the bibliographic
            // entries:
            SortedMap<BibEntry, BibDatabase> newMap = new TreeMap<>(entryComparator);
            for (Map.Entry<BibEntry, BibDatabase> bibtexEntryBibtexDatabaseEntry : entries.entrySet()) {
                newMap.put(bibtexEntryBibtexDatabaseEntry.getKey(), bibtexEntryBibtexDatabaseEntry.getValue());
            }
            entries = newMap;
            // Rebuild the list of cited keys according to the sort order:
            cited.clear();
            for (BibEntry entry : entries.keySet()) {
                cited.add(entry.getCiteKeyOptional().orElse(null));
            }
            names = Arrays.asList(xReferenceMarks.getElementNames());
        } else {
            names = sortedReferenceMarks;
        }

        // Remove all reference marks that don't look like JabRef citations:
        List<String> tmp = new ArrayList<>();
        for (String name : names) {
            if (CITE_PATTERN.matcher(name).find()) {
                tmp.add(name);
            }
        }
        names = tmp;

        Map<String, Integer> numbers = new HashMap<>();
        int lastNum = 0;
        // First compute citation markers for all citations:
        String[] citMarkers = new String[names.size()];
        String[][] normCitMarkers = new String[names.size()][];
        String[][] bibtexKeys = new String[names.size()][];

        int minGroupingCount = style.getIntCitProperty(OOBibStyle.MINIMUM_GROUPING_COUNT);

        int[] types = new int[names.size()];
        for (int i = 0; i < names.size(); i++) {
            Matcher citeMatcher = CITE_PATTERN.matcher(names.get(i));
            if (citeMatcher.find()) {
                String typeStr = citeMatcher.group(1);
                int type = Integer.parseInt(typeStr);
                types[i] = type; // Remember the type in case we need to uniquefy.
                String[] keys = citeMatcher.group(2).split(",");
                bibtexKeys[i] = keys;
                BibEntry[] cEntries = new BibEntry[keys.length];
                for (int j = 0; j < cEntries.length; j++) {
                    BibDatabase database = linkSourceBase.get(keys[j]);
                    Optional<BibEntry> tmpEntry = Optional.empty();
                    if (database != null) {
                        tmpEntry = database.getEntryByKey(keys[j]);
                    }
                    if (tmpEntry.isPresent()) {
                        cEntries[j] = tmpEntry.get();
                    } else {
                        LOGGER.info("BibTeX key not found: '" + keys[j] + '\'');
                        LOGGER.info("Problem with reference mark: '" + names.get(i) + '\'');
                        cEntries[j] = new UndefinedBibtexEntry(keys[j]);
                    }
                }

                String[] normCitMarker = new String[keys.length];
                String citationMarker;
                if (style.isBibtexKeyCiteMarkers()) {
                    StringBuilder sb = new StringBuilder();
                    normCitMarkers[i] = new String[keys.length];
                    for (int j = 0; j < keys.length; j++) {
                        normCitMarkers[i][j] = cEntries[j].getCiteKeyOptional().orElse(null);
                        sb.append(cEntries[j].getCiteKeyOptional().orElse(""));
                        if (j < (keys.length - 1)) {
                            sb.append(',');
                        }
                    }
                    citationMarker = sb.toString();
                } else if (style.isNumberEntries()) {
                    if (style.isSortByPosition()) {
                        // We have sorted the citation markers according to their order of appearance,
                        // so we simply count up for each marker referring to a new entry:
                        List<Integer> num = new ArrayList<>(keys.length);
                        for (int j = 0; j < keys.length; j++) {
                            if (cEntries[j] instanceof UndefinedBibtexEntry) {
                                num.add(j, -1);
                            } else {
                                num.add(j, lastNum + 1);
                                if (numbers.containsKey(keys[j])) {
                                    num.set(j, numbers.get(keys[j]));
                                } else {
                                    numbers.put(keys[j], num.get(j));
                                    lastNum = num.get(j);
                                }
                            }
                        }
                        citationMarker = style.getNumCitationMarker(num, minGroupingCount, false);
                        for (int j = 0; j < keys.length; j++) {
                            normCitMarker[j] = style.getNumCitationMarker(Collections.singletonList(num.get(j)),
                                                                          minGroupingCount, false);
                        }
                    } else {
                        // We need to find the number of the cited entry in the bibliography,
                        // and use that number for the cite marker:
                        List<Integer> num = findCitedEntryIndex(names.get(i), cited);

                        if (num.isEmpty()) {
                            throw new BibEntryNotFoundException(names.get(i), Localization
                                                                                          .lang("Could not resolve BibTeX entry for citation marker '%0'.", names.get(i)));
                        } else {
                            citationMarker = style.getNumCitationMarker(num, minGroupingCount, false);
                        }

                        for (int j = 0; j < keys.length; j++) {
                            List<Integer> list = new ArrayList<>(1);
                            list.add(num.get(j));
                            normCitMarker[j] = style.getNumCitationMarker(list, minGroupingCount, false);
                        }
                    }
                } else {

                    if (cEntries.length > 1) {
                        if (style.getBooleanCitProperty(OOBibStyle.MULTI_CITE_CHRONOLOGICAL)) {
                            Arrays.sort(cEntries, yearAuthorTitleComparator);
                        } else {
                            Arrays.sort(cEntries, entryComparator);
                        }
                        // Update key list to match the new sorting:
                        for (int j = 0; j < cEntries.length; j++) {
                            bibtexKeys[i][j] = cEntries[j].getCiteKeyOptional().orElse(null);
                        }
                    }

                    citationMarker = style.getCitationMarker(Arrays.asList(cEntries), entries,
                                                             type == OOBibBase.AUTHORYEAR_PAR, null, null);
                    // We need "normalized" (in parenthesis) markers for uniqueness checking purposes:
                    for (int j = 0; j < cEntries.length; j++) {
                        normCitMarker[j] = style.getCitationMarker(Collections.singletonList(cEntries[j]), entries,
                                                                   true, null, new int[] {-1});
                    }
                }
                citMarkers[i] = citationMarker;
                normCitMarkers[i] = normCitMarker;

            }

        }

        uniquefiers.clear();
        if (!style.isBibtexKeyCiteMarkers() && !style.isNumberEntries()) {
            // See if there are duplicate citations marks referring to different entries. If so, we need to
            // use uniquefiers:
            Map<String, List<String>> refKeys = new HashMap<>();
            Map<String, List<Integer>> refNums = new HashMap<>();
            for (int i = 0; i < citMarkers.length; i++) {
                String[] markers = normCitMarkers[i]; // compare normalized markers, since the actual markers can be different
                for (int j = 0; j < markers.length; j++) {
                    String marker = markers[j];
                    String currentKey = bibtexKeys[i][j];
                    if (refKeys.containsKey(marker)) {
                        // Ok, we have seen this exact marker before.
                        if (!refKeys.get(marker).contains(currentKey)) {
                            // ... but not for this entry.
                            refKeys.get(marker).add(currentKey);
                            refNums.get(marker).add(i);
                        }
                    } else {
                        List<String> l = new ArrayList<>(1);
                        l.add(currentKey);
                        refKeys.put(marker, l);
                        List<Integer> l2 = new ArrayList<>(1);
                        l2.add(i);
                        refNums.put(marker, l2);
                    }
                }
            }
            // Go through the collected lists and see where we need to uniquefy:
            for (Map.Entry<String, List<String>> stringListEntry : refKeys.entrySet()) {
                List<String> keys = stringListEntry.getValue();
                if (keys.size() > 1) {
                    // This marker appears for more than one unique entry:
                    int uniq = 'a';
                    for (String key : keys) {
                        // Update the map of uniquefiers for the benefit of both the following generation of new
                        // citation markers, and for the method that builds the bibliography:
                        uniquefiers.put(key, String.valueOf((char) uniq));
                        uniq++;
                    }
                }
            }

            // Finally, go through all citation markers, and update those referring to entries in our current list:
            int maxAuthorsFirst = style.getIntCitProperty(OOBibStyle.MAX_AUTHORS_FIRST);
            Set<String> seenBefore = new HashSet<>();
            for (int j = 0; j < bibtexKeys.length; j++) {
                boolean needsChange = false;
                int[] firstLimAuthors = new int[bibtexKeys[j].length];
                String[] uniquif = new String[bibtexKeys[j].length];
                BibEntry[] cEntries = new BibEntry[bibtexKeys[j].length];
                for (int k = 0; k < bibtexKeys[j].length; k++) {
                    String currentKey = bibtexKeys[j][k];
                    firstLimAuthors[k] = -1;
                    if (maxAuthorsFirst > 0) {
                        if (!seenBefore.contains(currentKey)) {
                            firstLimAuthors[k] = maxAuthorsFirst;
                        }
                        seenBefore.add(currentKey);
                    }
                    String uniq = uniquefiers.get(currentKey);
                    Optional<BibEntry> tmpEntry = Optional.empty();
                    if (uniq == null) {
                        if (firstLimAuthors[k] > 0) {
                            needsChange = true;
                            BibDatabase database = linkSourceBase.get(currentKey);
                            if (database != null) {
                                tmpEntry = database.getEntryByKey(currentKey);
                            }
                        } else {
                            BibDatabase database = linkSourceBase.get(currentKey);
                            if (database != null) {
                                tmpEntry = database.getEntryByKey(currentKey);
                            }
                        }
                        uniquif[k] = "";
                    } else {
                        needsChange = true;
                        BibDatabase database = linkSourceBase.get(currentKey);
                        if (database != null) {
                            tmpEntry = database.getEntryByKey(currentKey);
                        }
                        uniquif[k] = uniq;
                    }
                    if (tmpEntry.isPresent()) {
                        cEntries[k] = tmpEntry.get();
                    }
                }
                if (needsChange) {
                    citMarkers[j] = style.getCitationMarker(Arrays.asList(cEntries), entries,
                                                            types[j] == OOBibBase.AUTHORYEAR_PAR, uniquif, firstLimAuthors);
                }
            }
        }

        // Refresh all reference marks with the citation markers we computed:
        boolean hadBibSection = getBookmarkRange(OOBibBase.BIB_SECTION_NAME) != null;
        // Check if we are supposed to set a character format for citations:
        boolean mustTestCharFormat = style.isFormatCitations();
        for (int i = 0; i < names.size(); i++) {
            Object referenceMark = xReferenceMarks.getByName(names.get(i));
            XTextContent bookmark = UnoRuntime.queryInterface(XTextContent.class, referenceMark);

            XTextCursor cursor = bookmark.getAnchor().getText().createTextCursorByRange(bookmark.getAnchor());

            if (mustTestCharFormat) {
                // If we are supposed to set character format for citations, must run a test before we
                // delete old citation markers. Otherwise, if the specified character format doesn't
                // exist, we end up deleting the markers before the process crashes due to a the missing
                // format, with catastrophic consequences for the user.
                mustTestCharFormat = false; // need to do this only once
                XPropertySet xCursorProps = UnoRuntime.queryInterface(XPropertySet.class, cursor);
                String charStyle = style.getCitationCharacterFormat();
                try {
                    xCursorProps.setPropertyValue(CHAR_STYLE_NAME, charStyle);
                } catch (UnknownPropertyException | PropertyVetoException | IllegalArgumentException |
                         WrappedTargetException ex) {
                    throw new UndefinedCharacterFormatException(charStyle);
                }
            }

            text.removeTextContent(bookmark);

            insertReferenceMark(names.get(i), citMarkers[i], cursor, types[i] != OOBibBase.INVISIBLE_CIT, style);
            if (hadBibSection && (getBookmarkRange(OOBibBase.BIB_SECTION_NAME) == null)) {
                // We have overwritten the marker for the start of the reference list.
                // We need to add it again.
                cursor.collapseToEnd();
                OOUtil.insertParagraphBreak(text, cursor);
                insertBookMark(OOBibBase.BIB_SECTION_NAME, cursor);
            }
        }

        List<String> unresolvedKeys = new ArrayList<>();
        for (BibEntry entry : entries.keySet()) {
            if (entry instanceof UndefinedBibtexEntry) {
                String key = ((UndefinedBibtexEntry) entry).getKey();
                if (!unresolvedKeys.contains(key)) {
                    unresolvedKeys.add(key);
                }
            }
        }
        return unresolvedKeys;
    }

    private List<String> getSortedReferenceMarks(final XNameAccess nameAccess)
        throws WrappedTargetException, NoSuchElementException {
        XTextViewCursorSupplier cursorSupplier = UnoRuntime.queryInterface(XTextViewCursorSupplier.class,
                                                                           mxDoc.getCurrentController());

        XTextViewCursor viewCursor = cursorSupplier.getViewCursor();
        XTextRange initialPos = viewCursor.getStart();
        List<String> names = Arrays.asList(nameAccess.getElementNames());
        List<Point> positions = new ArrayList<>(names.size());
        for (String name : names) {
            XTextContent textContent = UnoRuntime.queryInterface(XTextContent.class, nameAccess.getByName(name));
            XTextRange range = textContent.getAnchor();
            // Check if we are inside a footnote:
            if (UnoRuntime.queryInterface(XFootnote.class, range.getText()) != null) {
                // Find the linking footnote marker:
                XFootnote footer = UnoRuntime.queryInterface(XFootnote.class, range.getText());
                // The footnote's anchor gives the correct position in the text:
                range = footer.getAnchor();
            }

            positions.add(findPosition(viewCursor, range));
        }
        Set<ComparableMark> set = new TreeSet<>();
        for (int i = 0; i < positions.size(); i++) {
            set.add(new ComparableMark(names.get(i), positions.get(i)));
        }

        List<String> result = new ArrayList<>(set.size());
        for (ComparableMark mark : set) {
            result.add(mark.getName());
        }
        viewCursor.gotoRange(initialPos, false);

        return result;
    }

    public void rebuildBibTextSection(List<BibDatabase> databases, OOBibStyle style)
        throws NoSuchElementException, WrappedTargetException, IllegalArgumentException,
        CreationException, PropertyVetoException, UnknownPropertyException, UndefinedParagraphFormatException {
        List<String> cited = findCitedKeys();
        Map<String, BibDatabase> linkSourceBase = new HashMap<>();
        Map<BibEntry, BibDatabase> entries = findCitedEntries(databases, cited, linkSourceBase); // Although entries are redefined without use, this also updates linkSourceBase

        List<String> names = sortedReferenceMarks;

        if (style.isSortByPosition()) {
            // We need to sort the entries according to their order of appearance:
            entries = getSortedEntriesFromSortedRefMarks(names, linkSourceBase);
        } else {
            SortedMap<BibEntry, BibDatabase> newMap = new TreeMap<>(entryComparator);
            for (Map.Entry<BibEntry, BibDatabase> bibtexEntryBibtexDatabaseEntry : findCitedEntries(databases, cited,
                                                                                                    linkSourceBase).entrySet()) {
                newMap.put(bibtexEntryBibtexDatabaseEntry.getKey(), bibtexEntryBibtexDatabaseEntry.getValue());
            }
            entries = newMap;
        }
        clearBibTextSectionContent2();
        populateBibTextSection(entries, style);
    }

    public XNameAccess getReferenceMarks() {
        XReferenceMarksSupplier supplier = UnoRuntime.queryInterface(XReferenceMarksSupplier.class, xCurrentComponent);
        return supplier.getReferenceMarks();
    }

    private String getUniqueReferenceMarkName(String bibtexKey, int type) {
        XNameAccess xNamedRefMarks = getReferenceMarks();
        int i = 0;
        String name = OOBibBase.BIB_CITATION + '_' + type + '_' + bibtexKey;
        while (xNamedRefMarks.hasByName(name)) {
            name = OOBibBase.BIB_CITATION + i + '_' + type + '_' + bibtexKey;
            i++;
        }
        return name;
    }

    private Map<BibEntry, BibDatabase> findCitedEntries(List<BibDatabase> databases, List<String> keys,
                                                        Map<String, BibDatabase> linkSourceBase) {
        Map<BibEntry, BibDatabase> entries = new LinkedHashMap<>();
        for (String key : keys) {
            boolean found = false;
            for (BibDatabase database : databases) {
                Optional<BibEntry> entry = database.getEntryByKey(key);
                if (entry.isPresent()) {
                    entries.put(entry.get(), database);
                    linkSourceBase.put(key, database);
                    found = true;
                    break;
                }
            }

            if (!found) {
                entries.put(new UndefinedBibtexEntry(key), null);
            }
        }
        return entries;
    }

    private List<String> findCitedKeys() throws NoSuchElementException, WrappedTargetException {
        XNameAccess xNamedMarks = getReferenceMarks();
        String[] names = xNamedMarks.getElementNames();
        List<String> keys = new ArrayList<>();
        for (String name1 : names) {
            Object bookmark = xNamedMarks.getByName(name1);
            UnoRuntime.queryInterface(XTextContent.class, bookmark);

            List<String> newKeys = parseRefMarkName(name1);
            for (String key : newKeys) {
                if (!keys.contains(key)) {
                    keys.add(key);
                }
            }
        }

        return keys;
    }

    private Map<BibEntry, BibDatabase> getSortedEntriesFromSortedRefMarks(List<String> names,
                                                                          Map<String, BibDatabase> linkSourceBase) {

        Map<BibEntry, BibDatabase> newList = new LinkedHashMap<>();
        for (String name : names) {
            Matcher citeMatcher = CITE_PATTERN.matcher(name);
            if (citeMatcher.find()) {
                String[] keys = citeMatcher.group(2).split(",");
                for (String key : keys) {
                    BibDatabase database = linkSourceBase.get(key);
                    Optional<BibEntry> origEntry = Optional.empty();
                    if (database != null) {
                        origEntry = database.getEntryByKey(key);
                    }
                    if (origEntry.isPresent()) {
                        if (!newList.containsKey(origEntry.get())) {
                            newList.put(origEntry.get(), database);
                        }
                    } else {
                        LOGGER.info("BibTeX key not found: '" + key + "'");
                        LOGGER.info("Problem with reference mark: '" + name + "'");
                        newList.put(new UndefinedBibtexEntry(key), null);
                    }
                }
            }
        }

        return newList;
    }

    private Point findPosition(XTextViewCursor cursor, XTextRange range) {
        cursor.gotoRange(range, false);
        return cursor.getPosition();
    }

    /**
     * Extract the list of bibtex keys from a reference mark name.
     * @param name The reference mark name.
     * @return The list of bibtex keys encoded in the name.
     */
    public List<String> parseRefMarkName(String name) {
        List<String> keys = new ArrayList<>();
        Matcher citeMatcher = CITE_PATTERN.matcher(name);
        if (citeMatcher.find()) {
            String[] keystring = citeMatcher.group(2).split(",");
            for (String aKeystring : keystring) {
                if (!keys.contains(aKeystring)) {
                    keys.add(aKeystring);
                }
            }
        }
        return keys;
    }

    /**
     * Resolve the bibtex key from a citation reference marker name, and look up
     * the index of the key in a list of keys.
     * @param citRefName The name of the ReferenceMark representing the citation.
     * @param keys A List of bibtex keys representing the entries in the bibliography.
     * @return the indices of the cited keys, -1 if a key is not found. Returns null if the ref name
     *   could not be resolved as a citation.
     */

    private List<Integer> findCitedEntryIndex(String citRefName, List<String> keys) {
        Matcher citeMatcher = CITE_PATTERN.matcher(citRefName);
        if (citeMatcher.find()) {
            List<String> keyStrings = Arrays.asList(citeMatcher.group(2).split(","));
            List<Integer> result = new ArrayList<>(keyStrings.size());
            for (String key : keyStrings) {
                int ind = keys.indexOf(key);
                result.add(ind == -1 ? -1 : 1 + ind);
            }
            return result;
        } else {
            return Collections.emptyList();
        }
    }

    public String getCitationContext(XNameAccess nameAccess, String refMarkName, int charBefore, int charAfter,
                                     boolean htmlMarkup)
        throws NoSuchElementException, WrappedTargetException {
        Object referenceMark = nameAccess.getByName(refMarkName);
        XTextContent bookmark = UnoRuntime.queryInterface(XTextContent.class, referenceMark);

        XTextCursor cursor = bookmark.getAnchor().getText().createTextCursorByRange(bookmark.getAnchor());
        String citPart = cursor.getString();
        int flex = 8;
        for (int i = 0; i < charBefore; i++) {
            try {
                cursor.goLeft((short) 1, true);
                if ((i >= (charBefore - flex)) && Character.isWhitespace(cursor.getString().charAt(0))) {
                    break;
                }
            } catch (IndexOutOfBoundsException ex) {
                LOGGER.warn("Problem going left", ex);
            }
        }
        int length = cursor.getString().length();
        int added = length - citPart.length();
        cursor.collapseToStart();
        for (int i = 0; i < (charAfter + length); i++) {
            try {
                cursor.goRight((short) 1, true);
                if (i >= ((charAfter + length) - flex)) {
                    String strNow = cursor.getString();
                    if (Character.isWhitespace(strNow.charAt(strNow.length() - 1))) {
                        break;
                    }
                }
            } catch (IndexOutOfBoundsException ex) {
                LOGGER.warn("Problem going right", ex);
            }
        }

        String result = cursor.getString();
        if (htmlMarkup) {
            result = result.substring(0, added) + "<b>" + citPart + "</b>" + result.substring(length);
        }
        return result.trim();
    }

    private void insertFullReferenceAtCursor(XTextCursor cursor, Map<BibEntry, BibDatabase> entries, OOBibStyle style,
                                             String parFormat)
        throws UndefinedParagraphFormatException, IllegalArgumentException,
        UnknownPropertyException, PropertyVetoException, WrappedTargetException {
        Map<BibEntry, BibDatabase> correctEntries;
        // If we don't have numbered entries, we need to sort the entries before adding them:
        if (style.isSortByPosition()) {
            // Use the received map directly
            correctEntries = entries;
        } else {
            // Sort map
            Map<BibEntry, BibDatabase> newMap = new TreeMap<>(entryComparator);
            newMap.putAll(entries);
            correctEntries = newMap;
        }
        int number = 1;
        for (Map.Entry<BibEntry, BibDatabase> entry : correctEntries.entrySet()) {
            if (entry.getKey() instanceof UndefinedBibtexEntry) {
                continue;
            }
            OOUtil.insertParagraphBreak(text, cursor);
            if (style.isNumberEntries()) {
                int minGroupingCount = style.getIntCitProperty(OOBibStyle.MINIMUM_GROUPING_COUNT);
                OOUtil.insertTextAtCurrentLocation(text, cursor,
                                                   style.getNumCitationMarker(Collections.singletonList(number++), minGroupingCount, true), Collections.emptyList());
            }
            Layout layout = style.getReferenceFormat(entry.getKey().getType());
            layout.setPostFormatter(POSTFORMATTER);
            OOUtil.insertFullReferenceAtCurrentLocation(text, cursor, layout, parFormat, entry.getKey(),
                                                        entry.getValue(), uniquefiers.get(entry.getKey().getCiteKeyOptional().orElse(null)));
        }

    }

    private void createBibTextSection2(boolean end)
        throws IllegalArgumentException, CreationException {

        XTextCursor mxDocCursor = text.createTextCursor();
        if (end) {
            mxDocCursor.gotoEnd(false);
        }
        OOUtil.insertParagraphBreak(text, mxDocCursor);
        // Create a new TextSection from the document factory and access it's XNamed interface
        XNamed xChildNamed;
        try {
            xChildNamed = UnoRuntime.queryInterface(XNamed.class,
                                                    mxDocFactory.createInstance("com.sun.star.text.TextSection"));
        } catch (Exception e) {
            throw new CreationException(e.getMessage());
        }
        // Set the new sections name to 'Child_Section'
        xChildNamed.setName(OOBibBase.BIB_SECTION_NAME);
        // Access the Child_Section's XTextContent interface and insert it into the document
        XTextContent xChildSection = UnoRuntime.queryInterface(XTextContent.class, xChildNamed);
        text.insertTextContent(mxDocCursor, xChildSection, false);

    }

    private void clearBibTextSectionContent2()
        throws NoSuchElementException, WrappedTargetException, IllegalArgumentException, CreationException {

        // Check if the section exists:
        XTextSectionsSupplier supplier = UnoRuntime.queryInterface(XTextSectionsSupplier.class, mxDoc);
        if (supplier.getTextSections().hasByName(OOBibBase.BIB_SECTION_NAME)) {
            XTextSection section = (XTextSection) ((Any) supplier.getTextSections().getByName(OOBibBase.BIB_SECTION_NAME))
                                                                                                                          .getObject();
            // Clear it:
            XTextCursor cursor = text.createTextCursorByRange(section.getAnchor());
            cursor.gotoRange(section.getAnchor(), false);
            cursor.setString("");
        } else {
            createBibTextSection2(atEnd);
        }
    }

    private void populateBibTextSection(Map<BibEntry, BibDatabase> entries, OOBibStyle style)
        throws NoSuchElementException, WrappedTargetException, PropertyVetoException,
        UnknownPropertyException, UndefinedParagraphFormatException, IllegalArgumentException, CreationException {
        XTextSectionsSupplier supplier = UnoRuntime.queryInterface(XTextSectionsSupplier.class, mxDoc);
        XTextSection section = (XTextSection) ((Any) supplier.getTextSections().getByName(OOBibBase.BIB_SECTION_NAME))
                                                                                                                      .getObject();
        XTextCursor cursor = text.createTextCursorByRange(section.getAnchor());
        OOUtil.insertTextAtCurrentLocation(text, cursor, (String) style.getProperty(OOBibStyle.TITLE),
                                           (String) style.getProperty(OOBibStyle.REFERENCE_HEADER_PARAGRAPH_FORMAT));
        insertFullReferenceAtCursor(cursor, entries, style,
                                    (String) style.getProperty(OOBibStyle.REFERENCE_PARAGRAPH_FORMAT));
        insertBookMark(OOBibBase.BIB_SECTION_END_NAME, cursor);
    }

    private XTextContent insertBookMark(String name, XTextCursor position)
        throws IllegalArgumentException, CreationException {
        Object bookmark;
        try {
            bookmark = mxDocFactory.createInstance("com.sun.star.text.Bookmark");
        } catch (Exception e) {
            throw new CreationException(e.getMessage());
        }
        // name the bookmark
        XNamed xNamed = UnoRuntime.queryInterface(XNamed.class, bookmark);
        xNamed.setName(name);
        // get XTextContent interface
        XTextContent xTextContent = UnoRuntime.queryInterface(XTextContent.class, bookmark);
        // insert bookmark at the end of the document
        // instead of mxDocText.getEnd you could use a text cursor's XTextRange interface or any XTextRange
        text.insertTextContent(position, xTextContent, true);
        position.collapseToEnd();
        return xTextContent;
    }

    private void insertReferenceMark(String name, String citationText, XTextCursor position, boolean withText,
                                     OOBibStyle style)
        throws UnknownPropertyException, WrappedTargetException,
        PropertyVetoException, IllegalArgumentException, UndefinedCharacterFormatException, CreationException {

        // Check if there is "page info" stored for this citation. If so, insert it into
        // the citation text before inserting the citation:
        Optional<String> pageInfo = getCustomProperty(name);
        String citText;
        if ((pageInfo.isPresent()) && !pageInfo.get().isEmpty()) {
            citText = style.insertPageInfo(citationText, pageInfo.get());
        } else {
            citText = citationText;
        }

        Object bookmark;
        try {
            bookmark = mxDocFactory.createInstance("com.sun.star.text.ReferenceMark");
        } catch (Exception e) {
            throw new CreationException(e.getMessage());
        }
        // Name the reference
        XNamed xNamed = UnoRuntime.queryInterface(XNamed.class, bookmark);
        xNamed.setName(name);

        if (withText) {
            position.setString(citText);
            XPropertySet xCursorProps = UnoRuntime.queryInterface(XPropertySet.class, position);

            // Set language to [None]:
            xCursorProps.setPropertyValue("CharLocale", new Locale("zxx", "", ""));
            if (style.isFormatCitations()) {
                String charStyle = style.getCitationCharacterFormat();
                try {
                    xCursorProps.setPropertyValue(CHAR_STYLE_NAME, charStyle);
                } catch (UnknownPropertyException | PropertyVetoException | IllegalArgumentException |
                         WrappedTargetException ex) {
                    throw new UndefinedCharacterFormatException(charStyle);
                }
            }
        } else {
            position.setString("");
        }

        // get XTextContent interface
        XTextContent xTextContent = UnoRuntime.queryInterface(XTextContent.class, bookmark);

        position.getText().insertTextContent(position, xTextContent, true);

        // Check if we should italicize the "et al." string in citations:
        boolean italicize = style.getBooleanCitProperty(OOBibStyle.ITALIC_ET_AL);
        if (italicize) {
            String etAlString = style.getStringCitProperty(OOBibStyle.ET_AL_STRING);
            int index = citText.indexOf(etAlString);
            if (index >= 0) {
                italicizeOrBold(position, true, index, index + etAlString.length());
            }
        }

        position.collapseToEnd();

    }

    private void italicizeOrBold(XTextCursor position, boolean italicize, int start, int end)
        throws UnknownPropertyException, PropertyVetoException, IllegalArgumentException, WrappedTargetException {
        XTextRange range = position.getStart();
        XTextCursor cursor = position.getText().createTextCursorByRange(range);
        cursor.goRight((short) start, false);
        cursor.goRight((short) (end - start), true);
        XPropertySet xcp = UnoRuntime.queryInterface(XPropertySet.class, cursor);
        if (italicize) {
            xcp.setPropertyValue("CharPosture", com.sun.star.awt.FontSlant.ITALIC);
        } else {
            xcp.setPropertyValue("CharWeight", com.sun.star.awt.FontWeight.BOLD);
        }
    }

    private void removeReferenceMark(String name) throws NoSuchElementException, WrappedTargetException {
        XNameAccess xReferenceMarks = getReferenceMarks();
        if (xReferenceMarks.hasByName(name)) {
            Object referenceMark = xReferenceMarks.getByName(name);
            XTextContent bookmark = UnoRuntime.queryInterface(XTextContent.class, referenceMark);
            text.removeTextContent(bookmark);
        }
    }

    /**
     * Get the XTextRange corresponding to the named bookmark.
     * @param name The name of the bookmark to find.
     * @return The XTextRange for the bookmark.
     * @throws WrappedTargetException
     * @throws NoSuchElementException
     */
    private XTextRange getBookmarkRange(String name) throws NoSuchElementException, WrappedTargetException {
        XNameAccess xNamedBookmarks = getBookmarks();

        // retrieve bookmark by name
        if (!xNamedBookmarks.hasByName(name)) {
            return null;
        }
        Object foundBookmark = xNamedBookmarks.getByName(name);
        XTextContent xFoundBookmark = UnoRuntime.queryInterface(XTextContent.class, foundBookmark);
        return xFoundBookmark.getAnchor();
    }

    private XNameAccess getBookmarks() {
        // query XBookmarksSupplier from document model and get bookmarks collection
        XBookmarksSupplier xBookmarksSupplier = UnoRuntime.queryInterface(XBookmarksSupplier.class, xCurrentComponent);
        XNameAccess xNamedBookmarks = xBookmarksSupplier.getBookmarks();
        return xNamedBookmarks;
    }

    public void combineCiteMarkers(List<BibDatabase> databases, OOBibStyle style)
        throws IOException, WrappedTargetException, NoSuchElementException, IllegalArgumentException,
        UndefinedCharacterFormatException, UnknownPropertyException, PropertyVetoException, CreationException,
        BibEntryNotFoundException {
        XNameAccess nameAccess = getReferenceMarks();
        // TODO: doesn't work for citations in footnotes/tables
        List<String> names = getSortedReferenceMarks(nameAccess);

        final XTextRangeCompare compare = UnoRuntime.queryInterface(XTextRangeCompare.class, text);

        int piv = 0;
        boolean madeModifications = false;
        while (piv < (names.size() - 1)) {
            XTextRange range1 = UnoRuntime.queryInterface(XTextContent.class, nameAccess.getByName(names.get(piv)))
                                          .getAnchor().getEnd();
            XTextRange range2 = UnoRuntime.queryInterface(XTextContent.class, nameAccess.getByName(names.get(piv + 1)))
                                          .getAnchor().getStart();
            if (range1.getText() != range2.getText()) {
                piv++;
                continue;
            }
            XTextCursor mxDocCursor = range1.getText().createTextCursorByRange(range1);
            mxDocCursor.goRight((short) 1, true);
            boolean couldExpand = true;
            while (couldExpand && (compare.compareRegionEnds(mxDocCursor, range2) > 0)) {
                couldExpand = mxDocCursor.goRight((short) 1, true);
            }
            String cursorText = mxDocCursor.getString();
            // Check if the string contains no line breaks and only whitespace:
            if ((cursorText.indexOf('\n') == -1) && cursorText.trim().isEmpty()) {

                // If we are supposed to set character format for citations, test this before
                // making any changes. This way we can throw an exception before any reference
                // marks are removed, preventing damage to the user's document:
                if (style.isFormatCitations()) {
                    XPropertySet xCursorProps = UnoRuntime.queryInterface(XPropertySet.class, mxDocCursor);
                    String charStyle = style.getCitationCharacterFormat();
                    try {
                        xCursorProps.setPropertyValue(CHAR_STYLE_NAME, charStyle);
                    } catch (UnknownPropertyException | PropertyVetoException | IllegalArgumentException |
                             WrappedTargetException ex) {
                        // Setting the character format failed, so we throw an exception that
                        // will result in an error message for the user:
                        throw new UndefinedCharacterFormatException(charStyle);
                    }
                }

                List<String> keys = parseRefMarkName(names.get(piv));
                keys.addAll(parseRefMarkName(names.get(piv + 1)));
                removeReferenceMark(names.get(piv));
                removeReferenceMark(names.get(piv + 1));
                List<BibEntry> entries = new ArrayList<>();
                for (String key : keys) {
                    for (BibDatabase database : databases) {
                        Optional<BibEntry> entry = database.getEntryByKey(key);
                        if (entry.isPresent()) {
                            entries.add(entry.get());
                            break;
                        }
                    }
                }
                Collections.sort(entries, new FieldComparator(FieldName.YEAR));
                String keyString = String.join(",", entries.stream().map(entry -> entry.getCiteKeyOptional().orElse(""))
                                                           .collect(Collectors.toList()));
                // Insert bookmark:
                String bName = getUniqueReferenceMarkName(keyString, OOBibBase.AUTHORYEAR_PAR);
                insertReferenceMark(bName, "tmp", mxDocCursor, true, style);
                names.set(piv + 1, bName);
                madeModifications = true;
            }
            piv++;
        }
        if (madeModifications) {
            updateSortedReferenceMarks();
            refreshCiteMarkers(databases, style);
        }

    }

    public static XTextDocument selectComponent(List<XTextDocument> list)
        throws UnknownPropertyException, WrappedTargetException, IndexOutOfBoundsException {
        String[] values = new String[list.size()];
        int ii = 0;
        for (XTextDocument doc : list) {
            values[ii] = String.valueOf(OOUtil.getProperty(doc.getCurrentController().getFrame(), "Title"));
            ii++;
        }
        JList<String> sel = new JList<>(values);
        sel.setSelectionMode(ListSelectionModel.SINGLE_SELECTION);
        sel.setSelectedIndex(0);
        int ans = JOptionPane.showConfirmDialog(null, new JScrollPane(sel), Localization.lang("Select document"),
                                                JOptionPane.OK_CANCEL_OPTION);
        if (ans == JOptionPane.OK_OPTION) {
            return list.get(sel.getSelectedIndex());
        } else {
            return null;
        }
    }

    private static class ComparableMark implements Comparable<ComparableMark> {

        private final String name;
        private final Point position;

        public ComparableMark(String name, Point position) {
            this.name = name;
            this.position = position;
        }

        @Override
        public int compareTo(ComparableMark other) {
            if (position.Y == other.position.Y) {
                return position.X - other.position.X;
            } else {
                return position.Y - other.position.Y;
            }
        }

        @Override
        public boolean equals(Object o) {
            if (this == o) {
                return true;
            }

            if (o instanceof ComparableMark) {
                ComparableMark other = (ComparableMark) o;
                return (this.position.X == other.position.X) && (this.position.Y == other.position.Y)
                       && Objects.equals(this.name, other.name);
            }
            return false;
        }

        public String getName() {
            return name;
        }

        @Override
        public int hashCode() {
            return Objects.hash(position, name);
        }

    }

    public BibDatabase generateDatabase(List<BibDatabase> databases)
        throws NoSuchElementException, WrappedTargetException {
        BibDatabase resultDatabase = new BibDatabase();
        List<String> cited = findCitedKeys();

        // For each cited key
        for (String key : cited) {
            // Loop through the available databases
            for (BibDatabase loopDatabase : databases) {
                Optional<BibEntry> entry = loopDatabase.getEntryByKey(key);
                // If entry found
                if (entry.isPresent()) {
                    BibEntry clonedEntry = (BibEntry) entry.get().clone();
                    // Insert a copy of the entry
                    resultDatabase.insertEntry(clonedEntry);
                    // Check if the cloned entry has a crossref field
                    clonedEntry.getField(FieldName.CROSSREF).ifPresent(crossref -> {
                        // If the crossref entry is not already in the database
                        if (!resultDatabase.getEntryByKey(crossref).isPresent()) {
                            // Add it if it is in the current library
                            loopDatabase.getEntryByKey(crossref).ifPresent(resultDatabase::insertEntry);
                        }
                    });

                    // Be happy with the first found BibEntry and move on to next key
                    break;
                }
            }
        }

        return resultDatabase;
    }

}
>>>>>>> 69661a4a
<|MERGE_RESOLUTION|>--- conflicted
+++ resolved
@@ -1,1386 +1,3 @@
-<<<<<<< HEAD
-// TODO: temporarily removed, LibreOffice, Java9
-//package org.jabref.gui.openoffice;
-//
-//import java.io.File;
-//import java.io.IOException;
-//import java.lang.reflect.InvocationTargetException;
-//import java.lang.reflect.Method;
-//import java.net.MalformedURLException;
-//import java.net.URL;
-//import java.net.URLClassLoader;
-//import java.util.ArrayList;
-//import java.util.Arrays;
-//import java.util.Collections;
-//import java.util.Comparator;
-//import java.util.HashMap;
-//import java.util.HashSet;
-//import java.util.LinkedHashMap;
-//import java.util.List;
-//import java.util.Map;
-//import java.util.Objects;
-//import java.util.Optional;
-//import java.util.Set;
-//import java.util.SortedMap;
-//import java.util.TreeMap;
-//import java.util.TreeSet;
-//import java.util.regex.Matcher;
-//import java.util.regex.Pattern;
-//import java.util.stream.Collectors;
-//
-//import javax.swing.JList;
-//import javax.swing.JOptionPane;
-//import javax.swing.JScrollPane;
-//import javax.swing.ListSelectionModel;
-//
-//import org.jabref.logic.bibtex.comparator.FieldComparator;
-//import org.jabref.logic.bibtex.comparator.FieldComparatorStack;
-//import org.jabref.logic.l10n.Localization;
-//import org.jabref.logic.layout.Layout;
-//import org.jabref.logic.openoffice.OOBibStyle;
-//import org.jabref.logic.openoffice.OOPreFormatter;
-//import org.jabref.logic.openoffice.OOUtil;
-//import org.jabref.logic.openoffice.UndefinedBibtexEntry;
-//import org.jabref.logic.openoffice.UndefinedParagraphFormatException;
-//import org.jabref.model.database.BibDatabase;
-//import org.jabref.model.entry.BibEntry;
-//import org.jabref.model.entry.FieldName;
-//
-//import com.sun.star.awt.Point;
-//import com.sun.star.beans.IllegalTypeException;
-//import com.sun.star.beans.NotRemoveableException;
-//import com.sun.star.beans.PropertyExistException;
-//import com.sun.star.beans.PropertyVetoException;
-//import com.sun.star.beans.UnknownPropertyException;
-//import com.sun.star.beans.XPropertyContainer;
-//import com.sun.star.beans.XPropertySet;
-//import com.sun.star.comp.helper.Bootstrap;
-//import com.sun.star.comp.helper.BootstrapException;
-//import com.sun.star.container.NoSuchElementException;
-//import com.sun.star.container.XEnumeration;
-//import com.sun.star.container.XEnumerationAccess;
-//import com.sun.star.container.XNameAccess;
-//import com.sun.star.container.XNamed;
-//import com.sun.star.document.XDocumentPropertiesSupplier;
-//import com.sun.star.frame.XComponentLoader;
-//import com.sun.star.frame.XController;
-//import com.sun.star.frame.XDesktop;
-//import com.sun.star.frame.XModel;
-//import com.sun.star.lang.DisposedException;
-//import com.sun.star.lang.IllegalArgumentException;
-//import com.sun.star.lang.Locale;
-//import com.sun.star.lang.WrappedTargetException;
-//import com.sun.star.lang.XComponent;
-//import com.sun.star.lang.XMultiComponentFactory;
-//import com.sun.star.lang.XMultiServiceFactory;
-//import com.sun.star.text.XBookmarksSupplier;
-//import com.sun.star.text.XDocumentIndexesSupplier;
-//import com.sun.star.text.XFootnote;
-//import com.sun.star.text.XReferenceMarksSupplier;
-//import com.sun.star.text.XText;
-//import com.sun.star.text.XTextContent;
-//import com.sun.star.text.XTextCursor;
-//import com.sun.star.text.XTextDocument;
-//import com.sun.star.text.XTextRange;
-//import com.sun.star.text.XTextRangeCompare;
-//import com.sun.star.text.XTextSection;
-//import com.sun.star.text.XTextSectionsSupplier;
-//import com.sun.star.text.XTextViewCursor;
-//import com.sun.star.text.XTextViewCursorSupplier;
-//import com.sun.star.uno.Any;
-//import com.sun.star.uno.Type;
-//import com.sun.star.uno.UnoRuntime;
-//import com.sun.star.uno.XComponentContext;
-//import org.slf4j.Logger;
-//import org.slf4j.LoggerFactory;
-//
-///**
-// * Class for manipulating the Bibliography of the currently start document in OpenOffice.
-// */
-//class OOBibBase {
-//
-//    private static final OOPreFormatter POSTFORMATTER = new OOPreFormatter();
-//
-//    private static final String BIB_SECTION_NAME = "JR_bib";
-//    private static final String BIB_SECTION_END_NAME = "JR_bib_end";
-//    private static final String BIB_CITATION = "JR_cite";
-//    private static final Pattern CITE_PATTERN = Pattern.compile(OOBibBase.BIB_CITATION + "\\d*_(\\d*)_(.*)");
-//
-//    private static final String CHAR_STYLE_NAME = "CharStyleName";
-//
-//    private static final int AUTHORYEAR_PAR = 1;
-//    private static final int AUTHORYEAR_INTEXT = 2;
-//    private static final int INVISIBLE_CIT = 3;
-//
-//    private static final Logger LOGGER = LoggerFactory.getLogger(OOBibBase.class);
-//    private XMultiServiceFactory mxDocFactory;
-//    private XTextDocument mxDoc;
-//    private XText text;
-//    private final XDesktop xDesktop;
-//    private XTextViewCursorSupplier xViewCursorSupplier;
-//    private XComponent xCurrentComponent;
-//    private XPropertySet propertySet;
-//
-//    private XPropertyContainer userProperties;
-//    private final boolean atEnd;
-//    private final Comparator<BibEntry> entryComparator;
-//    private final Comparator<BibEntry> yearAuthorTitleComparator;
-//    private final FieldComparator authComp = new FieldComparator(FieldName.AUTHOR);
-//    private final FieldComparator yearComp = new FieldComparator(FieldName.YEAR);
-//
-//    private final FieldComparator titleComp = new FieldComparator(FieldName.TITLE);
-//    private final List<Comparator<BibEntry>> authorYearTitleList = new ArrayList<>(3);
-//
-//    private final List<Comparator<BibEntry>> yearAuthorTitleList = new ArrayList<>(3);
-//
-//    private final Map<String, String> uniquefiers = new HashMap<>();
-//
-//    private List<String> sortedReferenceMarks;
-//
-//
-//    public OOBibBase(String pathToOO, boolean atEnd) throws IOException, IllegalAccessException,
-//            InvocationTargetException, BootstrapException, CreationException, UnknownPropertyException,
-//            WrappedTargetException, IndexOutOfBoundsException, NoSuchElementException, NoDocumentException {
-//        authorYearTitleList.add(authComp);
-//        authorYearTitleList.add(yearComp);
-//        authorYearTitleList.add(titleComp);
-//
-//        yearAuthorTitleList.add(yearComp);
-//        yearAuthorTitleList.add(authComp);
-//        yearAuthorTitleList.add(titleComp);
-//
-//        entryComparator = new FieldComparatorStack<>(authorYearTitleList);
-//        yearAuthorTitleComparator = new FieldComparatorStack<>(yearAuthorTitleList);
-//
-//        this.atEnd = atEnd;
-//        xDesktop = simpleBootstrap(pathToOO);
-//        selectDocument();
-//    }
-//
-//    public boolean isConnectedToDocument() {
-//        return xCurrentComponent != null;
-//    }
-//
-//    public Optional<String> getCurrentDocumentTitle() {
-//        if (mxDoc == null) {
-//            return Optional.empty();
-//        } else {
-//            try {
-//                return Optional
-//                        .of(String.valueOf(OOUtil.getProperty(mxDoc.getCurrentController().getFrame(), "Title")));
-//            } catch (UnknownPropertyException | WrappedTargetException e) {
-//                LOGGER.warn("Could not get document title", e);
-//                return Optional.empty();
-//            }
-//        }
-//    }
-//
-//    public void selectDocument() throws UnknownPropertyException, WrappedTargetException, IndexOutOfBoundsException,
-//            NoSuchElementException, NoDocumentException {
-//        List<XTextDocument> textDocumentList = getTextDocuments();
-//        XTextDocument selected;
-//        if (textDocumentList.isEmpty()) {
-//            // No text documents found.
-//            throw new NoDocumentException("No Writer documents found");
-//        } else if (textDocumentList.size() == 1) {
-//            // Get the only one
-//            selected = textDocumentList.get(0);
-//        } else {
-//            // Bring up a dialog
-//            selected = selectComponent(textDocumentList);
-//        }
-//
-//        if (selected == null) {
-//            return;
-//        }
-//        xCurrentComponent = UnoRuntime.queryInterface(XComponent.class, selected);
-//        mxDoc = selected;
-//
-//        UnoRuntime.queryInterface(XDocumentIndexesSupplier.class, xCurrentComponent);
-//
-//        XModel xModel = UnoRuntime.queryInterface(XModel.class, xCurrentComponent);
-//        XController xController = xModel.getCurrentController();
-//        xViewCursorSupplier = UnoRuntime.queryInterface(XTextViewCursorSupplier.class, xController);
-//
-//        // get a reference to the body text of the document
-//        text = mxDoc.getText();
-//
-//        // Access the text document's multi service factory:
-//        mxDocFactory = UnoRuntime.queryInterface(XMultiServiceFactory.class, mxDoc);
-//
-//        XDocumentPropertiesSupplier supp = UnoRuntime.queryInterface(XDocumentPropertiesSupplier.class, mxDoc);
-//        userProperties = supp.getDocumentProperties().getUserDefinedProperties();
-//        propertySet = UnoRuntime.queryInterface(XPropertySet.class, userProperties);
-//
-//    }
-//
-//    private XDesktop simpleBootstrap(String pathToExecutable)
-//            throws IllegalAccessException, InvocationTargetException, BootstrapException,
-//            CreationException, IOException {
-//
-//        ClassLoader loader = ClassLoader.getSystemClassLoader();
-//        if (loader instanceof URLClassLoader) {
-//            URLClassLoader cl = (URLClassLoader) loader;
-//            Class<URLClassLoader> sysclass = URLClassLoader.class;
-//            try {
-//                Method method = sysclass.getDeclaredMethod("addURL", URL.class);
-//                method.setAccessible(true);
-//                method.invoke(cl, new File(pathToExecutable).toURI().toURL());
-//            } catch (SecurityException | NoSuchMethodException | MalformedURLException t) {
-//                LOGGER.error("Error, could not add URL to system classloader", t);
-//                cl.close();
-//                throw new IOException("Error, could not add URL to system classloader", t);
-//            }
-//        } else {
-//            LOGGER.error("Error occured, URLClassLoader expected but " + loader.getClass()
-//                    + " received. Could not continue.");
-//        }
-//
-//        //Get the office component context:
-//        XComponentContext xContext = Bootstrap.bootstrap();
-//        //Get the office service manager:
-//        XMultiComponentFactory xServiceManager = xContext.getServiceManager();
-//        //Create the desktop, which is the root frame of the
-//        //hierarchy of frames that contain viewable components:
-//        Object desktop;
-//        try {
-//            desktop = xServiceManager.createInstanceWithContext("com.sun.star.frame.Desktop", xContext);
-//        } catch (Exception e) {
-//            throw new CreationException(e.getMessage());
-//        }
-//        XDesktop resultDesktop = UnoRuntime.queryInterface(XDesktop.class, desktop);
-//
-//        UnoRuntime.queryInterface(XComponentLoader.class, desktop);
-//
-//        return resultDesktop;
-//    }
-//
-//    private List<XTextDocument> getTextDocuments() throws NoSuchElementException, WrappedTargetException {
-//        List<XTextDocument> result = new ArrayList<>();
-//        XEnumerationAccess enumAccess = xDesktop.getComponents();
-//        XEnumeration componentEnumeration = enumAccess.createEnumeration();
-//
-//        // TODO: http://api.openoffice.org/docs/DevelopersGuide/OfficeDev/OfficeDev.xhtml#1_1_3_2_1_2_Frame_Hierarchies
-//
-//        while (componentEnumeration.hasMoreElements()) {
-//            Object nextElement = componentEnumeration.nextElement();
-//            XComponent component = UnoRuntime.queryInterface(XComponent.class, nextElement);
-//            XTextDocument document = UnoRuntime.queryInterface(XTextDocument.class, component);
-//            if (document != null) {
-//                result.add(document);
-//            }
-//        }
-//        return result;
-//    }
-//
-//    public void setCustomProperty(String property, String value) throws UnknownPropertyException,
-//            NotRemoveableException, PropertyExistException, IllegalTypeException, IllegalArgumentException {
-//        if (propertySet.getPropertySetInfo().hasPropertyByName(property)) {
-//            userProperties.removeProperty(property);
-//        }
-//        if (value != null) {
-//            userProperties.addProperty(property, com.sun.star.beans.PropertyAttribute.REMOVEABLE,
-//                    new Any(Type.STRING, value));
-//        }
-//    }
-//
-//    public Optional<String> getCustomProperty(String property) throws UnknownPropertyException, WrappedTargetException {
-//        if (propertySet.getPropertySetInfo().hasPropertyByName(property)) {
-//            return Optional.ofNullable(propertySet.getPropertyValue(property).toString());
-//        }
-//        return Optional.empty();
-//    }
-//
-//    public void updateSortedReferenceMarks() throws WrappedTargetException, NoSuchElementException {
-//        sortedReferenceMarks = getSortedReferenceMarks(getReferenceMarks());
-//    }
-//
-//    /**
-//     * This method inserts a cite marker in the text for the given BibEntry,
-//     * and may refresh the bibliography.
-//     * @param entries The entries to cite.
-//     * @param database The database the entry belongs to.
-//     * @param style The bibliography style we are using.
-//     * @param inParenthesis Indicates whether it is an in-text citation or a citation in parenthesis.
-//     *   This is not relevant if numbered citations are used.
-//     * @param withText Indicates whether this should be a normal citation (true) or an empty
-//     *   (invisible) citation (false).
-//     * @param sync Indicates whether the reference list should be refreshed.
-//     * @throws IllegalTypeException
-//     * @throws PropertyExistException
-//     * @throws NotRemoveableException
-//     * @throws UnknownPropertyException
-//     * @throws UndefinedCharacterFormatException
-//     * @throws NoSuchElementException
-//     * @throws WrappedTargetException
-//     * @throws IOException
-//     * @throws PropertyVetoException
-//     * @throws CreationException
-//     * @throws BibEntryNotFoundException
-//     * @throws UndefinedParagraphFormatException
-//     */
-//    public void insertEntry(List<BibEntry> entries, BibDatabase database,
-//            List<BibDatabase> allBases, OOBibStyle style,
-//            boolean inParenthesis, boolean withText, String pageInfo, boolean sync) throws IllegalArgumentException,
-//            UnknownPropertyException, NotRemoveableException, PropertyExistException, IllegalTypeException,
-//            UndefinedCharacterFormatException, WrappedTargetException, NoSuchElementException, PropertyVetoException,
-//            IOException, CreationException, BibEntryNotFoundException, UndefinedParagraphFormatException {
-//
-//        try {
-//
-//            XTextViewCursor xViewCursor = xViewCursorSupplier.getViewCursor();
-//
-//            if (entries.size() > 1) {
-//                if (style.getBooleanCitProperty(OOBibStyle.MULTI_CITE_CHRONOLOGICAL)) {
-//                    entries.sort(yearAuthorTitleComparator);
-//                } else {
-//                    entries.sort(entryComparator);
-//                }
-//            }
-//
-//            String keyString = String.join(",",
-//                    entries.stream().map(entry -> entry.getCiteKeyOptional().orElse("")).collect(Collectors.toList()));
-//            // Insert bookmark:
-//            String bName = getUniqueReferenceMarkName(keyString,
-//                    withText ? inParenthesis ? OOBibBase.AUTHORYEAR_PAR : OOBibBase.AUTHORYEAR_INTEXT : OOBibBase.INVISIBLE_CIT);
-//
-//            // If we should store metadata for page info, do that now:
-//            if (pageInfo != null) {
-//                LOGGER.info("Storing page info: " + pageInfo);
-//                setCustomProperty(bName, pageInfo);
-//            }
-//
-//            xViewCursor.getText().insertString(xViewCursor, " ", false);
-//            if (style.isFormatCitations()) {
-//                XPropertySet xCursorProps = UnoRuntime.queryInterface(XPropertySet.class, xViewCursor);
-//                String charStyle = style.getCitationCharacterFormat();
-//                try {
-//                    xCursorProps.setPropertyValue(CHAR_STYLE_NAME, charStyle);
-//                } catch (UnknownPropertyException | PropertyVetoException | IllegalArgumentException |
-//                        WrappedTargetException ex) {
-//                    // Setting the character format failed, so we throw an exception that
-//                    // will result in an error message for the user. Before that,
-//                    // delete the space we inserted:
-//                    xViewCursor.goLeft((short) 1, true);
-//                    xViewCursor.setString("");
-//                    throw new UndefinedCharacterFormatException(charStyle);
-//                }
-//            }
-//            xViewCursor.goLeft((short) 1, false);
-//            Map<BibEntry, BibDatabase> databaseMap = new HashMap<>();
-//            for (BibEntry entry : entries) {
-//                databaseMap.put(entry, database);
-//            }
-//            String citeText = style.isNumberEntries() ? "-" : style.getCitationMarker(entries, databaseMap,
-//                    inParenthesis, null, null);
-//            insertReferenceMark(bName, citeText, xViewCursor, withText, style);
-//
-//            xViewCursor.collapseToEnd();
-//            xViewCursor.goRight((short) 1, false);
-//
-//            XTextRange position = xViewCursor.getEnd();
-//
-//            if (sync) {
-//                // To account for numbering and for uniqiefiers, we must refresh the cite markers:
-//                updateSortedReferenceMarks();
-//                refreshCiteMarkers(allBases, style);
-//
-//                // Insert it at the current position:
-//                rebuildBibTextSection(allBases, style);
-//            }
-//
-//            // Go back to the relevant position:
-//            xViewCursor.gotoRange(position, false);
-//        } catch (DisposedException ex) {
-//            // We need to catch this one here because the OpenOfficePanel class is
-//            // loaded before connection, and therefore cannot directly reference
-//            // or catch a DisposedException (which is in a OO JAR file).
-//            throw new ConnectionLostException(ex.getMessage());
-//        }
-//    }
-//
-//    /**
-//     * Refresh all cite markers in the document.
-//     * @param databases The databases to get entries from.
-//     * @param style The bibliography style to use.
-//     * @return A list of those referenced BibTeX keys that could not be resolved.
-//     * @throws UndefinedCharacterFormatException
-//     * @throws NoSuchElementException
-//     * @throws IllegalArgumentException
-//     * @throws WrappedTargetException
-//     * @throws BibEntryNotFoundException
-//     * @throws CreationException
-//     * @throws IOException
-//     * @throws PropertyVetoException
-//     * @throws UnknownPropertyException
-//     */
-//    public List<String> refreshCiteMarkers(List<BibDatabase> databases, OOBibStyle style)
-//            throws WrappedTargetException, IllegalArgumentException, NoSuchElementException,
-//            UndefinedCharacterFormatException, UnknownPropertyException, PropertyVetoException, IOException,
-//            CreationException, BibEntryNotFoundException {
-//        try {
-//            return refreshCiteMarkersInternal(databases, style);
-//        } catch (DisposedException ex) {
-//            // We need to catch this one here because the OpenOfficePanel class is
-//            // loaded before connection, and therefore cannot directly reference
-//            // or catch a DisposedException (which is in a OO JAR file).
-//            throw new ConnectionLostException(ex.getMessage());
-//        }
-//    }
-//
-//    public List<String> getJabRefReferenceMarks(XNameAccess nameAccess) {
-//        String[] names = nameAccess.getElementNames();
-//        // Remove all reference marks that don't look like JabRef citations:
-//        List<String> result = new ArrayList<>();
-//        if (names != null) {
-//            for (String name : names) {
-//                if (CITE_PATTERN.matcher(name).find()) {
-//                    result.add(name);
-//                }
-//            }
-//        }
-//        return result;
-//    }
-//
-//    private List<String> refreshCiteMarkersInternal(List<BibDatabase> databases, OOBibStyle style)
-//            throws WrappedTargetException, IllegalArgumentException, NoSuchElementException,
-//            UndefinedCharacterFormatException, UnknownPropertyException, PropertyVetoException,
-//            CreationException, BibEntryNotFoundException {
-//
-//        List<String> cited = findCitedKeys();
-//        Map<String, BibDatabase> linkSourceBase = new HashMap<>();
-//        Map<BibEntry, BibDatabase> entries = findCitedEntries(databases, cited, linkSourceBase);
-//
-//        XNameAccess xReferenceMarks = getReferenceMarks();
-//
-//        List<String> names;
-//        if (style.isSortByPosition()) {
-//            // We need to sort the reference marks according to their order of appearance:
-//            names = sortedReferenceMarks;
-//        } else if (style.isNumberEntries()) {
-//            // We need to sort the reference marks according to the sorting of the bibliographic
-//            // entries:
-//            SortedMap<BibEntry, BibDatabase> newMap = new TreeMap<>(entryComparator);
-//            for (Map.Entry<BibEntry, BibDatabase> bibtexEntryBibtexDatabaseEntry : entries.entrySet()) {
-//                newMap.put(bibtexEntryBibtexDatabaseEntry.getKey(), bibtexEntryBibtexDatabaseEntry.getValue());
-//            }
-//            entries = newMap;
-//            // Rebuild the list of cited keys according to the sort order:
-//            cited.clear();
-//            for (BibEntry entry : entries.keySet()) {
-//                cited.add(entry.getCiteKeyOptional().orElse(null));
-//            }
-//            names = Arrays.asList(xReferenceMarks.getElementNames());
-//        } else {
-//            names = sortedReferenceMarks;
-//        }
-//
-//        // Remove all reference marks that don't look like JabRef citations:
-//        List<String> tmp = new ArrayList<>();
-//        for (String name : names) {
-//            if (CITE_PATTERN.matcher(name).find()) {
-//                tmp.add(name);
-//            }
-//        }
-//        names = tmp;
-//
-//        Map<String, Integer> numbers = new HashMap<>();
-//        int lastNum = 0;
-//        // First compute citation markers for all citations:
-//        String[] citMarkers = new String[names.size()];
-//        String[][] normCitMarkers = new String[names.size()][];
-//        String[][] bibtexKeys = new String[names.size()][];
-//
-//        int minGroupingCount = style.getIntCitProperty(OOBibStyle.MINIMUM_GROUPING_COUNT);
-//
-//        int[] types = new int[names.size()];
-//        for (int i = 0; i < names.size(); i++) {
-//            Matcher citeMatcher = CITE_PATTERN.matcher(names.get(i));
-//            if (citeMatcher.find()) {
-//                String typeStr = citeMatcher.group(1);
-//                int type = Integer.parseInt(typeStr);
-//                types[i] = type; // Remember the type in case we need to uniquefy.
-//                String[] keys = citeMatcher.group(2).split(",");
-//                bibtexKeys[i] = keys;
-//                BibEntry[] cEntries = new BibEntry[keys.length];
-//                for (int j = 0; j < cEntries.length; j++) {
-//                    BibDatabase database = linkSourceBase.get(keys[j]);
-//                    Optional<BibEntry> tmpEntry = Optional.empty();
-//                    if (database != null) {
-//                        tmpEntry = database.getEntryByKey(keys[j]);
-//                    }
-//                    if (tmpEntry.isPresent()) {
-//                        cEntries[j] = tmpEntry.get();
-//                    } else {
-//                        LOGGER.info("BibTeX key not found: '" + keys[j] + '\'');
-//                        LOGGER.info("Problem with reference mark: '" + names.get(i) + '\'');
-//                        cEntries[j] = new UndefinedBibtexEntry(keys[j]);
-//                    }
-//                }
-//
-//                String[] normCitMarker = new String[keys.length];
-//                String citationMarker;
-//                if (style.isBibtexKeyCiteMarkers()) {
-//                    StringBuilder sb = new StringBuilder();
-//                    normCitMarkers[i] = new String[keys.length];
-//                    for (int j = 0; j < keys.length; j++) {
-//                        normCitMarkers[i][j] = cEntries[j].getCiteKeyOptional().orElse(null);
-//                        sb.append(cEntries[j].getCiteKeyOptional().orElse(""));
-//                        if (j < (keys.length - 1)) {
-//                            sb.append(',');
-//                        }
-//                    }
-//                    citationMarker = sb.toString();
-//                } else if (style.isNumberEntries()) {
-//                    if (style.isSortByPosition()) {
-//                        // We have sorted the citation markers according to their order of appearance,
-//                        // so we simply count up for each marker referring to a new entry:
-//                        List<Integer> num = new ArrayList<>(keys.length);
-//                        for (int j = 0; j < keys.length; j++) {
-//                            if (cEntries[j] instanceof UndefinedBibtexEntry) {
-//                                num.add(j, -1);
-//                            } else {
-//                                num.add(j, lastNum + 1);
-//                                if (numbers.containsKey(keys[j])) {
-//                                    num.set(j, numbers.get(keys[j]));
-//                                } else {
-//                                    numbers.put(keys[j], num.get(j));
-//                                    lastNum = num.get(j);
-//                                }
-//                            }
-//                        }
-//                        citationMarker = style.getNumCitationMarker(num, minGroupingCount, false);
-//                        for (int j = 0; j < keys.length; j++) {
-//                            normCitMarker[j] = style.getNumCitationMarker(Collections.singletonList(num.get(j)),
-//                                    minGroupingCount, false);
-//                        }
-//                    } else {
-//                        // We need to find the number of the cited entry in the bibliography,
-//                        // and use that number for the cite marker:
-//                        List<Integer> num = findCitedEntryIndex(names.get(i), cited);
-//
-//                        if (num.isEmpty()) {
-//                            throw new BibEntryNotFoundException(names.get(i), Localization
-//                                    .lang("Could not resolve BibTeX entry for citation marker '%0'.", names.get(i)));
-//                        } else {
-//                            citationMarker = style.getNumCitationMarker(num, minGroupingCount, false);
-//                        }
-//
-//                        for (int j = 0; j < keys.length; j++) {
-//                            List<Integer> list = new ArrayList<>(1);
-//                            list.add(num.get(j));
-//                            normCitMarker[j] = style.getNumCitationMarker(list, minGroupingCount, false);
-//                        }
-//                    }
-//                } else {
-//
-//                    if (cEntries.length > 1) {
-//                        if (style.getBooleanCitProperty(OOBibStyle.MULTI_CITE_CHRONOLOGICAL)) {
-//                            Arrays.sort(cEntries, yearAuthorTitleComparator);
-//                        } else {
-//                            Arrays.sort(cEntries, entryComparator);
-//                        }
-//                        // Update key list to match the new sorting:
-//                        for (int j = 0; j < cEntries.length; j++) {
-//                            bibtexKeys[i][j] = cEntries[j].getCiteKeyOptional().orElse(null);
-//                        }
-//                    }
-//
-//                    citationMarker = style.getCitationMarker(Arrays.asList(cEntries), entries,
-//                            type == OOBibBase.AUTHORYEAR_PAR, null, null);
-//                    // We need "normalized" (in parenthesis) markers for uniqueness checking purposes:
-//                    for (int j = 0; j < cEntries.length; j++) {
-//                        normCitMarker[j] = style.getCitationMarker(Collections.singletonList(cEntries[j]), entries,
-//                                true, null, new int[] {-1});
-//                    }
-//                }
-//                citMarkers[i] = citationMarker;
-//                normCitMarkers[i] = normCitMarker;
-//
-//            }
-//
-//        }
-//
-//        uniquefiers.clear();
-//        if (!style.isBibtexKeyCiteMarkers() && !style.isNumberEntries()) {
-//            // See if there are duplicate citations marks referring to different entries. If so, we need to
-//            // use uniquefiers:
-//            Map<String, List<String>> refKeys = new HashMap<>();
-//            Map<String, List<Integer>> refNums = new HashMap<>();
-//            for (int i = 0; i < citMarkers.length; i++) {
-//                String[] markers = normCitMarkers[i]; // compare normalized markers, since the actual markers can be different
-//                for (int j = 0; j < markers.length; j++) {
-//                    String marker = markers[j];
-//                    String currentKey = bibtexKeys[i][j];
-//                    if (refKeys.containsKey(marker)) {
-//                        // Ok, we have seen this exact marker before.
-//                        if (!refKeys.get(marker).contains(currentKey)) {
-//                            // ... but not for this entry.
-//                            refKeys.get(marker).add(currentKey);
-//                            refNums.get(marker).add(i);
-//                        }
-//                    } else {
-//                        List<String> l = new ArrayList<>(1);
-//                        l.add(currentKey);
-//                        refKeys.put(marker, l);
-//                        List<Integer> l2 = new ArrayList<>(1);
-//                        l2.add(i);
-//                        refNums.put(marker, l2);
-//                    }
-//                }
-//            }
-//            // Go through the collected lists and see where we need to uniquefy:
-//            for (Map.Entry<String, List<String>> stringListEntry : refKeys.entrySet()) {
-//                List<String> keys = stringListEntry.getValue();
-//                if (keys.size() > 1) {
-//                    // This marker appears for more than one unique entry:
-//                    int uniq = 'a';
-//                    for (String key : keys) {
-//                        // Update the map of uniquefiers for the benefit of both the following generation of new
-//                        // citation markers, and for the method that builds the bibliography:
-//                        uniquefiers.put(key, String.valueOf((char) uniq));
-//                        uniq++;
-//                    }
-//                }
-//            }
-//
-//            // Finally, go through all citation markers, and update those referring to entries in our current list:
-//            int maxAuthorsFirst = style.getIntCitProperty(OOBibStyle.MAX_AUTHORS_FIRST);
-//            Set<String> seenBefore = new HashSet<>();
-//            for (int j = 0; j < bibtexKeys.length; j++) {
-//                boolean needsChange = false;
-//                int[] firstLimAuthors = new int[bibtexKeys[j].length];
-//                String[] uniquif = new String[bibtexKeys[j].length];
-//                BibEntry[] cEntries = new BibEntry[bibtexKeys[j].length];
-//                for (int k = 0; k < bibtexKeys[j].length; k++) {
-//                    String currentKey = bibtexKeys[j][k];
-//                    firstLimAuthors[k] = -1;
-//                    if (maxAuthorsFirst > 0) {
-//                        if (!seenBefore.contains(currentKey)) {
-//                            firstLimAuthors[k] = maxAuthorsFirst;
-//                        }
-//                        seenBefore.add(currentKey);
-//                    }
-//                    String uniq = uniquefiers.get(currentKey);
-//                    Optional<BibEntry> tmpEntry = Optional.empty();
-//                    if (uniq == null) {
-//                        if (firstLimAuthors[k] > 0) {
-//                            needsChange = true;
-//                            BibDatabase database = linkSourceBase.get(currentKey);
-//                            if (database != null) {
-//                                tmpEntry = database.getEntryByKey(currentKey);
-//                            }
-//                        } else {
-//                            BibDatabase database = linkSourceBase.get(currentKey);
-//                            if (database != null) {
-//                                tmpEntry = database.getEntryByKey(currentKey);
-//                            }
-//                        }
-//                        uniquif[k] = "";
-//                    } else {
-//                        needsChange = true;
-//                        BibDatabase database = linkSourceBase.get(currentKey);
-//                        if (database != null) {
-//                            tmpEntry = database.getEntryByKey(currentKey);
-//                        }
-//                        uniquif[k] = uniq;
-//                    }
-//                    if (tmpEntry.isPresent()) {
-//                        cEntries[k] = tmpEntry.get();
-//                    }
-//                }
-//                if (needsChange) {
-//                    citMarkers[j] = style.getCitationMarker(Arrays.asList(cEntries), entries,
-//                            types[j] == OOBibBase.AUTHORYEAR_PAR, uniquif, firstLimAuthors);
-//                }
-//            }
-//        }
-//
-//        // Refresh all reference marks with the citation markers we computed:
-//        boolean hadBibSection = getBookmarkRange(OOBibBase.BIB_SECTION_NAME) != null;
-//        // Check if we are supposed to set a character format for citations:
-//        boolean mustTestCharFormat = style.isFormatCitations();
-//        for (int i = 0; i < names.size(); i++) {
-//            Object referenceMark = xReferenceMarks.getByName(names.get(i));
-//            XTextContent bookmark = UnoRuntime.queryInterface(XTextContent.class, referenceMark);
-//
-//            XTextCursor cursor = bookmark.getAnchor().getText().createTextCursorByRange(bookmark.getAnchor());
-//
-//            if (mustTestCharFormat) {
-//                // If we are supposed to set character format for citations, must run a test before we
-//                // delete old citation markers. Otherwise, if the specified character format doesn't
-//                // exist, we end up deleting the markers before the process crashes due to a the missing
-//                // format, with catastrophic consequences for the user.
-//                mustTestCharFormat = false; // need to do this only once
-//                XPropertySet xCursorProps = UnoRuntime.queryInterface(XPropertySet.class, cursor);
-//                String charStyle = style.getCitationCharacterFormat();
-//                try {
-//                    xCursorProps.setPropertyValue(CHAR_STYLE_NAME, charStyle);
-//                } catch (UnknownPropertyException | PropertyVetoException | IllegalArgumentException |
-//                        WrappedTargetException ex) {
-//                    throw new UndefinedCharacterFormatException(charStyle);
-//                }
-//            }
-//
-//            text.removeTextContent(bookmark);
-//
-//            insertReferenceMark(names.get(i), citMarkers[i], cursor, types[i] != OOBibBase.INVISIBLE_CIT, style);
-//            if (hadBibSection && (getBookmarkRange(OOBibBase.BIB_SECTION_NAME) == null)) {
-//                // We have overwritten the marker for the start of the reference list.
-//                // We need to add it again.
-//                cursor.collapseToEnd();
-//                OOUtil.insertParagraphBreak(text, cursor);
-//                insertBookMark(OOBibBase.BIB_SECTION_NAME, cursor);
-//            }
-//        }
-//
-//        List<String> unresolvedKeys = new ArrayList<>();
-//        for (BibEntry entry : entries.keySet()) {
-//            if (entry instanceof UndefinedBibtexEntry) {
-//                String key = ((UndefinedBibtexEntry) entry).getKey();
-//                if (!unresolvedKeys.contains(key)) {
-//                    unresolvedKeys.add(key);
-//                }
-//            }
-//        }
-//        return unresolvedKeys;
-//    }
-//
-//    private List<String> getSortedReferenceMarks(final XNameAccess nameAccess)
-//            throws WrappedTargetException, NoSuchElementException {
-//        XTextViewCursorSupplier cursorSupplier = UnoRuntime.queryInterface(XTextViewCursorSupplier.class,
-//                mxDoc.getCurrentController());
-//
-//        XTextViewCursor viewCursor = cursorSupplier.getViewCursor();
-//        XTextRange initialPos = viewCursor.getStart();
-//        List<String> names = Arrays.asList(nameAccess.getElementNames());
-//        List<Point> positions = new ArrayList<>(names.size());
-//        for (String name : names) {
-//            XTextContent textContent = UnoRuntime.queryInterface(XTextContent.class, nameAccess.getByName(name));
-//            XTextRange range = textContent.getAnchor();
-//            // Check if we are inside a footnote:
-//            if (UnoRuntime.queryInterface(XFootnote.class, range.getText()) != null) {
-//                // Find the linking footnote marker:
-//                XFootnote footer = UnoRuntime.queryInterface(XFootnote.class, range.getText());
-//                // The footnote's anchor gives the correct position in the text:
-//                range = footer.getAnchor();
-//            }
-//
-//            positions.add(findPosition(viewCursor, range));
-//        }
-//        Set<ComparableMark> set = new TreeSet<>();
-//        for (int i = 0; i < positions.size(); i++) {
-//            set.add(new ComparableMark(names.get(i), positions.get(i)));
-//        }
-//
-//        List<String> result = new ArrayList<>(set.size());
-//        for (ComparableMark mark : set) {
-//            result.add(mark.getName());
-//        }
-//        viewCursor.gotoRange(initialPos, false);
-//
-//        return result;
-//    }
-//
-//    public void rebuildBibTextSection(List<BibDatabase> databases, OOBibStyle style)
-//            throws NoSuchElementException, WrappedTargetException, IllegalArgumentException,
-//            CreationException, PropertyVetoException, UnknownPropertyException, UndefinedParagraphFormatException {
-//        List<String> cited = findCitedKeys();
-//        Map<String, BibDatabase> linkSourceBase = new HashMap<>();
-//        Map<BibEntry, BibDatabase> entries = findCitedEntries(databases, cited, linkSourceBase); // Although entries are redefined without use, this also updates linkSourceBase
-//
-//        List<String> names = sortedReferenceMarks;
-//
-//        if (style.isSortByPosition()) {
-//            // We need to sort the entries according to their order of appearance:
-//            entries = getSortedEntriesFromSortedRefMarks(names, linkSourceBase);
-//        } else {
-//            SortedMap<BibEntry, BibDatabase> newMap = new TreeMap<>(entryComparator);
-//            for (Map.Entry<BibEntry, BibDatabase> bibtexEntryBibtexDatabaseEntry : findCitedEntries(databases, cited,
-//                    linkSourceBase).entrySet()) {
-//                newMap.put(bibtexEntryBibtexDatabaseEntry.getKey(), bibtexEntryBibtexDatabaseEntry.getValue());
-//            }
-//            entries = newMap;
-//        }
-//        clearBibTextSectionContent2();
-//        populateBibTextSection(entries, style);
-//    }
-//
-//    public XNameAccess getReferenceMarks() {
-//        XReferenceMarksSupplier supplier = UnoRuntime.queryInterface(XReferenceMarksSupplier.class, xCurrentComponent);
-//        return supplier.getReferenceMarks();
-//    }
-//
-//    private String getUniqueReferenceMarkName(String bibtexKey, int type) {
-//        XNameAccess xNamedRefMarks = getReferenceMarks();
-//        int i = 0;
-//        String name = OOBibBase.BIB_CITATION + '_' + type + '_' + bibtexKey;
-//        while (xNamedRefMarks.hasByName(name)) {
-//            name = OOBibBase.BIB_CITATION + i + '_' + type + '_' + bibtexKey;
-//            i++;
-//        }
-//        return name;
-//    }
-//
-//    private Map<BibEntry, BibDatabase> findCitedEntries(List<BibDatabase> databases, List<String> keys,
-//            Map<String, BibDatabase> linkSourceBase) {
-//        Map<BibEntry, BibDatabase> entries = new LinkedHashMap<>();
-//        for (String key : keys) {
-//            boolean found = false;
-//            for (BibDatabase database : databases) {
-//                Optional<BibEntry> entry = database.getEntryByKey(key);
-//                if (entry.isPresent()) {
-//                    entries.put(entry.get(), database);
-//                    linkSourceBase.put(key, database);
-//                    found = true;
-//                    break;
-//                }
-//            }
-//
-//            if (!found) {
-//                entries.put(new UndefinedBibtexEntry(key), null);
-//            }
-//        }
-//        return entries;
-//    }
-//
-//    private List<String> findCitedKeys() throws NoSuchElementException, WrappedTargetException {
-//        XNameAccess xNamedMarks = getReferenceMarks();
-//        String[] names = xNamedMarks.getElementNames();
-//        List<String> keys = new ArrayList<>();
-//        for (String name1 : names) {
-//            Object bookmark = xNamedMarks.getByName(name1);
-//            UnoRuntime.queryInterface(XTextContent.class, bookmark);
-//
-//            List<String> newKeys = parseRefMarkName(name1);
-//            for (String key : newKeys) {
-//                if (!keys.contains(key)) {
-//                    keys.add(key);
-//                }
-//            }
-//        }
-//
-//        return keys;
-//    }
-//
-//    private Map<BibEntry, BibDatabase> getSortedEntriesFromSortedRefMarks(List<String> names,
-//            Map<String, BibDatabase> linkSourceBase) {
-//
-//        Map<BibEntry, BibDatabase> newList = new LinkedHashMap<>();
-//        for (String name : names) {
-//            Matcher citeMatcher = CITE_PATTERN.matcher(name);
-//            if (citeMatcher.find()) {
-//                String[] keys = citeMatcher.group(2).split(",");
-//                for (String key : keys) {
-//                    BibDatabase database = linkSourceBase.get(key);
-//                    Optional<BibEntry> origEntry = Optional.empty();
-//                    if (database != null) {
-//                        origEntry = database.getEntryByKey(key);
-//                    }
-//                    if (origEntry.isPresent()) {
-//                        if (!newList.containsKey(origEntry.get())) {
-//                            newList.put(origEntry.get(), database);
-//                        }
-//                    } else {
-//                        LOGGER.info("BibTeX key not found: '" + key + "'");
-//                        LOGGER.info("Problem with reference mark: '" + name + "'");
-//                        newList.put(new UndefinedBibtexEntry(key), null);
-//                    }
-//                }
-//            }
-//        }
-//
-//        return newList;
-//    }
-//
-//    private Point findPosition(XTextViewCursor cursor, XTextRange range) {
-//        cursor.gotoRange(range, false);
-//        return cursor.getPosition();
-//    }
-//
-//    /**
-//     * Extract the list of bibtex keys from a reference mark name.
-//     * @param name The reference mark name.
-//     * @return The list of bibtex keys encoded in the name.
-//     */
-//    public List<String> parseRefMarkName(String name) {
-//        List<String> keys = new ArrayList<>();
-//        Matcher citeMatcher = CITE_PATTERN.matcher(name);
-//        if (citeMatcher.find()) {
-//            String[] keystring = citeMatcher.group(2).split(",");
-//            for (String aKeystring : keystring) {
-//                if (!keys.contains(aKeystring)) {
-//                    keys.add(aKeystring);
-//                }
-//            }
-//        }
-//        return keys;
-//    }
-//
-//    /**
-//     * Resolve the bibtex key from a citation reference marker name, and look up
-//     * the index of the key in a list of keys.
-//     * @param citRefName The name of the ReferenceMark representing the citation.
-//     * @param keys A List of bibtex keys representing the entries in the bibliography.
-//     * @return the indices of the cited keys, -1 if a key is not found. Returns null if the ref name
-//     *   could not be resolved as a citation.
-//     */
-//
-//    private List<Integer> findCitedEntryIndex(String citRefName, List<String> keys) {
-//        Matcher citeMatcher = CITE_PATTERN.matcher(citRefName);
-//        if (citeMatcher.find()) {
-//            List<String> keyStrings = Arrays.asList(citeMatcher.group(2).split(","));
-//            List<Integer> result = new ArrayList<>(keyStrings.size());
-//            for (String key : keyStrings) {
-//                int ind = keys.indexOf(key);
-//                result.add(ind == -1 ? -1 : 1 + ind);
-//            }
-//            return result;
-//        } else {
-//            return Collections.emptyList();
-//        }
-//    }
-//
-//    public String getCitationContext(XNameAccess nameAccess, String refMarkName, int charBefore, int charAfter,
-//            boolean htmlMarkup) throws NoSuchElementException, WrappedTargetException {
-//        Object referenceMark = nameAccess.getByName(refMarkName);
-//        XTextContent bookmark = UnoRuntime.queryInterface(XTextContent.class, referenceMark);
-//
-//        XTextCursor cursor = bookmark.getAnchor().getText().createTextCursorByRange(bookmark.getAnchor());
-//        String citPart = cursor.getString();
-//        int flex = 8;
-//        for (int i = 0; i < charBefore; i++) {
-//            try {
-//                cursor.goLeft((short) 1, true);
-//                if ((i >= (charBefore - flex)) && Character.isWhitespace(cursor.getString().charAt(0))) {
-//                    break;
-//                }
-//            } catch (IndexOutOfBoundsException ex) {
-//                LOGGER.warn("Problem going left", ex);
-//            }
-//        }
-//        int length = cursor.getString().length();
-//        int added = length - citPart.length();
-//        cursor.collapseToStart();
-//        for (int i = 0; i < (charAfter + length); i++) {
-//            try {
-//                cursor.goRight((short) 1, true);
-//                if (i >= ((charAfter + length) - flex)) {
-//                    String strNow = cursor.getString();
-//                    if (Character.isWhitespace(strNow.charAt(strNow.length() - 1))) {
-//                        break;
-//                    }
-//                }
-//            } catch (IndexOutOfBoundsException ex) {
-//                LOGGER.warn("Problem going right", ex);
-//            }
-//        }
-//
-//        String result = cursor.getString();
-//        if (htmlMarkup) {
-//            result = result.substring(0, added) + "<b>" + citPart + "</b>" + result.substring(length);
-//        }
-//        return result.trim();
-//    }
-//
-//    private void insertFullReferenceAtCursor(XTextCursor cursor, Map<BibEntry, BibDatabase> entries, OOBibStyle style,
-//            String parFormat) throws UndefinedParagraphFormatException, IllegalArgumentException,
-//                    UnknownPropertyException, PropertyVetoException, WrappedTargetException {
-//        Map<BibEntry, BibDatabase> correctEntries;
-//        // If we don't have numbered entries, we need to sort the entries before adding them:
-//        if (style.isSortByPosition()) {
-//            // Use the received map directly
-//            correctEntries = entries;
-//        } else {
-//            // Sort map
-//            Map<BibEntry, BibDatabase> newMap = new TreeMap<>(entryComparator);
-//            newMap.putAll(entries);
-//            correctEntries = newMap;
-//        }
-//        int number = 1;
-//        for (Map.Entry<BibEntry, BibDatabase> entry : correctEntries.entrySet()) {
-//            if (entry.getKey() instanceof UndefinedBibtexEntry) {
-//                continue;
-//            }
-//            OOUtil.insertParagraphBreak(text, cursor);
-//            if (style.isNumberEntries()) {
-//                int minGroupingCount = style.getIntCitProperty(OOBibStyle.MINIMUM_GROUPING_COUNT);
-//                OOUtil.insertTextAtCurrentLocation(text, cursor,
-//                        style.getNumCitationMarker(Collections.singletonList(number++), minGroupingCount, true), Collections.emptyList());
-//            }
-//            Layout layout = style.getReferenceFormat(entry.getKey().getType());
-//            layout.setPostFormatter(POSTFORMATTER);
-//            OOUtil.insertFullReferenceAtCurrentLocation(text, cursor, layout, parFormat, entry.getKey(),
-//                    entry.getValue(), uniquefiers.get(entry.getKey().getCiteKeyOptional().orElse(null)));
-//        }
-//
-//    }
-//
-//    private void createBibTextSection2(boolean end)
-//            throws IllegalArgumentException, CreationException {
-//
-//        XTextCursor mxDocCursor = text.createTextCursor();
-//        if (end) {
-//            mxDocCursor.gotoEnd(false);
-//        }
-//        OOUtil.insertParagraphBreak(text, mxDocCursor);
-//        // Create a new TextSection from the document factory and access it's XNamed interface
-//        XNamed xChildNamed;
-//        try {
-//            xChildNamed = UnoRuntime.queryInterface(XNamed.class,
-//                mxDocFactory.createInstance("com.sun.star.text.TextSection"));
-//        } catch (Exception e) {
-//            throw new CreationException(e.getMessage());
-//        }
-//        // Set the new sections name to 'Child_Section'
-//        xChildNamed.setName(OOBibBase.BIB_SECTION_NAME);
-//        // Access the Child_Section's XTextContent interface and insert it into the document
-//        XTextContent xChildSection = UnoRuntime.queryInterface(XTextContent.class, xChildNamed);
-//        text.insertTextContent(mxDocCursor, xChildSection, false);
-//
-//    }
-//
-//    private void clearBibTextSectionContent2()
-//            throws NoSuchElementException, WrappedTargetException, IllegalArgumentException, CreationException {
-//
-//        // Check if the section exists:
-//        XTextSectionsSupplier supplier = UnoRuntime.queryInterface(XTextSectionsSupplier.class, mxDoc);
-//        if (supplier.getTextSections().hasByName(OOBibBase.BIB_SECTION_NAME)) {
-//            XTextSection section = (XTextSection) ((Any) supplier.getTextSections().getByName(OOBibBase.BIB_SECTION_NAME))
-//                    .getObject();
-//            // Clear it:
-//            XTextCursor cursor = text.createTextCursorByRange(section.getAnchor());
-//            cursor.gotoRange(section.getAnchor(), false);
-//            cursor.setString("");
-//        } else {
-//            createBibTextSection2(atEnd);
-//        }
-//    }
-//
-//    private void populateBibTextSection(Map<BibEntry, BibDatabase> entries, OOBibStyle style)
-//            throws NoSuchElementException, WrappedTargetException, PropertyVetoException,
-//            UnknownPropertyException, UndefinedParagraphFormatException, IllegalArgumentException, CreationException {
-//        XTextSectionsSupplier supplier = UnoRuntime.queryInterface(XTextSectionsSupplier.class, mxDoc);
-//        XTextSection section = (XTextSection) ((Any) supplier.getTextSections().getByName(OOBibBase.BIB_SECTION_NAME))
-//                .getObject();
-//        XTextCursor cursor = text.createTextCursorByRange(section.getAnchor());
-//        OOUtil.insertTextAtCurrentLocation(text, cursor, (String) style.getProperty(OOBibStyle.TITLE),
-//                (String) style.getProperty(OOBibStyle.REFERENCE_HEADER_PARAGRAPH_FORMAT));
-//        insertFullReferenceAtCursor(cursor, entries, style,
-//                (String) style.getProperty(OOBibStyle.REFERENCE_PARAGRAPH_FORMAT));
-//        insertBookMark(OOBibBase.BIB_SECTION_END_NAME, cursor);
-//    }
-//
-//    private XTextContent insertBookMark(String name, XTextCursor position)
-//            throws IllegalArgumentException, CreationException {
-//        Object bookmark;
-//        try {
-//            bookmark = mxDocFactory.createInstance("com.sun.star.text.Bookmark");
-//        } catch (Exception e) {
-//            throw new CreationException(e.getMessage());
-//        }
-//        // name the bookmark
-//        XNamed xNamed = UnoRuntime.queryInterface(XNamed.class, bookmark);
-//        xNamed.setName(name);
-//        // get XTextContent interface
-//        XTextContent xTextContent = UnoRuntime.queryInterface(XTextContent.class, bookmark);
-//        // insert bookmark at the end of the document
-//        // instead of mxDocText.getEnd you could use a text cursor's XTextRange interface or any XTextRange
-//        text.insertTextContent(position, xTextContent, true);
-//        position.collapseToEnd();
-//        return xTextContent;
-//    }
-//
-//    private void insertReferenceMark(String name, String citationText, XTextCursor position, boolean withText,
-//            OOBibStyle style) throws UnknownPropertyException, WrappedTargetException,
-//            PropertyVetoException, IllegalArgumentException, UndefinedCharacterFormatException, CreationException {
-//
-//        // Check if there is "page info" stored for this citation. If so, insert it into
-//        // the citation text before inserting the citation:
-//        Optional<String> pageInfo = getCustomProperty(name);
-//        String citText;
-//        if ((pageInfo.isPresent()) && !pageInfo.get().isEmpty()) {
-//            citText = style.insertPageInfo(citationText, pageInfo.get());
-//        } else {
-//            citText = citationText;
-//        }
-//
-//        Object bookmark;
-//        try {
-//            bookmark = mxDocFactory.createInstance("com.sun.star.text.ReferenceMark");
-//        } catch (Exception e) {
-//            throw new CreationException(e.getMessage());
-//        }
-//        // Name the reference
-//        XNamed xNamed = UnoRuntime.queryInterface(XNamed.class, bookmark);
-//        xNamed.setName(name);
-//
-//        if (withText) {
-//            position.setString(citText);
-//            XPropertySet xCursorProps = UnoRuntime.queryInterface(XPropertySet.class, position);
-//
-//            // Set language to [None]:
-//            xCursorProps.setPropertyValue("CharLocale", new Locale("zxx", "", ""));
-//            if (style.isFormatCitations()) {
-//                String charStyle = style.getCitationCharacterFormat();
-//                try {
-//                    xCursorProps.setPropertyValue(CHAR_STYLE_NAME, charStyle);
-//                } catch (UnknownPropertyException | PropertyVetoException | IllegalArgumentException |
-//                        WrappedTargetException ex) {
-//                    throw new UndefinedCharacterFormatException(charStyle);
-//                }
-//            }
-//        } else {
-//            position.setString("");
-//        }
-//
-//        // get XTextContent interface
-//        XTextContent xTextContent = UnoRuntime.queryInterface(XTextContent.class, bookmark);
-//
-//        position.getText().insertTextContent(position, xTextContent, true);
-//
-//        // Check if we should italicize the "et al." string in citations:
-//        boolean italicize = style.getBooleanCitProperty(OOBibStyle.ITALIC_ET_AL);
-//        if (italicize) {
-//            String etAlString = style.getStringCitProperty(OOBibStyle.ET_AL_STRING);
-//            int index = citText.indexOf(etAlString);
-//            if (index >= 0) {
-//                italicizeOrBold(position, true, index, index + etAlString.length());
-//            }
-//        }
-//
-//        position.collapseToEnd();
-//
-//    }
-//
-//    private void italicizeOrBold(XTextCursor position, boolean italicize, int start, int end)
-//            throws UnknownPropertyException, PropertyVetoException, IllegalArgumentException, WrappedTargetException {
-//        XTextRange range = position.getStart();
-//        XTextCursor cursor = position.getText().createTextCursorByRange(range);
-//        cursor.goRight((short) start, false);
-//        cursor.goRight((short) (end - start), true);
-//        XPropertySet xcp = UnoRuntime.queryInterface(XPropertySet.class, cursor);
-//        if (italicize) {
-//            xcp.setPropertyValue("CharPosture", com.sun.star.awt.FontSlant.ITALIC);
-//        } else {
-//            xcp.setPropertyValue("CharWeight", com.sun.star.awt.FontWeight.BOLD);
-//        }
-//    }
-//
-//    private void removeReferenceMark(String name) throws NoSuchElementException, WrappedTargetException {
-//        XNameAccess xReferenceMarks = getReferenceMarks();
-//        if (xReferenceMarks.hasByName(name)) {
-//            Object referenceMark = xReferenceMarks.getByName(name);
-//            XTextContent bookmark = UnoRuntime.queryInterface(XTextContent.class, referenceMark);
-//            text.removeTextContent(bookmark);
-//        }
-//    }
-//
-//    /**
-//     * Get the XTextRange corresponding to the named bookmark.
-//     * @param name The name of the bookmark to find.
-//     * @return The XTextRange for the bookmark.
-//     * @throws WrappedTargetException
-//     * @throws NoSuchElementException
-//     */
-//    private XTextRange getBookmarkRange(String name) throws NoSuchElementException, WrappedTargetException {
-//        XNameAccess xNamedBookmarks = getBookmarks();
-//
-//        // retrieve bookmark by name
-//        if (!xNamedBookmarks.hasByName(name)) {
-//            return null;
-//        }
-//        Object foundBookmark = xNamedBookmarks.getByName(name);
-//        XTextContent xFoundBookmark = UnoRuntime.queryInterface(XTextContent.class, foundBookmark);
-//        return xFoundBookmark.getAnchor();
-//    }
-//
-//    private XNameAccess getBookmarks() {
-//        // query XBookmarksSupplier from document model and get bookmarks collection
-//        XBookmarksSupplier xBookmarksSupplier = UnoRuntime.queryInterface(XBookmarksSupplier.class, xCurrentComponent);
-//        XNameAccess xNamedBookmarks = xBookmarksSupplier.getBookmarks();
-//        return xNamedBookmarks;
-//    }
-//
-//    public void combineCiteMarkers(List<BibDatabase> databases, OOBibStyle style)
-//            throws IOException, WrappedTargetException, NoSuchElementException, IllegalArgumentException,
-//            UndefinedCharacterFormatException, UnknownPropertyException, PropertyVetoException, CreationException,
-//            BibEntryNotFoundException {
-//        XNameAccess nameAccess = getReferenceMarks();
-//        // TODO: doesn't work for citations in footnotes/tables
-//        List<String> names = getSortedReferenceMarks(nameAccess);
-//
-//        final XTextRangeCompare compare = UnoRuntime.queryInterface(XTextRangeCompare.class, text);
-//
-//        int piv = 0;
-//        boolean madeModifications = false;
-//        while (piv < (names.size() - 1)) {
-//            XTextRange range1 = UnoRuntime.queryInterface(XTextContent.class, nameAccess.getByName(names.get(piv)))
-//                    .getAnchor().getEnd();
-//            XTextRange range2 = UnoRuntime.queryInterface(XTextContent.class, nameAccess.getByName(names.get(piv + 1)))
-//                    .getAnchor().getStart();
-//            if (range1.getText() != range2.getText()) {
-//                piv++;
-//                continue;
-//            }
-//            XTextCursor mxDocCursor = range1.getText().createTextCursorByRange(range1);
-//            mxDocCursor.goRight((short) 1, true);
-//            boolean couldExpand = true;
-//            while (couldExpand && (compare.compareRegionEnds(mxDocCursor, range2) > 0)) {
-//                couldExpand = mxDocCursor.goRight((short) 1, true);
-//            }
-//            String cursorText = mxDocCursor.getString();
-//            // Check if the string contains no line breaks and only whitespace:
-//            if ((cursorText.indexOf('\n') == -1) && cursorText.trim().isEmpty()) {
-//
-//                // If we are supposed to set character format for citations, test this before
-//                // making any changes. This way we can throw an exception before any reference
-//                // marks are removed, preventing damage to the user's document:
-//                if (style.isFormatCitations()) {
-//                    XPropertySet xCursorProps = UnoRuntime.queryInterface(XPropertySet.class, mxDocCursor);
-//                    String charStyle = style.getCitationCharacterFormat();
-//                    try {
-//                        xCursorProps.setPropertyValue(CHAR_STYLE_NAME, charStyle);
-//                    } catch (UnknownPropertyException | PropertyVetoException | IllegalArgumentException |
-//                            WrappedTargetException ex) {
-//                        // Setting the character format failed, so we throw an exception that
-//                        // will result in an error message for the user:
-//                        throw new UndefinedCharacterFormatException(charStyle);
-//                    }
-//                }
-//
-//                List<String> keys = parseRefMarkName(names.get(piv));
-//                keys.addAll(parseRefMarkName(names.get(piv + 1)));
-//                removeReferenceMark(names.get(piv));
-//                removeReferenceMark(names.get(piv + 1));
-//                List<BibEntry> entries = new ArrayList<>();
-//                for (String key : keys) {
-//                    for (BibDatabase database : databases) {
-//                        Optional<BibEntry> entry = database.getEntryByKey(key);
-//                        if (entry.isPresent()) {
-//                            entries.add(entry.get());
-//                            break;
-//                        }
-//                    }
-//                }
-//                Collections.sort(entries, new FieldComparator(FieldName.YEAR));
-//                String keyString = String.join(",", entries.stream().map(entry -> entry.getCiteKeyOptional().orElse(""))
-//                        .collect(Collectors.toList()));
-//                // Insert bookmark:
-//                String bName = getUniqueReferenceMarkName(keyString, OOBibBase.AUTHORYEAR_PAR);
-//                insertReferenceMark(bName, "tmp", mxDocCursor, true, style);
-//                names.set(piv + 1, bName);
-//                madeModifications = true;
-//            }
-//            piv++;
-//        }
-//        if (madeModifications) {
-//            updateSortedReferenceMarks();
-//            refreshCiteMarkers(databases, style);
-//        }
-//
-//    }
-//
-//    public static XTextDocument selectComponent(List<XTextDocument> list)
-//            throws UnknownPropertyException, WrappedTargetException, IndexOutOfBoundsException {
-//        String[] values = new String[list.size()];
-//        int ii = 0;
-//        for (XTextDocument doc : list) {
-//            values[ii] = String.valueOf(OOUtil.getProperty(doc.getCurrentController().getFrame(), "Title"));
-//            ii++;
-//        }
-//        JList<String> sel = new JList<>(values);
-//        sel.setSelectionMode(ListSelectionModel.SINGLE_SELECTION);
-//        sel.setSelectedIndex(0);
-//        int ans = JOptionPane.showConfirmDialog(null, new JScrollPane(sel), Localization.lang("Select document"),
-//                JOptionPane.OK_CANCEL_OPTION);
-//        if (ans == JOptionPane.OK_OPTION) {
-//            return list.get(sel.getSelectedIndex());
-//        } else {
-//            return null;
-//        }
-//    }
-//
-//    private static class ComparableMark implements Comparable<ComparableMark> {
-//
-//        private final String name;
-//        private final Point position;
-//
-//
-//        public ComparableMark(String name, Point position) {
-//            this.name = name;
-//            this.position = position;
-//        }
-//
-//        @Override
-//        public int compareTo(ComparableMark other) {
-//            if (position.Y == other.position.Y) {
-//                return position.X - other.position.X;
-//            } else {
-//                return position.Y - other.position.Y;
-//            }
-//        }
-//
-//        @Override
-//        public boolean equals(Object o) {
-//            if (this == o) {
-//                return true;
-//            }
-//
-//            if (o instanceof ComparableMark) {
-//                ComparableMark other = (ComparableMark) o;
-//                return (this.position.X == other.position.X) && (this.position.Y == other.position.Y)
-//                        && Objects.equals(this.name, other.name);
-//            }
-//            return false;
-//        }
-//
-//        public String getName() {
-//            return name;
-//        }
-//
-//        @Override
-//        public int hashCode() {
-//            return Objects.hash(position, name);
-//        }
-//
-//    }
-//
-//    public BibDatabase generateDatabase(List<BibDatabase> databases)
-//            throws NoSuchElementException, WrappedTargetException {
-//        BibDatabase resultDatabase = new BibDatabase();
-//        List<String> cited = findCitedKeys();
-//
-//        // For each cited key
-//        for (String key : cited) {
-//            // Loop through the available databases
-//            for (BibDatabase loopDatabase : databases) {
-//                Optional<BibEntry> entry = loopDatabase.getEntryByKey(key);
-//                // If entry found
-//                if (entry.isPresent()) {
-//                    BibEntry clonedEntry = (BibEntry) entry.get().clone();
-//                    // Insert a copy of the entry
-//                    resultDatabase.insertEntry(clonedEntry);
-//                    // Check if the cloned entry has a crossref field
-//                    clonedEntry.getField(FieldName.CROSSREF).ifPresent(crossref -> {
-//                        // If the crossref entry is not already in the database
-//                        if (!resultDatabase.getEntryByKey(crossref).isPresent()) {
-//                            // Add it if it is in the current library
-//                            loopDatabase.getEntryByKey(crossref).ifPresent(resultDatabase::insertEntry);
-//                        }
-//                    });
-//
-//                    // Be happy with the first found BibEntry and move on to next key
-//                    break;
-//                }
-//            }
-//        }
-//
-//        return resultDatabase;
-//    }
-//
-//}
-=======
 package org.jabref.gui.openoffice;
 
 import java.io.File;
@@ -2762,5 +1379,4 @@
         return resultDatabase;
     }
 
-}
->>>>>>> 69661a4a
+}