package org.jabref.gui.entryeditor;

import java.util.ArrayList;
import java.util.Arrays;
import java.util.List;
import java.util.Locale;
import java.util.Optional;
import java.util.Set;
import java.util.stream.Collectors;

import javax.swing.JComboBox;
import javax.swing.JComponent;

import org.jabref.gui.BasePanel;
import org.jabref.gui.JabRefFrame;
import org.jabref.gui.contentselector.FieldContentSelector;
import org.jabref.gui.date.DatePickerButton;
import org.jabref.gui.entryeditor.EntryEditor.StoreFieldAction;
import org.jabref.gui.fieldeditors.FieldEditor;
import org.jabref.logic.l10n.Localization;
import org.jabref.model.database.BibDatabaseMode;
import org.jabref.model.entry.FieldProperty;
import org.jabref.model.entry.InternalBibtexFields;
import org.jabref.model.entry.Month;

import org.apache.commons.logging.Log;
import org.apache.commons.logging.LogFactory;

public class FieldExtraComponents {

    private static final Log LOGGER = LogFactory.getLog(FieldExtraComponents.class);
    private FieldExtraComponents() {
    }
<<<<<<< HEAD


    /**
     * Add controls for switching between abbreviated and full journal names.
     * If this field also has a FieldContentSelector, we need to combine these.
     *
     * @param panel
     * @param editor
     * @param entry
     * @param storeFieldAction
     * @return
     */
    public static Optional<JComponent> getJournalExtraComponent(JabRefFrame frame, BasePanel panel, FieldEditor editor,
            BibEntry entry, Set<FieldContentSelector> contentSelectors, StoreFieldAction storeFieldAction) {
        JPanel controls = new JPanel();
        controls.setLayout(new BorderLayout());
        if (!panel.getBibDatabaseContext().getMetaData().getContentSelectorValuesForField(editor.getFieldName()).isEmpty()) {
            FieldContentSelector ws = new FieldContentSelector(frame, panel, frame, editor, storeFieldAction, false,
                    ", ");
            contentSelectors.add(ws);
            controls.add(ws, BorderLayout.NORTH);
        }

        // Button to toggle abbreviated/full journal names
        JButton button = new JButton(Localization.lang("Toggle abbreviation"));
        button.setToolTipText(ABBREVIATION_TOOLTIP_TEXT);
        button.addActionListener(actionEvent -> {
            String text = editor.getText();
            JournalAbbreviationRepository abbreviationRepository = Globals.journalAbbreviationLoader
                    .getRepository(Globals.prefs.getJournalAbbreviationPreferences());
            if (abbreviationRepository.isKnownName(text)) {
                String s = abbreviationRepository.getNextAbbreviation(text).orElse(text);

                if (s != null) {
                    editor.setText(s);
                    storeFieldAction.actionPerformed(new ActionEvent(editor, 0, ""));
                    panel.getUndoManager().addEdit(new UndoableFieldChange(entry, editor.getFieldName(), text, s));
                }
            }
        });

        controls.add(button, BorderLayout.SOUTH);
        return Optional.of(controls);
    }

    /**
     * Set up a mouse listener for opening an external viewer for with with EXTRA_EXTERNAL
     *
     * @param fieldEditor
     * @param panel
     * @return
     */
    public static Optional<JComponent> getExternalExtraComponent(BasePanel panel, FieldEditor fieldEditor) {
        JPanel controls = new JPanel();
        controls.setLayout(new BorderLayout());
        JButton button = new JButton(Localization.lang("Open"));
        button.setEnabled(false);
        button.addActionListener(actionEvent -> {
            try {
                JabRefDesktop.openExternalViewer(panel.getBibDatabaseContext(), fieldEditor.getText(), fieldEditor.getFieldName());
            } catch (IOException ex) {
                panel.output(Localization.lang("Unable to open link."));
            }
        });

        controls.add(button, BorderLayout.SOUTH);

        // enable/disable button
        /*
        JTextComponent url = (JTextComponent) fieldEditor;

        url.getDocument().addDocumentListener(new DocumentListener() {
            @Override
            public void changedUpdate(DocumentEvent documentEvent) {
                checkUrl();
            }

            @Override
            public void insertUpdate(DocumentEvent documentEvent) {
                checkUrl();
            }

            @Override
            public void removeUpdate(DocumentEvent documentEvent) {
                checkUrl();
            }

            private void checkUrl() {
                if (URLUtil.isURL(url.getText())) {
                    button.setEnabled(true);
                } else {
                    button.setEnabled(false);
                }
            }
        });
        */

        return Optional.of(controls);
    }

=======
  
>>>>>>> 8c2c5107
    /**
     * Return a dropdown list containing Yes and No for fields with EXTRA_YES_NO
     *
     * @param fieldEditor
     * @param entryEditor
     * @return
     */
    public static Optional<JComponent> getYesNoExtraComponent(FieldEditor fieldEditor, EntryEditor entryEditor) {
        final String[] options = {"", "Yes", "No"};
        JComboBox<String> yesno = new JComboBox<>(options);
        yesno.addActionListener(actionEvent -> {
            fieldEditor.setText(((String) yesno.getSelectedItem()).toLowerCase(Locale.ROOT));
            entryEditor.updateField(fieldEditor);
        });
        return Optional.of(yesno);

    }

    /**
     * Return a dropdown list with the month names for fields with EXTRA_MONTH
     *
     * @param fieldEditor
     * @param entryEditor
     * @param type
     * @return
     */
    public static Optional<JComponent> getMonthExtraComponent(FieldEditor fieldEditor, EntryEditor entryEditor, BibDatabaseMode type) {
        List<String> monthNames = Arrays.stream(Month.values()).map(Month::getFullName).collect(Collectors.toList());
        List<String> options = new ArrayList<>(13);
        options.add(Localization.lang("Select"));
        options.addAll(monthNames);

        JComboBox<String> month = new JComboBox<>(options.toArray(new String[0]));
        month.addActionListener(actionEvent -> {
            int monthNumber = month.getSelectedIndex();
            if (monthNumber >= 1) {
                if (type == BibDatabaseMode.BIBLATEX) {
                    fieldEditor.setText(String.valueOf(monthNumber));
                } else {
                    fieldEditor.setText(Month.getMonthByNumber(monthNumber).get().getJabRefFormat());
                }
            } else {
                fieldEditor.setText("");
            }
            entryEditor.updateField(fieldEditor);
            month.setSelectedIndex(0);
        });
        return Optional.of(month);

    }

    /**
     * Return a button opening a content selector for fields where one exists
     *
     * @param frame
     * @param panel
     * @param editor
     * @param contentSelectors
     * @param storeFieldAction
     * @return
     */
    public static Optional<JComponent> getSelectorExtraComponent(JabRefFrame frame, BasePanel panel, FieldEditor editor,
            Set<FieldContentSelector> contentSelectors, StoreFieldAction storeFieldAction) {
        FieldContentSelector ws = new FieldContentSelector(frame, panel, frame, editor, storeFieldAction, false,
                InternalBibtexFields.getFieldProperties(editor.getFieldName())
                        .contains(FieldProperty.PERSON_NAMES) ? " and " : ", ");
        contentSelectors.add(ws);
        return Optional.of(ws);
    }

    /**
     * Set up field such that double click inserts the current date
     * If isDataPicker is True, a button with a data picker is returned
     *
     * @param editor reference to the FieldEditor to display the date value
     * @param useDatePicker shows a DatePickerButton if true
     * @param useIsoFormat if true ISO format is always used
     * @return
     */
    public static Optional<JComponent> getDateTimeExtraComponent(FieldEditor editor, boolean useDatePicker,
            boolean useIsoFormat) {
        /*
        ((JTextArea) editor).addMouseListener(new MouseAdapter() {

            @Override
            public void mouseClicked(MouseEvent e) {
                if (e.getClickCount() == 2) { // double click
                    String date = "";
                    if (useIsoFormat) {
                        date = DateTimeFormatter.ISO_DATE.format(LocalDate.now());
                    } else {
                        date = DateTimeFormatter.ofPattern(Globals.prefs.get(JabRefPreferences.TIME_STAMP_FORMAT)).format(
                                LocalDateTime.now());
                    }
                    editor.setText(date);
                }
            }
        });
        */

        // insert a datepicker, if the extras field contains this command
        if (useDatePicker) {
            DatePickerButton datePicker = new DatePickerButton(editor, useIsoFormat);

            /*
            // register a DocumentListener on the underlying text document which notifies the DatePicker which date is currently set
            ((JTextArea) editor).getDocument().addDocumentListener(new DocumentListener() {

                @Override
                public void insertUpdate(DocumentEvent e) {
                    datePicker.updateDatePickerDate(editor.getText());
                }

                @Override
                public void removeUpdate(DocumentEvent e) {
                    datePicker.updateDatePickerDate(editor.getText());
                }

                @Override
                public void changedUpdate(DocumentEvent e) {
                    datePicker.updateDatePickerDate(editor.getText());
                }
            });
            */

            return Optional.of(datePicker.getDatePicker());
        } else {
            return Optional.empty();
        }

    }

    /**
     * Return a dropdown list with the alternatives for editor type fields
     *
     * @param fieldEditor
     * @param entryEditor
     * @return
     */

    public static Optional<JComponent> getEditorTypeExtraComponent(FieldEditor fieldEditor, EntryEditor entryEditor) {
        final String[] optionValues = {"", "editor", "compiler", "founder", "continuator", "redactor", "reviser",
                "collaborator"};
        final String[] optionDescriptions = {Localization.lang("Select"), Localization.lang("Editor"),
                Localization.lang("Compiler"), Localization.lang("Founder"), Localization.lang("Continuator"),
                Localization.lang("Redactor"), Localization.lang("Reviser"), Localization.lang("Collaborator")};
        JComboBox<String> editorType = new JComboBox<>(optionDescriptions);
        editorType.addActionListener(actionEvent -> {
            fieldEditor.setText(optionValues[editorType.getSelectedIndex()]);
            entryEditor.updateField(fieldEditor);
        });
        return Optional.of(editorType);

    }

    /**
     * Return a dropdown list with the alternatives for pagination type fields
     *
     * @param fieldEditor
     * @param entryEditor
     * @return
     */

    public static Optional<JComponent> getPaginationExtraComponent(FieldEditor fieldEditor, EntryEditor entryEditor) {
        final String[] optionValues = {"", "page", "column", "line", "verse", "section", "paragraph", "none"};
        final String[] optionDescriptions = {Localization.lang("Select"), Localization.lang("Page"),
                Localization.lang("Column"), Localization.lang("Line"), Localization.lang("Verse"),
                Localization.lang("Section"), Localization.lang("Paragraph"), Localization.lang("None")};
        JComboBox<String> pagination = new JComboBox<>(optionDescriptions);
        pagination.addActionListener(actionEvent -> {
            fieldEditor.setText(optionValues[pagination.getSelectedIndex()]);
            entryEditor.updateField(fieldEditor);
        });
        return Optional.of(pagination);
    }

    /**
     * Return a dropdown list with the alternatives for pagination type fields
     *
     * @param fieldEditor
     * @param entryEditor
     * @return
     */

    public static Optional<JComponent> getTypeExtraComponent(FieldEditor fieldEditor, EntryEditor entryEditor,
            boolean isPatent) {
        String[] optionValues;
        String[] optionDescriptions;
        if (isPatent) {
            optionValues = new String[] {"", "patent", "patentde", "patenteu", "patentfr", "patentuk", "patentus",
                    "patreq", "patreqde", "patreqeu", "patreqfr", "patrequk", "patrequs"};
            optionDescriptions = new String[] {Localization.lang("Select"), Localization.lang("Patent"),
                    Localization.lang("German patent"), Localization.lang("European patent"),
                    Localization.lang("French patent"), Localization.lang("British patent"),
                    Localization.lang("U.S. patent"), Localization.lang("Patent request"),
                    Localization.lang("German patent request"), Localization.lang("European patent request"),
                    Localization.lang("French patent request"), Localization.lang("British patent request"),
                    Localization.lang("U.S. patent request")};
        } else {
            optionValues = new String[] {"", "mathesis", "phdthesis", "candthesis", "techreport", "resreport",
                    "software", "datacd", "audiocd"};
            optionDescriptions = new String[] {Localization.lang("Select"), Localization.lang("Master's thesis"),
                    Localization.lang("PhD thesis"), Localization.lang("Candidate thesis"),
                    Localization.lang("Technical report"), Localization.lang("Research report"),
                    Localization.lang("Software"), Localization.lang("Data CD"), Localization.lang("Audio CD")};
        }
        JComboBox<String> type = new JComboBox<>(optionDescriptions);
        type.addActionListener(actionEvent -> {
            fieldEditor.setText(optionValues[type.getSelectedIndex()]);
            entryEditor.updateField(fieldEditor);
        });
        return Optional.of(type);
    }

    /**
     * Return a dropdown list with the gender alternatives for fields with GENDER
     *
     * @param fieldEditor
     * @param entryEditor
     * @return
     */

    public static Optional<JComponent> getGenderExtraComponent(FieldEditor fieldEditor, EntryEditor entryEditor) {
        final String[] optionValues = {"", "sf", "sm", "sp", "pf", "pm", "pn", "pp"};
        final String[] optionDescriptions = {Localization.lang("Select"), Localization.lang("Female name"),
                Localization.lang("Male name"),
                Localization.lang("Neuter name"), Localization.lang("Female names"), Localization.lang("Male names"),
                Localization.lang("Neuter names"), Localization.lang("Mixed names")};
        JComboBox<String> gender = new JComboBox<>(optionDescriptions);
        gender.addActionListener(actionEvent -> {
            fieldEditor.setText(optionValues[gender.getSelectedIndex()]);
            entryEditor.updateField(fieldEditor);
        });
        return Optional.of(gender);

    }

}<|MERGE_RESOLUTION|>--- conflicted
+++ resolved
@@ -29,112 +29,10 @@
 public class FieldExtraComponents {
 
     private static final Log LOGGER = LogFactory.getLog(FieldExtraComponents.class);
+
     private FieldExtraComponents() {
     }
-<<<<<<< HEAD
-
-
-    /**
-     * Add controls for switching between abbreviated and full journal names.
-     * If this field also has a FieldContentSelector, we need to combine these.
-     *
-     * @param panel
-     * @param editor
-     * @param entry
-     * @param storeFieldAction
-     * @return
-     */
-    public static Optional<JComponent> getJournalExtraComponent(JabRefFrame frame, BasePanel panel, FieldEditor editor,
-            BibEntry entry, Set<FieldContentSelector> contentSelectors, StoreFieldAction storeFieldAction) {
-        JPanel controls = new JPanel();
-        controls.setLayout(new BorderLayout());
-        if (!panel.getBibDatabaseContext().getMetaData().getContentSelectorValuesForField(editor.getFieldName()).isEmpty()) {
-            FieldContentSelector ws = new FieldContentSelector(frame, panel, frame, editor, storeFieldAction, false,
-                    ", ");
-            contentSelectors.add(ws);
-            controls.add(ws, BorderLayout.NORTH);
-        }
-
-        // Button to toggle abbreviated/full journal names
-        JButton button = new JButton(Localization.lang("Toggle abbreviation"));
-        button.setToolTipText(ABBREVIATION_TOOLTIP_TEXT);
-        button.addActionListener(actionEvent -> {
-            String text = editor.getText();
-            JournalAbbreviationRepository abbreviationRepository = Globals.journalAbbreviationLoader
-                    .getRepository(Globals.prefs.getJournalAbbreviationPreferences());
-            if (abbreviationRepository.isKnownName(text)) {
-                String s = abbreviationRepository.getNextAbbreviation(text).orElse(text);
-
-                if (s != null) {
-                    editor.setText(s);
-                    storeFieldAction.actionPerformed(new ActionEvent(editor, 0, ""));
-                    panel.getUndoManager().addEdit(new UndoableFieldChange(entry, editor.getFieldName(), text, s));
-                }
-            }
-        });
-
-        controls.add(button, BorderLayout.SOUTH);
-        return Optional.of(controls);
-    }
-
-    /**
-     * Set up a mouse listener for opening an external viewer for with with EXTRA_EXTERNAL
-     *
-     * @param fieldEditor
-     * @param panel
-     * @return
-     */
-    public static Optional<JComponent> getExternalExtraComponent(BasePanel panel, FieldEditor fieldEditor) {
-        JPanel controls = new JPanel();
-        controls.setLayout(new BorderLayout());
-        JButton button = new JButton(Localization.lang("Open"));
-        button.setEnabled(false);
-        button.addActionListener(actionEvent -> {
-            try {
-                JabRefDesktop.openExternalViewer(panel.getBibDatabaseContext(), fieldEditor.getText(), fieldEditor.getFieldName());
-            } catch (IOException ex) {
-                panel.output(Localization.lang("Unable to open link."));
-            }
-        });
-
-        controls.add(button, BorderLayout.SOUTH);
-
-        // enable/disable button
-        /*
-        JTextComponent url = (JTextComponent) fieldEditor;
-
-        url.getDocument().addDocumentListener(new DocumentListener() {
-            @Override
-            public void changedUpdate(DocumentEvent documentEvent) {
-                checkUrl();
-            }
-
-            @Override
-            public void insertUpdate(DocumentEvent documentEvent) {
-                checkUrl();
-            }
-
-            @Override
-            public void removeUpdate(DocumentEvent documentEvent) {
-                checkUrl();
-            }
-
-            private void checkUrl() {
-                if (URLUtil.isURL(url.getText())) {
-                    button.setEnabled(true);
-                } else {
-                    button.setEnabled(false);
-                }
-            }
-        });
-        */
-
-        return Optional.of(controls);
-    }
-
-=======
-  
->>>>>>> 8c2c5107
+
     /**
      * Return a dropdown list containing Yes and No for fields with EXTRA_YES_NO
      *
@@ -197,7 +95,7 @@
      * @return
      */
     public static Optional<JComponent> getSelectorExtraComponent(JabRefFrame frame, BasePanel panel, FieldEditor editor,
-            Set<FieldContentSelector> contentSelectors, StoreFieldAction storeFieldAction) {
+                                                                 Set<FieldContentSelector> contentSelectors, StoreFieldAction storeFieldAction) {
         FieldContentSelector ws = new FieldContentSelector(frame, panel, frame, editor, storeFieldAction, false,
                 InternalBibtexFields.getFieldProperties(editor.getFieldName())
                         .contains(FieldProperty.PERSON_NAMES) ? " and " : ", ");
@@ -215,15 +113,14 @@
      * @return
      */
     public static Optional<JComponent> getDateTimeExtraComponent(FieldEditor editor, boolean useDatePicker,
-            boolean useIsoFormat) {
+                                                                 boolean useIsoFormat) {
         /*
         ((JTextArea) editor).addMouseListener(new MouseAdapter() {
-
             @Override
             public void mouseClicked(MouseEvent e) {
-                if (e.getClickCount() == 2) { // double click
+                if (e.getClickCount() == 2) {// double click
                     String date = "";
-                    if (useIsoFormat) {
+                    if(useIsoFormat) {
                         date = DateTimeFormatter.ISO_DATE.format(LocalDate.now());
                     } else {
                         date = DateTimeFormatter.ofPattern(Globals.prefs.get(JabRefPreferences.TIME_STAMP_FORMAT)).format(
@@ -242,17 +139,14 @@
             /*
             // register a DocumentListener on the underlying text document which notifies the DatePicker which date is currently set
             ((JTextArea) editor).getDocument().addDocumentListener(new DocumentListener() {
-
                 @Override
                 public void insertUpdate(DocumentEvent e) {
                     datePicker.updateDatePickerDate(editor.getText());
                 }
-
                 @Override
                 public void removeUpdate(DocumentEvent e) {
                     datePicker.updateDatePickerDate(editor.getText());
                 }
-
                 @Override
                 public void changedUpdate(DocumentEvent e) {
                     datePicker.updateDatePickerDate(editor.getText());
@@ -320,7 +214,7 @@
      */
 
     public static Optional<JComponent> getTypeExtraComponent(FieldEditor fieldEditor, EntryEditor entryEditor,
-            boolean isPatent) {
+                                                             boolean isPatent) {
         String[] optionValues;
         String[] optionDescriptions;
         if (isPatent) {
