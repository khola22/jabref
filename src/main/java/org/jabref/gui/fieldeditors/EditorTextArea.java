package org.jabref.gui.fieldeditors;

import java.net.URL;
import java.util.List;
import java.util.Objects;
import java.util.ResourceBundle;
import java.util.function.Supplier;

import javafx.fxml.Initializable;
import javafx.scene.control.ContextMenu;
import javafx.scene.control.MenuItem;
<<<<<<< HEAD
import javafx.scene.control.skin.TextAreaSkin;
import javafx.scene.input.KeyCode;
import javafx.scene.input.KeyEvent;

public class EditorTextArea extends javafx.scene.control.TextArea implements Initializable, ContextMenuAddable {
=======
import javafx.scene.control.TextArea;
import javafx.scene.input.KeyCode;
import javafx.scene.input.KeyEvent;

import com.sun.javafx.scene.control.skin.TextAreaSkin;

public class EditorTextArea extends TextArea implements Initializable, ContextMenuAddable {

    /**
     *  Variable that contains user-defined behavior for paste action.
     */
    private PasteActionHandler pasteActionHandler = () -> {
        // Set empty paste behavior by default
    };
>>>>>>> 69661a4a

    public EditorTextArea() {
        this("");
    }

    public EditorTextArea(final String text) {
        super(text);

        // Hide horizontal scrollbar and always wrap text
        setWrapText(true);

        // Should behave as a normal text field with respect to TAB behaviour
        addEventFilter(KeyEvent.KEY_PRESSED, event -> {
            if (event.getCode() == KeyCode.TAB) {
                // TODO: temporarily removed, as this is internal API
//                TextAreaSkin skin = (TextAreaSkin) getSkin();
//                if (event.isShiftDown()) {
//                    // Shift + Tab > previous text area
//                    skin.getBehavior().traversePrevious();
//                } else {
//                    if (event.isControlDown()) {
//                        // Ctrl + Tab > insert tab
//                        skin.getBehavior().callAction("InsertTab");
//                    } else {
//                        // Tab > next text area
//                        skin.getBehavior().traverseNext();
//                    }
//                }
                event.consume();
            }
        });
    }

    @Override
    public void addToContextMenu(final Supplier<List<MenuItem>> items) {
        TextAreaSkin customContextSkin = new TextAreaSkin(this) {
            // TODO: temporarily removed, internal API
//            @Override
//            public void populateContextMenu(ContextMenu contextMenu) {
//                super.populateContextMenu(contextMenu);
//                contextMenu.getItems().addAll(0, items.get());
//            }
        };
        setSkin(customContextSkin);
    }

    @Override
    public void initialize(URL location, ResourceBundle resources) {
        // not needed
    }

    /**
     * Set pasteActionHandler variable to passed handler
     * @param  handler an instance of PasteActionHandler that describes paste behavior
     */
    public void setPasteActionHandler(PasteActionHandler handler) {
        Objects.requireNonNull(handler);
        this.pasteActionHandler = handler;
    }

    /**
     *  Override javafx TextArea method applying TextArea.paste() and pasteActionHandler after
     */
    @Override
    public void paste() {
        super.paste();
        pasteActionHandler.handle();
    }

    /**
     *  Interface presents user-described paste behaviour applying to paste method
     */
    @FunctionalInterface
    public interface PasteActionHandler {

        void handle();
    }
}<|MERGE_RESOLUTION|>--- conflicted
+++ resolved
@@ -9,28 +9,11 @@
 import javafx.fxml.Initializable;
 import javafx.scene.control.ContextMenu;
 import javafx.scene.control.MenuItem;
-<<<<<<< HEAD
 import javafx.scene.control.skin.TextAreaSkin;
 import javafx.scene.input.KeyCode;
 import javafx.scene.input.KeyEvent;
 
 public class EditorTextArea extends javafx.scene.control.TextArea implements Initializable, ContextMenuAddable {
-=======
-import javafx.scene.control.TextArea;
-import javafx.scene.input.KeyCode;
-import javafx.scene.input.KeyEvent;
-
-import com.sun.javafx.scene.control.skin.TextAreaSkin;
-
-public class EditorTextArea extends TextArea implements Initializable, ContextMenuAddable {
-
-    /**
-     *  Variable that contains user-defined behavior for paste action.
-     */
-    private PasteActionHandler pasteActionHandler = () -> {
-        // Set empty paste behavior by default
-    };
->>>>>>> 69661a4a
 
     public EditorTextArea() {
         this("");
