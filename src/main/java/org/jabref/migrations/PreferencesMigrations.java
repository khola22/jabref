package org.jabref.migrations;

import java.util.ArrayList;
import java.util.HashMap;
import java.util.LinkedHashSet;
import java.util.List;
import java.util.Map;
import java.util.Set;
import java.util.function.UnaryOperator;
import java.util.prefs.BackingStoreException;
import java.util.prefs.Preferences;
import java.util.stream.Stream;

import org.jabref.Globals;
import org.jabref.JabRefMain;
import org.jabref.logic.util.OS;
import org.jabref.model.bibtexkeypattern.GlobalBibtexKeyPattern;
import org.jabref.model.entry.FieldName;
import org.jabref.preferences.JabRefPreferences;

import org.slf4j.Logger;
import org.slf4j.LoggerFactory;

public class PreferencesMigrations {
    private static final Logger LOGGER = LoggerFactory.getLogger(PreferencesMigrations.class);

    private PreferencesMigrations() {
    }

    /**
     * Perform checks and changes for users with a preference set from an older JabRef version.
     */
<<<<<<< HEAD
    public static void upgradePrefsToOrgJabRef() {
=======
    public static void runMigrations() {
        upgradePrefsToOrgJabRef();
        upgradeSortOrder();
        upgradeFaultyEncodingStrings();
        upgradeLabelPatternToBibtexKeyPattern();
        upgradeImportFileAndDirePatterns();
        upgradeStoredCustomEntryTypes();
        upgradeKeyBindingsToJavaFX();
        addCrossRefRelatedFieldsForAutoComplete();
        upgradeObsoleteLookAndFeels();
    }

    /**
     * Migrate all preferences from net/sf/jabref to org/jabref
     */
    private static void upgradePrefsToOrgJabRef() {
        JabRefPreferences prefs = Globals.prefs;
>>>>>>> b029c720
        Preferences mainPrefsNode = Preferences.userNodeForPackage(JabRefMain.class);
        try {
            if (mainPrefsNode.childrenNames().length != 0) {
                // skip further processing as prefs already have been migrated
                LOGGER.debug("New prefs node already exists with content - skipping migration");
            } else {
                if (mainPrefsNode.parent().parent().nodeExists("net/sf/jabref")) {
                    LOGGER.info("Migrating old preferences.");
                    Preferences oldNode = mainPrefsNode.parent().parent().node("net/sf/jabref");
                    copyPrefsRecursively(oldNode, mainPrefsNode);
                }
            }
        } catch (BackingStoreException ex) {
            LOGGER.error("Migrating old preferences failed.", ex);
        }
    }

    private static void copyPrefsRecursively(Preferences from, Preferences to) throws BackingStoreException {
        for (String key : from.keys()) {
            String newValue = from.get(key, "");
            if (newValue.contains("net.sf")) {
                newValue = newValue.replaceAll("net\\.sf", "org");
            }
            to.put(key, newValue);
        }
        for (String child : from.childrenNames()) {
            Preferences childNode = from.node(child);
            Preferences newChildNode = to.node(child);
            copyPrefsRecursively(childNode, newChildNode);
        }
    }

    /**
     * Added from Jabref 2.11 beta 4 onwards to fix wrong encoding names
     */
    private static void upgradeFaultyEncodingStrings() {
        JabRefPreferences prefs = Globals.prefs;
        String defaultEncoding = prefs.get(JabRefPreferences.DEFAULT_ENCODING);
        if (defaultEncoding == null) {
            return;
        }

        Map<String, String> encodingMap = new HashMap<>();
        encodingMap.put("UTF8", "UTF-8");
        encodingMap.put("Cp1250", "CP1250");
        encodingMap.put("Cp1251", "CP1251");
        encodingMap.put("Cp1252", "CP1252");
        encodingMap.put("Cp1253", "CP1253");
        encodingMap.put("Cp1254", "CP1254");
        encodingMap.put("Cp1257", "CP1257");
        encodingMap.put("ISO8859_1", "ISO8859-1");
        encodingMap.put("ISO8859_2", "ISO8859-2");
        encodingMap.put("ISO8859_3", "ISO8859-3");
        encodingMap.put("ISO8859_4", "ISO8859-4");
        encodingMap.put("ISO8859_5", "ISO8859-5");
        encodingMap.put("ISO8859_6", "ISO8859-6");
        encodingMap.put("ISO8859_7", "ISO8859-7");
        encodingMap.put("ISO8859_8", "ISO8859-8");
        encodingMap.put("ISO8859_9", "ISO8859-9");
        encodingMap.put("ISO8859_13", "ISO8859-13");
        encodingMap.put("ISO8859_15", "ISO8859-15");
        encodingMap.put("KOI8_R", "KOI8-R");
        encodingMap.put("Big5_HKSCS", "Big5-HKSCS");
        encodingMap.put("EUC_JP", "EUC-JP");

        if (encodingMap.containsKey(defaultEncoding)) {
            prefs.put(JabRefPreferences.DEFAULT_ENCODING, encodingMap.get(defaultEncoding));
        }
    }

    /**
     * Upgrade the sort order preferences for the current version
     * The old preference is kept in case an old version of JabRef is used with
     * these preferences, but it is only used when the new preference does not
     * exist
     */
    private static void upgradeSortOrder() {
        JabRefPreferences prefs = Globals.prefs;

        if (prefs.get(JabRefPreferences.EXPORT_IN_SPECIFIED_ORDER, null) == null) {
            if (prefs.getBoolean("exportInStandardOrder", false)) {
                prefs.putBoolean(JabRefPreferences.EXPORT_IN_SPECIFIED_ORDER, true);
                prefs.put(JabRefPreferences.EXPORT_PRIMARY_SORT_FIELD, FieldName.AUTHOR);
                prefs.put(JabRefPreferences.EXPORT_SECONDARY_SORT_FIELD, FieldName.EDITOR);
                prefs.put(JabRefPreferences.EXPORT_TERTIARY_SORT_FIELD, FieldName.YEAR);
                prefs.putBoolean(JabRefPreferences.EXPORT_PRIMARY_SORT_DESCENDING, false);
                prefs.putBoolean(JabRefPreferences.EXPORT_SECONDARY_SORT_DESCENDING, false);
                prefs.putBoolean(JabRefPreferences.EXPORT_TERTIARY_SORT_DESCENDING, false);
            } else if (prefs.getBoolean("exportInTitleOrder", false)) {
                // exportInTitleOrder => title, author, editor
                prefs.putBoolean(JabRefPreferences.EXPORT_IN_SPECIFIED_ORDER, true);
                prefs.put(JabRefPreferences.EXPORT_PRIMARY_SORT_FIELD, FieldName.TITLE);
                prefs.put(JabRefPreferences.EXPORT_SECONDARY_SORT_FIELD, FieldName.AUTHOR);
                prefs.put(JabRefPreferences.EXPORT_TERTIARY_SORT_FIELD, FieldName.EDITOR);
                prefs.putBoolean(JabRefPreferences.EXPORT_PRIMARY_SORT_DESCENDING, false);
                prefs.putBoolean(JabRefPreferences.EXPORT_SECONDARY_SORT_DESCENDING, false);
                prefs.putBoolean(JabRefPreferences.EXPORT_TERTIARY_SORT_DESCENDING, false);
            }
        }
    }

    /**
     * Migrate all customized entry types from versions <=3.7
     */
    private static void upgradeStoredCustomEntryTypes() {
        JabRefPreferences prefs = Globals.prefs;
        Preferences mainPrefsNode = Preferences.userNodeForPackage(JabRefMain.class);

        try {
            if (mainPrefsNode.nodeExists(JabRefPreferences.CUSTOMIZED_BIBTEX_TYPES) ||
                    mainPrefsNode.nodeExists(JabRefPreferences.CUSTOMIZED_BIBLATEX_TYPES)) {
                // skip further processing as prefs already have been migrated
            } else {
                LOGGER.info("Migrating old custom entry types.");
                CustomEntryTypePreferenceMigration.upgradeStoredCustomEntryTypes(prefs.getDefaultBibDatabaseMode());
            }
        } catch (BackingStoreException ex) {
            LOGGER.error("Migrating old custom entry types failed.", ex);
        }
    }

    /**
     * Migrate LabelPattern configuration from versions <=3.5 to new BibtexKeyPatterns
     */
    private static void upgradeLabelPatternToBibtexKeyPattern() {
        JabRefPreferences prefs = Globals.prefs;

        try {
            Preferences mainPrefsNode = Preferences.userNodeForPackage(JabRefMain.class);

            // Migrate default pattern
            if (mainPrefsNode.get(JabRefPreferences.DEFAULT_BIBTEX_KEY_PATTERN, null) == null) {
                // Check whether old defaultLabelPattern is set
                String oldDefault = mainPrefsNode.get("defaultLabelPattern", null);
                if (oldDefault != null) {
                    prefs.put(JabRefPreferences.DEFAULT_BIBTEX_KEY_PATTERN, oldDefault);
                    LOGGER.info("Upgraded old default key generator pattern '" + oldDefault + "' to new version.");
                }
            }
            //Pref node already exists do not migrate from previous version
            if (mainPrefsNode.nodeExists(JabRefPreferences.BIBTEX_KEY_PATTERNS_NODE)) {
                return;
            }

            // Migrate type specific patterns
            // Check for prefs node for Version 3.3-3.5
            if (mainPrefsNode.nodeExists("logic/labelpattern")) {
                migrateTypedKeyPrefs(prefs, mainPrefsNode.node("logic/labelpattern"));
            } else if (mainPrefsNode.nodeExists("logic/labelPattern")) { // node used for version 3.0-3.2
                migrateTypedKeyPrefs(prefs, mainPrefsNode.node("logic/labelPattern"));
            } else if (mainPrefsNode.nodeExists("labelPattern")) { // node used for version <3.0
                migrateTypedKeyPrefs(prefs, mainPrefsNode.node("labelPattern"));
            }
        } catch (BackingStoreException e) {
            LOGGER.error("Migrating old bibtexKeyPatterns failed.", e);
        }
    }

    /**
     * Migrate Import File Name and Directory name Patterns from versions <=4.0 to new BracketedPatterns
     */
    private static void migrateFileImportPattern(String oldStylePattern, String newStylePattern,
                                                 JabRefPreferences prefs, Preferences mainPrefsNode) {
        String preferenceFileNamePattern = mainPrefsNode.get(JabRefPreferences.IMPORT_FILENAMEPATTERN, null);

        if ((preferenceFileNamePattern != null) &&
                oldStylePattern.equals(preferenceFileNamePattern)) {
            // Upgrade the old-style File Name pattern to new one:
            mainPrefsNode.put(JabRefPreferences.IMPORT_FILENAMEPATTERN, newStylePattern);
            LOGGER.info("migrated old style " + JabRefPreferences.IMPORT_FILENAMEPATTERN +
                    " value \"" + oldStylePattern + "\" to new value \"" +
                    newStylePattern + "\" in the preference file");

            if (prefs.hasKey(JabRefPreferences.IMPORT_FILENAMEPATTERN)) {
                // Update also the key in the current application settings, if necessary:
                String fileNamePattern = prefs.get(JabRefPreferences.IMPORT_FILENAMEPATTERN);
                if (oldStylePattern.equals(fileNamePattern)) {
                    prefs.put(JabRefPreferences.IMPORT_FILENAMEPATTERN, newStylePattern);
                    LOGGER.info("migrated old style " + JabRefPreferences.IMPORT_FILENAMEPATTERN +
                            " value \"" + oldStylePattern + "\" to new value \"" +
                            newStylePattern + "\" in the running application");
                }
            }
        }
    }

    static void upgradeImportFileAndDirePatterns() {
        JabRefPreferences prefs = Globals.prefs;

        Preferences mainPrefsNode = Preferences.userNodeForPackage(JabRefMain.class);

        // Migrate Import patterns
        // Check for prefs node for Version <= 4.0
        if (mainPrefsNode.get(JabRefPreferences.IMPORT_FILENAMEPATTERN, null) != null) {

            String[] oldStylePatterns = new String[]{"\\bibtexkey",
                    "\\bibtexkey\\begin{title} - \\format[RemoveBrackets]{\\title}\\end{title}"};
            String[] newStylePatterns = new String[]{"[bibtexkey]",
                    "[bibtexkey] - [fulltitle]"};
            for (int i = 0; i < oldStylePatterns.length; i++) {
                migrateFileImportPattern(oldStylePatterns[i], newStylePatterns[i], prefs, mainPrefsNode);
            }
        }
        // Directory preferences are not yet migrated, since it is not quote clear how to parse and reinterpret
        // the user defined old-style patterns, and the default pattern is "".
    }

    private static void upgradeKeyBindingsToJavaFX() {
        UnaryOperator<String> replaceKeys = (str) -> {
            String result = str.replace("ctrl ", "ctrl+");
            result = result.replace("shift ", "shift+");
            result = result.replace("alt ", "alt+");
            result = result.replace("meta ", "meta+");

            return result;
        };

        JabRefPreferences prefs = Globals.prefs;
        List<String> keys = prefs.getStringList(JabRefPreferences.BINDINGS);
        keys.replaceAll(replaceKeys);
        prefs.putStringList(JabRefPreferences.BINDINGS, keys);
    }

    private static void addCrossRefRelatedFieldsForAutoComplete() {
        JabRefPreferences prefs = Globals.prefs;
        //LinkedHashSet because we want to retain the order and add new fields to the end
        Set<String> keys = new LinkedHashSet<>(prefs.getStringList(JabRefPreferences.AUTOCOMPLETER_COMPLETE_FIELDS));
        keys.add("crossref");
        keys.add("related");
        keys.add("entryset");
        prefs.putStringList(JabRefPreferences.AUTOCOMPLETER_COMPLETE_FIELDS, new ArrayList<>(keys));
    }

    private static void migrateTypedKeyPrefs(JabRefPreferences prefs, Preferences oldPatternPrefs)
            throws BackingStoreException {
        LOGGER.info("Found old Bibtex Key patterns which will be migrated to new version.");

        GlobalBibtexKeyPattern keyPattern = GlobalBibtexKeyPattern.fromPattern(
                prefs.get(JabRefPreferences.DEFAULT_BIBTEX_KEY_PATTERN));
        for (String key : oldPatternPrefs.keys()) {
            keyPattern.addBibtexKeyPattern(key, oldPatternPrefs.get(key, null));
        }
        prefs.putKeyPattern(keyPattern);
    }

    private static void upgradeObsoleteLookAndFeels() {
        JabRefPreferences prefs = Globals.prefs;
        String currentLandF = prefs.get(JabRefPreferences.WIN_LOOK_AND_FEEL);

        Stream.of("com.jgoodies.looks.windows.WindowsLookAndFeel", "com.jgoodies.looks.plastic.PlasticLookAndFeel",
                "com.jgoodies.looks.plastic.Plastic3DLookAndFeel", "com.jgoodies.looks.plastic.PlasticXPLookAndFeel",
                "com.sun.java.swing.plaf.gtk.GTKLookAndFeel")
                .filter(style -> style.equals(currentLandF))
                .findAny()
                .ifPresent(loolAndFeel -> {
                    if (OS.WINDOWS) {
                        String windowsLandF = "com.sun.java.swing.plaf.windows.WindowsLookAndFeel";
                        prefs.put(JabRefPreferences.WIN_LOOK_AND_FEEL, windowsLandF);
                        LOGGER.info("Switched from obsolete look and feel " + currentLandF + " to " + windowsLandF);
                    } else {
                        String nimbusLandF = "javax.swing.plaf.nimbus.NimbusLookAndFeel";
                        prefs.put(JabRefPreferences.WIN_LOOK_AND_FEEL, nimbusLandF);
                        LOGGER.info("Switched from obsolete look and feel " + currentLandF + " to " + nimbusLandF);
                    }
                });
    }
}<|MERGE_RESOLUTION|>--- conflicted
+++ resolved
@@ -30,9 +30,6 @@
     /**
      * Perform checks and changes for users with a preference set from an older JabRef version.
      */
-<<<<<<< HEAD
-    public static void upgradePrefsToOrgJabRef() {
-=======
     public static void runMigrations() {
         upgradePrefsToOrgJabRef();
         upgradeSortOrder();
@@ -50,7 +47,6 @@
      */
     private static void upgradePrefsToOrgJabRef() {
         JabRefPreferences prefs = Globals.prefs;
->>>>>>> b029c720
         Preferences mainPrefsNode = Preferences.userNodeForPackage(JabRefMain.class);
         try {
             if (mainPrefsNode.childrenNames().length != 0) {
