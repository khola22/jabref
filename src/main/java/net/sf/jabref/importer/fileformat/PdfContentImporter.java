--- conflicted
+++ resolved
@@ -1,32 +1,17 @@
 package net.sf.jabref.importer.fileformat;
 
-<<<<<<< HEAD
-import java.io.BufferedReader;
-import java.io.IOException;
-import java.io.StringWriter;
-import java.nio.charset.Charset;
-import java.nio.file.Path;
-import java.util.ArrayList;
-import java.util.List;
-import java.util.Objects;
-=======
 import java.io.IOException;
 import java.io.InputStream;
 import java.io.StringWriter;
 import java.util.ArrayList;
 import java.util.Collections;
 import java.util.List;
->>>>>>> 09e5e04d
 import java.util.Optional;
 import java.util.regex.Matcher;
 import java.util.regex.Pattern;
 
-<<<<<<< HEAD
-import net.sf.jabref.importer.ParserResult;
-=======
 import net.sf.jabref.importer.ImportInspector;
 import net.sf.jabref.importer.OutputPrinter;
->>>>>>> 09e5e04d
 import net.sf.jabref.importer.fetcher.DOItoBibTeXFetcher;
 import net.sf.jabref.logic.l10n.Localization;
 import net.sf.jabref.logic.util.DOI;
@@ -37,11 +22,8 @@
 import net.sf.jabref.model.entry.EntryType;
 
 import com.google.common.base.Strings;
-<<<<<<< HEAD
-=======
 import org.apache.commons.logging.Log;
 import org.apache.commons.logging.LogFactory;
->>>>>>> 09e5e04d
 import org.apache.pdfbox.pdmodel.PDDocument;
 import org.apache.pdfbox.util.PDFTextStripper;
 
@@ -217,30 +199,10 @@
 
             Optional<DOI> doi = DOI.findInText(firstPageContents);
             if (doi.isPresent()) {
-<<<<<<< HEAD
                 ParserResult parserResult = new ParserResult(result);
                 BibEntry entry = DOI_TO_BIBTEX_FETCHER.getEntryFromDOI(doi.get().getDOI(), parserResult);
                 parserResult.getDatabase().insertEntry(entry);
                 return parserResult;
-=======
-                ImportInspector inspector = new ImportInspector() {
-                    @Override
-                    public void setProgress(int current, int max) {
-                        // Do nothing
-                    }
-
-                    @Override
-                    public void addEntry(BibEntry entry) {
-                        // add the entry to the result object
-                        result.add(entry);
-                    }
-                };
-
-                DOI_TO_BIBTEX_FETCHER.processQuery(doi.get().getDOI(), inspector, status);
-                if (!result.isEmpty()) {
-                    return result;
-                }
->>>>>>> 09e5e04d
             }
 
             // idea: split[] contains the different lines
@@ -506,14 +468,9 @@
 
             result.add(entry);
         } catch (EncryptedPdfsNotSupportedException e) {
-<<<<<<< HEAD
             return ParserResult.fromErrorMessage(Localization.lang("Decryption not supported."));
         } catch(IOException exception) {
             return ParserResult.fromErrorMessage(exception.getLocalizedMessage());
-=======
-            LOGGER.info("Decryption not supported");
-            return Collections.emptyList();
->>>>>>> 09e5e04d
         }
 
         return new ParserResult(result);
