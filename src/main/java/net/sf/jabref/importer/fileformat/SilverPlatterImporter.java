--- conflicted
+++ resolved
@@ -17,14 +17,6 @@
 
 import java.io.BufferedReader;
 import java.io.IOException;
-<<<<<<< HEAD
-import java.util.ArrayList;
-import java.util.HashMap;
-import java.util.List;
-import java.util.regex.Pattern;
-
-import net.sf.jabref.importer.ParserResult;
-=======
 import java.io.InputStream;
 import java.util.ArrayList;
 import java.util.HashMap;
@@ -34,7 +26,10 @@
 
 import net.sf.jabref.importer.ImportFormatReader;
 import net.sf.jabref.importer.OutputPrinter;
->>>>>>> 09e5e04d
+import net.sf.jabref.model.entry.AuthorList;
+import net.sf.jabref.model.entry.BibEntry;
+
+import net.sf.jabref.importer.ParserResult;
 import net.sf.jabref.model.entry.AuthorList;
 import net.sf.jabref.model.entry.BibEntry;
 
@@ -96,23 +91,15 @@
         }
         String[] entries = sb.toString().split("__::__");
         String type = "";
-        HashMap<String, String> h = new HashMap<>();
+        Map<String, String> h = new HashMap<>();
         for (String entry : entries) {
             if (entry.trim().length() < 6) {
                 continue;
             }
-<<<<<<< HEAD
             h.clear();
             String[] fields = entry.split("__NEWFIELD__");
             for (String field : fields) {
                 if (field.length() < 6) {
-=======
-            String[] entries = sb.toString().split("__::__");
-            String type = "";
-            Map<String, String> h = new HashMap<>();
-            for (String entry : entries) {
-                if (entry.trim().length() < 6) {
->>>>>>> 09e5e04d
                     continue;
                 }
                 String f3 = field.substring(0, 2);
