/*  Copyright (C) 2012, 2015 JabRef contributors.
    This program is free software; you can redistribute it and/or modify
    it under the terms of the GNU General Public License as published by
    the Free Software Foundation; either version 2 of the License, or
    (at your option) any later version.

    This program is distributed in the hope that it will be useful,
    but WITHOUT ANY WARRANTY; without even the implied warranty of
    MERCHANTABILITY or FITNESS FOR A PARTICULAR PURPOSE.  See the
    GNU General Public License for more details.

    You should have received a copy of the GNU General Public License along
    with this program; if not, write to the Free Software Foundation, Inc.,
    51 Franklin Street, Fifth Floor, Boston, MA 02110-1301 USA.
 */
package net.sf.jabref.importer.fileformat;

import java.io.BufferedReader;
import java.io.IOException;
import java.io.OutputStreamWriter;
import java.io.UnsupportedEncodingException;
import java.net.MalformedURLException;
import java.net.URL;
import java.net.URLConnection;
import java.net.URLEncoder;
import java.nio.charset.StandardCharsets;
import java.util.ArrayList;
import java.util.List;
import java.util.Objects;
import java.util.Scanner;

import javax.xml.stream.XMLInputFactory;
import javax.xml.stream.XMLStreamConstants;
import javax.xml.stream.XMLStreamException;
import javax.xml.stream.XMLStreamReader;

import net.sf.jabref.Globals;
<<<<<<< HEAD
import net.sf.jabref.JabRef;
import net.sf.jabref.importer.ParserResult;
=======
import net.sf.jabref.JabRefGUI;
import net.sf.jabref.importer.OutputPrinter;
>>>>>>> 09e5e04d
import net.sf.jabref.logic.l10n.Localization;
import net.sf.jabref.logic.labelpattern.LabelPatternUtil;
import net.sf.jabref.model.entry.BibEntry;
import net.sf.jabref.model.entry.BibtexEntryTypes;
import net.sf.jabref.model.entry.EntryType;

import org.apache.commons.logging.Log;
import org.apache.commons.logging.LogFactory;

/**
 * This importer parses text format citations using the online API of FreeCite -
 * Open Source Citation Parser http://freecite.library.brown.edu/
 */
public class FreeCiteImporter extends ImportFormat {

    private static final Log LOGGER = LogFactory.getLog(FreeCiteImporter.class);

    @Override
    public boolean isRecognizedFormat(BufferedReader reader) throws IOException {
        Objects.requireNonNull(reader);
        // TODO: We don't know how to recognize text files, therefore we return "false"
        return false;
    }

    @Override
    public ParserResult importDatabase(BufferedReader reader)
            throws IOException {
        try (Scanner scan = new Scanner(reader)) {
            String text = scan.useDelimiter("\\A").next();
            return importEntries(text);
        }
    }

    public ParserResult importEntries(String text) {
        // URLencode the string for transmission
        String urlencodedCitation = null;
        try {
            urlencodedCitation = URLEncoder.encode(text, StandardCharsets.UTF_8.name());
        } catch (UnsupportedEncodingException e) {
            LOGGER.warn("Unsupported encoding", e);
        }

        // Send the request
        URL url;
        URLConnection conn;
        try {
            url = new URL("http://freecite.library.brown.edu/citations/create");
            conn = url.openConnection();
        } catch (MalformedURLException e) {
            LOGGER.warn("Bad URL", e);
            return new ParserResult();
        } catch (IOException e) {
            LOGGER.warn("Could not download", e);
            return new ParserResult();
        }
        try {
            conn.setRequestProperty("accept", "text/xml");
            conn.setDoOutput(true);
            OutputStreamWriter writer = new OutputStreamWriter(conn.getOutputStream());

            String data = "citation=" + urlencodedCitation;
            // write parameters
            writer.write(data);
            writer.flush();
        } catch (IllegalStateException e) {
            LOGGER.warn("Already connected.", e);
        } catch (IOException e) {
            LOGGER.warn("Unable to connect to FreeCite online service.", e);
            return ParserResult.fromErrorMessage(Localization.lang("Unable to connect to FreeCite online service."));
        }
        // output is in conn.getInputStream();
        // new InputStreamReader(conn.getInputStream())
        List<BibEntry> res = new ArrayList<>();

        XMLInputFactory factory = XMLInputFactory.newInstance();
        try {
            XMLStreamReader parser = factory.createXMLStreamReader(conn.getInputStream());
            while (parser.hasNext()) {
                if ((parser.getEventType() == XMLStreamConstants.START_ELEMENT)
                        && "citation".equals(parser.getLocalName())) {
                    parser.nextTag();

                    StringBuilder noteSB = new StringBuilder();

                    BibEntry e = new BibEntry();
                    // fallback type
                    EntryType type = BibtexEntryTypes.INPROCEEDINGS;

                    while (!((parser.getEventType() == XMLStreamConstants.END_ELEMENT)
                            && "citation".equals(parser.getLocalName()))) {
                        if (parser.getEventType() == XMLStreamConstants.START_ELEMENT) {
                            String ln = parser.getLocalName();
                            if ("authors".equals(ln)) {
                                StringBuilder sb = new StringBuilder();
                                parser.nextTag();

                                while (parser.getEventType() == XMLStreamConstants.START_ELEMENT) {
                                    // author is directly nested below authors
                                    assert "author".equals(parser.getLocalName());

                                    String author = parser.getElementText();
                                    if (sb.length() == 0) {
                                        // first author
                                        sb.append(author);
                                    } else {
                                        sb.append(" and ");
                                        sb.append(author);
                                    }
                                    assert parser.getEventType() == XMLStreamConstants.END_ELEMENT;
                                    assert "author".equals(parser.getLocalName());
                                    parser.nextTag();
                                    // current tag is either begin:author or
                                    // end:authors
                                }
                                e.setField("author", sb.toString());
                            } else if ("journal".equals(ln)) {
                                // we guess that the entry is a journal
                                // the alternative way is to parse
                                // ctx:context-objects / ctx:context-object / ctx:referent / ctx:metadata-by-val / ctx:metadata / journal / rft:genre
                                // the drawback is that ctx:context-objects is NOT nested in citation, but a separate element
                                // we would have to change the whole parser to parse that format.
                                type = BibtexEntryTypes.ARTICLE;
                                e.setField(ln, parser.getElementText());
                            } else if ("tech".equals(ln)) {
                                type = BibtexEntryTypes.TECHREPORT;
                                // the content of the "tech" field seems to contain the number of the technical report
                                e.setField("number", parser.getElementText());
                            } else if ("doi".equals(ln)
                                    || "institution".equals(ln)
                                    || "location".equals(ln)
                                    || "number".equals(ln)
                                    || "note".equals(ln)
                                    || "title".equals(ln)
                                    || "pages".equals(ln)
                                    || "publisher".equals(ln)
                                    || "volume".equals(ln)
                                    || "year".equals(ln)) {
                                e.setField(ln, parser.getElementText());
                            } else if ("booktitle".equals(ln)) {
                                String booktitle = parser.getElementText();
                                if (booktitle.startsWith("In ")) {
                                    // special treatment for parsing of
                                    // "In proceedings of..." references
                                    booktitle = booktitle.substring(3);
                                }
                                e.setField("booktitle", booktitle);
                            } else if ("raw_string".equals(ln)) {
                                // raw input string is ignored
                            } else {
                                // all other tags are stored as note
                                noteSB.append(ln);
                                noteSB.append(':');
                                noteSB.append(parser.getElementText());
                                noteSB.append(Globals.NEWLINE);
                            }
                        }
                        parser.next();
                    }

                    if (noteSB.length() > 0) {
                        String note = e.getField("note");
                        if (note == null) {
                            note = noteSB.toString();
                        } else {
                            // "note" could have been set during the parsing as FreeCite also returns "note"
                            note = note.concat(Globals.NEWLINE).concat(noteSB.toString());
                        }
                        e.setField("note", note);
                    }

                    // type has been derived from "genre"
                    // has to be done before label generation as label generation is dependent on entry type
                    e.setType(type);

                    // autogenerate label (BibTeX key)
<<<<<<< HEAD
                    LabelPatternUtil.makeLabel(JabRef.mainFrame.getCurrentBasePanel().getBibDatabaseContext().getMetaData(),
                                JabRef.mainFrame.getCurrentBasePanel().getDatabase(), e);
=======
                    LabelPatternUtil.makeLabel(JabRefGUI.getMainFrame().getCurrentBasePanel().getBibDatabaseContext().getMetaData(), JabRefGUI.getMainFrame().getCurrentBasePanel().getDatabase(), e);

>>>>>>> 09e5e04d
                    res.add(e);
                }
                parser.next();
            }
            parser.close();
        } catch (IOException | XMLStreamException ex) {
            LOGGER.warn("Could not parse", ex);
            return new ParserResult();
        }

        return new ParserResult(res);
    }

    @Override
    public String getFormatName() {
        return "text citations";
    }

    @Override
    public List<String> getExtensions() {
        return null;
    }

    @Override
    public String getDescription() {
        return null;
    }

}<|MERGE_RESOLUTION|>--- conflicted
+++ resolved
@@ -35,13 +35,8 @@
 import javax.xml.stream.XMLStreamReader;
 
 import net.sf.jabref.Globals;
-<<<<<<< HEAD
-import net.sf.jabref.JabRef;
-import net.sf.jabref.importer.ParserResult;
-=======
 import net.sf.jabref.JabRefGUI;
 import net.sf.jabref.importer.OutputPrinter;
->>>>>>> 09e5e04d
 import net.sf.jabref.logic.l10n.Localization;
 import net.sf.jabref.logic.labelpattern.LabelPatternUtil;
 import net.sf.jabref.model.entry.BibEntry;
@@ -217,13 +212,8 @@
                     e.setType(type);
 
                     // autogenerate label (BibTeX key)
-<<<<<<< HEAD
-                    LabelPatternUtil.makeLabel(JabRef.mainFrame.getCurrentBasePanel().getBibDatabaseContext().getMetaData(),
-                                JabRef.mainFrame.getCurrentBasePanel().getDatabase(), e);
-=======
                     LabelPatternUtil.makeLabel(JabRefGUI.getMainFrame().getCurrentBasePanel().getBibDatabaseContext().getMetaData(), JabRefGUI.getMainFrame().getCurrentBasePanel().getDatabase(), e);
 
->>>>>>> 09e5e04d
                     res.add(e);
                 }
                 parser.next();
