package net.sf.jabref.gui;

import java.awt.Component;
import java.awt.Cursor;
import java.awt.Font;
import java.awt.Frame;
import java.awt.GraphicsEnvironment;
import java.awt.GridBagConstraints;
import java.awt.GridBagLayout;
import java.awt.Insets;
import java.awt.Window;
import java.awt.event.ActionEvent;
import java.awt.event.KeyAdapter;
import java.awt.event.MouseAdapter;
import java.awt.event.WindowAdapter;
import java.awt.event.WindowEvent;
import java.io.File;
import java.io.IOException;
import java.lang.reflect.InvocationTargetException;
import java.util.ArrayList;
import java.util.Arrays;
import java.util.Collections;
import java.util.LinkedList;
import java.util.List;
import java.util.Objects;
import java.util.Optional;

import javax.swing.AbstractAction;
import javax.swing.Action;
import javax.swing.Box;
import javax.swing.ButtonGroup;
import javax.swing.Icon;
import javax.swing.ImageIcon;
import javax.swing.JButton;
import javax.swing.JCheckBoxMenuItem;
import javax.swing.JComponent;
import javax.swing.JDialog;
import javax.swing.JFrame;
import javax.swing.JLabel;
import javax.swing.JMenu;
import javax.swing.JMenuBar;
import javax.swing.JMenuItem;
import javax.swing.JOptionPane;
import javax.swing.JPanel;
import javax.swing.JPopupMenu;
import javax.swing.JProgressBar;
import javax.swing.JRadioButtonMenuItem;
import javax.swing.JSplitPane;
import javax.swing.JTabbedPane;
import javax.swing.JToggleButton;
import javax.swing.KeyStroke;
import javax.swing.MenuElement;
import javax.swing.SwingConstants;
import javax.swing.SwingUtilities;
import javax.swing.TransferHandler;
import javax.swing.UIManager;
import javax.swing.WindowConstants;

import javafx.application.Platform;

import net.sf.jabref.BibDatabaseContext;
import net.sf.jabref.Globals;
import net.sf.jabref.JabRefExecutorService;
import net.sf.jabref.external.ExternalFileTypeEditor;
import net.sf.jabref.gui.actions.Actions;
import net.sf.jabref.gui.actions.AutoLinkFilesAction;
import net.sf.jabref.gui.actions.ErrorConsoleAction;
import net.sf.jabref.gui.actions.IntegrityCheckAction;
import net.sf.jabref.gui.actions.ManageKeywordsAction;
import net.sf.jabref.gui.actions.MassSetFieldAction;
import net.sf.jabref.gui.actions.MnemonicAwareAction;
import net.sf.jabref.gui.actions.NewDatabaseAction;
import net.sf.jabref.gui.actions.NewEntryAction;
import net.sf.jabref.gui.actions.NewSubDatabaseAction;
import net.sf.jabref.gui.actions.OpenBrowserAction;
import net.sf.jabref.gui.actions.OpenSharedDatabaseAction;
import net.sf.jabref.gui.actions.SearchForUpdateAction;
import net.sf.jabref.gui.actions.SortTabsAction;
import net.sf.jabref.gui.bibtexkeypattern.BibtexKeyPatternDialog;
import net.sf.jabref.gui.dbproperties.DatabasePropertiesDialog;
import net.sf.jabref.gui.exporter.AutoSaveManager;
import net.sf.jabref.gui.exporter.ExportAction;
import net.sf.jabref.gui.exporter.ExportCustomizationDialog;
import net.sf.jabref.gui.exporter.SaveAllAction;
import net.sf.jabref.gui.exporter.SaveDatabaseAction;
import net.sf.jabref.gui.groups.EntryTableTransferHandler;
import net.sf.jabref.gui.groups.GroupSelector;
import net.sf.jabref.gui.help.AboutAction;
import net.sf.jabref.gui.help.HelpAction;
import net.sf.jabref.gui.importer.ImportCustomizationDialog;
import net.sf.jabref.gui.importer.ImportFormats;
import net.sf.jabref.gui.importer.ImportInspectionDialog;
import net.sf.jabref.gui.importer.actions.OpenDatabaseAction;
import net.sf.jabref.gui.importer.fetcher.GeneralFetcher;
import net.sf.jabref.gui.journals.ManageJournalsAction;
import net.sf.jabref.gui.keyboard.KeyBinding;
import net.sf.jabref.gui.keyboard.KeyBindingAction;
import net.sf.jabref.gui.menus.ChangeEntryTypeMenu;
import net.sf.jabref.gui.menus.FileHistoryMenu;
import net.sf.jabref.gui.menus.RightClickMenu;
import net.sf.jabref.gui.openoffice.OpenOfficePanel;
import net.sf.jabref.gui.preftabs.PreferencesDialog;
import net.sf.jabref.gui.protectedterms.ProtectedTermsDialog;
import net.sf.jabref.gui.push.PushToApplicationButton;
import net.sf.jabref.gui.push.PushToApplications;
import net.sf.jabref.gui.util.FocusRequester;
import net.sf.jabref.gui.util.WindowLocation;
import net.sf.jabref.gui.worker.MarkEntriesAction;
import net.sf.jabref.logic.CustomEntryTypesManager;
import net.sf.jabref.logic.help.HelpFile;
import net.sf.jabref.logic.importer.OutputPrinter;
import net.sf.jabref.logic.importer.ParserResult;
import net.sf.jabref.logic.l10n.Localization;
import net.sf.jabref.logic.logging.GuiAppender;
import net.sf.jabref.logic.undo.AddUndoableActionEvent;
import net.sf.jabref.logic.undo.UndoChangeEvent;
import net.sf.jabref.logic.undo.UndoRedoEvent;
import net.sf.jabref.logic.util.OS;
import net.sf.jabref.logic.util.io.FileUtil;
import net.sf.jabref.model.database.BibDatabaseMode;
import net.sf.jabref.model.database.DatabaseLocation;
import net.sf.jabref.model.entry.BibEntry;
import net.sf.jabref.model.entry.BibtexEntryTypes;
import net.sf.jabref.model.entry.EntryType;
import net.sf.jabref.preferences.HighlightMatchingGroupPreferences;
import net.sf.jabref.preferences.JabRefPreferences;
import net.sf.jabref.preferences.LastFocusedTabPreferences;
import net.sf.jabref.specialfields.Printed;
import net.sf.jabref.specialfields.Priority;
import net.sf.jabref.specialfields.Quality;
import net.sf.jabref.specialfields.Rank;
import net.sf.jabref.specialfields.ReadStatus;
import net.sf.jabref.specialfields.Relevance;

import com.google.common.eventbus.Subscribe;
import com.jgoodies.looks.HeaderStyle;
import com.jgoodies.looks.Options;
import org.apache.commons.logging.Log;
import org.apache.commons.logging.LogFactory;
import osx.macadapter.MacAdapter;

/**
 * The main window of the application.
 */
public class JabRefFrame extends JFrame implements OutputPrinter {
    private static final Log LOGGER = LogFactory.getLog(JabRefFrame.class);

    // Frame titles.
    private static final String FRAME_TITLE = "JabRef";
    private static final String ELLIPSES = "...";

    private final JSplitPane splitPane = new JSplitPane();

    private final JabRefPreferences prefs = Globals.prefs;
    private PreferencesDialog prefsDialog;

    private int lastTabbedPanelSelectionIndex = -1;

    // The sidepane manager takes care of populating the sidepane.
    private SidePaneManager sidePaneManager;

    private JTabbedPane tabbedPane; // initialized at constructor

    private final Insets marg = new Insets(1, 0, 2, 0);

    private final IntegrityCheckAction checkIntegrity = new IntegrityCheckAction(this);

    private final ToolBar tlb = new ToolBar();

    private final JMenuBar mb = new JMenuBar();

    private final GridBagLayout gbl = new GridBagLayout();
    private final GridBagConstraints con = new GridBagConstraints();

    private final JLabel statusLine = new JLabel("", SwingConstants.LEFT);
    private final JLabel statusLabel = new JLabel(
            Localization.lang("Status")
                    + ':', SwingConstants.LEFT);
    private final JProgressBar progressBar = new JProgressBar();

    private final FileHistoryMenu fileHistory = new FileHistoryMenu(prefs, this);

<<<<<<< HEAD

=======
>>>>>>> 4363f7ec
    // Here we instantiate menu/toolbar actions. Actions regarding
    // the currently open database are defined as a GeneralAction
    // with a unique command string. This causes the appropriate
    // BasePanel's runCommand() method to be called with that command.
    // Note: GeneralAction's constructor automatically gets translations
    // for the name and message strings.

    /* References to the toggle buttons in the toolbar */
    // the groups interface
    public JToggleButton groupToggle;
    private JToggleButton previewToggle;
    private JToggleButton fetcherToggle;


    private final OpenDatabaseAction open = new OpenDatabaseAction(this, true);
    private final EditModeAction editModeAction = new EditModeAction();
    private final AbstractAction quit = new CloseAction();
    private final AbstractAction keyBindingAction = new KeyBindingAction();
    private final AbstractAction newBibtexDatabaseAction = new NewDatabaseAction(this, BibDatabaseMode.BIBTEX);
    private final AbstractAction newBiblatexDatabaseAction = new NewDatabaseAction(this, BibDatabaseMode.BIBLATEX);
    private final AbstractAction openSharedDatabaseAction = new OpenSharedDatabaseAction(this);
    private final AbstractAction newSubDatabaseAction = new NewSubDatabaseAction(this);
    private final AbstractAction jabrefWebPageAction = new OpenBrowserAction("https://jabref.org",
            Localization.menuTitle("Website"), Localization.lang("Opens JabRef's website"),
            IconTheme.getImage("about"), IconTheme.getImage("about"));
    private final AbstractAction jabrefFacebookAction = new OpenBrowserAction("https://www.facebook.com/JabRef/",
            "Facebook", Localization.lang("Opens JabRef's Facebook page"),
            IconTheme.JabRefIcon.FACEBOOK.getSmallIcon(), IconTheme.JabRefIcon.FACEBOOK.getIcon());
    private final AbstractAction jabrefBlogAction = new OpenBrowserAction("https://blog.jabref.org/",
            Localization.menuTitle("Blog"), Localization.lang("Opens JabRef's blog"),
            IconTheme.JabRefIcon.BLOG.getSmallIcon(), IconTheme.JabRefIcon.BLOG.getIcon());
    private final AbstractAction developmentVersionAction = new OpenBrowserAction("https://builds.jabref.org/master/",
            Localization.menuTitle("Development version"),
            Localization.lang("Opens a link where the current development version can be downloaded"));
    private final AbstractAction changeLogAction = new OpenBrowserAction(
            "https://github.com/JabRef/jabref/blob/master/CHANGELOG.md", Localization.menuTitle("View change log"),
            Localization.lang("See what has been changed in the JabRef versions"));
    private final AbstractAction forkMeOnGitHubAction = new OpenBrowserAction("https://github.com/JabRef/jabref",
            Localization.menuTitle("Fork me on GitHub"), Localization.lang("Opens JabRef's GitHub page"), IconTheme.JabRefIcon.GITHUB.getSmallIcon(), IconTheme.JabRefIcon.GITHUB.getIcon());
    private final AbstractAction donationAction = new OpenBrowserAction("https://github.com/JabRef/jabref/wiki/Donations",
            Localization.menuTitle("Donate to JabRef"), Localization.lang("Donate to JabRef"), IconTheme.JabRefIcon.DONATE.getSmallIcon(), IconTheme.JabRefIcon.DONATE.getIcon());
    private final AbstractAction openForumAction = new OpenBrowserAction("http://discourse.jabref.org/",
            Localization.menuTitle("Online help forum"), Localization.lang("Online help forum"), IconTheme.JabRefIcon.FORUM.getSmallIcon(), IconTheme.JabRefIcon.FORUM.getIcon());
    private final AbstractAction help = new HelpAction(Localization.menuTitle("Online help"), Localization.lang("Online help"),
            HelpFile.CONTENTS, Globals.getKeyPrefs().getKey(KeyBinding.HELP));
<<<<<<< HEAD
    private final AbstractAction about = new AboutAction(Localization.menuTitle("About JabRef"), Localization.lang("About JabRef"),
            IconTheme.getImage("about"));
=======
    private final AbstractAction about = new AboutAction(Localization.menuTitle("About JabRef"), this,
            Localization.lang("About JabRef"), IconTheme.getImage("about"));
>>>>>>> 4363f7ec
    private final AbstractAction editEntry = new GeneralAction(Actions.EDIT, Localization.menuTitle("Edit entry"),
            Localization.lang("Edit entry"), Globals.getKeyPrefs().getKey(KeyBinding.EDIT_ENTRY), IconTheme.JabRefIcon.EDIT_ENTRY.getIcon());
    private final AbstractAction focusTable = new GeneralAction(Actions.FOCUS_TABLE,
            Localization.menuTitle("Focus entry table"),
            Localization.lang("Move the keyboard focus to the entry table"), Globals.getKeyPrefs().getKey(KeyBinding.FOCUS_ENTRY_TABLE));
    private final AbstractAction save = new GeneralAction(Actions.SAVE, Localization.menuTitle("Save database"),
            Localization.lang("Save database"), Globals.getKeyPrefs().getKey(KeyBinding.SAVE_DATABASE), IconTheme.JabRefIcon.SAVE.getIcon());
    private final AbstractAction saveAs = new GeneralAction(Actions.SAVE_AS,
            Localization.menuTitle("Save database as..."), Localization.lang("Save database as..."),
            Globals.getKeyPrefs().getKey(KeyBinding.SAVE_DATABASE_AS));
    private final AbstractAction saveAll = new SaveAllAction(JabRefFrame.this);
    private final AbstractAction saveSelectedAs = new GeneralAction(Actions.SAVE_SELECTED_AS,
            Localization.menuTitle("Save selected as..."), Localization.lang("Save selected as..."));
    private final AbstractAction saveSelectedAsPlain = new GeneralAction(Actions.SAVE_SELECTED_AS_PLAIN,
            Localization.menuTitle("Save selected as plain BibTeX..."),
            Localization.lang("Save selected as plain BibTeX..."));
    private final AbstractAction exportAll = ExportAction.getExportAction(this, false);
    private final AbstractAction exportSelected = ExportAction.getExportAction(this, true);
    private final AbstractAction importCurrent = ImportFormats.getImportAction(this, false);
    private final AbstractAction importNew = ImportFormats.getImportAction(this, true);
    public final AbstractAction nextTab = new ChangeTabAction(true);
    public final AbstractAction prevTab = new ChangeTabAction(false);
    private final AbstractAction sortTabs = new SortTabsAction(this);
    private final AbstractAction undo = new GeneralAction(Actions.UNDO, Localization.menuTitle("Undo"),
            Localization.lang("Undo"), Globals.getKeyPrefs().getKey(KeyBinding.UNDO), IconTheme.JabRefIcon.UNDO.getIcon());
    private final AbstractAction redo = new GeneralAction(Actions.REDO, Localization.menuTitle("Redo"),
            Localization.lang("Redo"), Globals.getKeyPrefs().getKey(KeyBinding.REDO), IconTheme.JabRefIcon.REDO.getIcon());
    private final AbstractAction forward = new GeneralAction(Actions.FORWARD, Localization.menuTitle("Forward"),
            Localization.lang("Forward"), Globals.getKeyPrefs().getKey(KeyBinding.FORWARD), IconTheme.JabRefIcon.RIGHT.getIcon());
    private final AbstractAction back = new GeneralAction(Actions.BACK, Localization.menuTitle("Back"),
            Localization.lang("Back"), Globals.getKeyPrefs().getKey(KeyBinding.BACK), IconTheme.JabRefIcon.LEFT.getIcon());
    private final AbstractAction deleteEntry = new GeneralAction(Actions.DELETE, Localization.menuTitle("Delete entry"),
            Localization.lang("Delete entry"), Globals.getKeyPrefs().getKey(KeyBinding.DELETE_ENTRY), IconTheme.JabRefIcon.DELETE_ENTRY.getIcon());
    private final AbstractAction copy = new EditAction(Actions.COPY, Localization.menuTitle("Copy"),
            Localization.lang("Copy"), Globals.getKeyPrefs().getKey(KeyBinding.COPY), IconTheme.JabRefIcon.COPY.getIcon());
    private final AbstractAction paste = new EditAction(Actions.PASTE, Localization.menuTitle("Paste"),
            Localization.lang("Paste"), Globals.getKeyPrefs().getKey(KeyBinding.PASTE), IconTheme.JabRefIcon.PASTE.getIcon());
    private final AbstractAction cut = new EditAction(Actions.CUT, Localization.menuTitle("Cut"),
            Localization.lang("Cut"), Globals.getKeyPrefs().getKey(KeyBinding.CUT), IconTheme.JabRefIcon.CUT.getIcon());
    private final AbstractAction openConsole = new GeneralAction(Actions.OPEN_CONSOLE,
            Localization.menuTitle("Open terminal here"),
            Localization.lang("Open terminal here"),
            Globals.getKeyPrefs().getKey(KeyBinding.OPEN_CONSOLE),
            IconTheme.JabRefIcon.CONSOLE.getIcon());

    private final AbstractAction pullChangesFromSharedDatabase = new GeneralAction(Actions.PULL_CHANGES_FROM_SHARED_DATABASE,
            Localization.menuTitle("Pull_changes_from_shared_database"),
            Localization.lang("Pull_changes_from_shared_database"),
            Globals.getKeyPrefs().getKey(KeyBinding.PULL_CHANGES_FROM_SHARED_DATABASE),
            IconTheme.JabRefIcon.PULL.getIcon());

    private final AbstractAction mark = new GeneralAction(Actions.MARK_ENTRIES, Localization.menuTitle("Mark entries"),
            Localization.lang("Mark entries"), Globals.getKeyPrefs().getKey(KeyBinding.MARK_ENTRIES), IconTheme.JabRefIcon.MARK_ENTRIES.getIcon());
    private final AbstractAction unmark = new GeneralAction(Actions.UNMARK_ENTRIES,
            Localization.menuTitle("Unmark entries"), Localization.lang("Unmark entries"),
            Globals.getKeyPrefs().getKey(KeyBinding.UNMARK_ENTRIES), IconTheme.JabRefIcon.UNMARK_ENTRIES.getIcon());
    private final AbstractAction unmarkAll = new GeneralAction(Actions.UNMARK_ALL, Localization.menuTitle("Unmark all"));
    private final AbstractAction toggleRelevance = new GeneralAction(
            Relevance.getInstance().getValues().get(0).getActionName(),
            Relevance.getInstance().getValues().get(0).getMenuString(),
            Relevance.getInstance().getValues().get(0).getToolTipText(),
            IconTheme.JabRefIcon.RELEVANCE.getIcon());
    private final AbstractAction toggleQualityAssured = new GeneralAction(
            Quality.getInstance().getValues().get(0).getActionName(),
            Quality.getInstance().getValues().get(0).getMenuString(),
            Quality.getInstance().getValues().get(0).getToolTipText(),
            IconTheme.JabRefIcon.QUALITY_ASSURED.getIcon());
    private final AbstractAction togglePrinted = new GeneralAction(
            Printed.getInstance().getValues().get(0).getActionName(),
            Printed.getInstance().getValues().get(0).getMenuString(),
            Printed.getInstance().getValues().get(0).getToolTipText(),
            IconTheme.JabRefIcon.PRINTED.getIcon());
    private final AbstractAction manageSelectors = new GeneralAction(Actions.MANAGE_SELECTORS,
            Localization.menuTitle("Manage content selectors"));
    private final AbstractAction normalSearch = new GeneralAction(Actions.SEARCH, Localization.menuTitle("Search"),
            Localization.lang("Search"), Globals.getKeyPrefs().getKey(KeyBinding.SEARCH), IconTheme.JabRefIcon.SEARCH.getIcon());

    private final AbstractAction copyKey = new GeneralAction(Actions.COPY_KEY, Localization.menuTitle("Copy BibTeX key"),
            Globals.getKeyPrefs().getKey(KeyBinding.COPY_BIBTEX_KEY));
    private final AbstractAction copyCiteKey = new GeneralAction(Actions.COPY_CITE_KEY, Localization.menuTitle(
            "Copy \\cite{BibTeX key}"),
            Globals.getKeyPrefs().getKey(KeyBinding.COPY_CITE_BIBTEX_KEY));
    private final AbstractAction copyKeyAndTitle = new GeneralAction(Actions.COPY_KEY_AND_TITLE,
            Localization.menuTitle("Copy BibTeX key and title"),
            Globals.getKeyPrefs().getKey(KeyBinding.COPY_BIBTEX_KEY_AND_TITLE));
    private final AbstractAction mergeDatabaseAction = new GeneralAction(Actions.MERGE_DATABASE,
            Localization.menuTitle("Append database"),
            Localization.lang("Append contents from a BibTeX database into the currently viewed database"));
    private final AbstractAction selectAll = new GeneralAction(Actions.SELECT_ALL, Localization.menuTitle("Select all"),
            Globals.getKeyPrefs().getKey(KeyBinding.SELECT_ALL));
    private final AbstractAction replaceAll = new GeneralAction(Actions.REPLACE_ALL,
            Localization.menuTitle("Replace string") + ELLIPSES, Globals.getKeyPrefs().getKey(KeyBinding.REPLACE_STRING));

    private final AbstractAction editPreamble = new GeneralAction(Actions.EDIT_PREAMBLE,
            Localization.menuTitle("Edit preamble"),
            Localization.lang("Edit preamble"));
    private final AbstractAction editStrings = new GeneralAction(Actions.EDIT_STRINGS,
            Localization.menuTitle("Edit strings"),
            Localization.lang("Edit strings"),
            Globals.getKeyPrefs().getKey(KeyBinding.EDIT_STRINGS),
            IconTheme.JabRefIcon.EDIT_STRINGS.getIcon());
    private final AbstractAction customizeAction = new CustomizeEntryTypeAction();
    private final Action toggleToolbar = enableToggle(new AbstractAction(Localization.menuTitle("Hide/show toolbar")) {

        {
            putValue(Action.SHORT_DESCRIPTION, Localization.lang("Hide/show toolbar"));
        }

        @Override
        public void actionPerformed(ActionEvent e) {
            tlb.setVisible(!tlb.isVisible());
        }
    });

    private final Action toggleGroups = enableToggle(new GeneralAction(Actions.TOGGLE_GROUPS,
            Localization.menuTitle("Toggle groups interface"),
            Localization.lang("Toggle groups interface"),
            Globals.getKeyPrefs().getKey(KeyBinding.TOGGLE_GROUPS_INTERFACE),
            IconTheme.JabRefIcon.TOGGLE_GROUPS.getIcon()));
    private final AbstractAction addToGroup = new GeneralAction(Actions.ADD_TO_GROUP, Localization.lang("Add to group") + ELLIPSES);
    private final AbstractAction removeFromGroup = new GeneralAction(Actions.REMOVE_FROM_GROUP,
            Localization.lang("Remove from group") + ELLIPSES);
    private final AbstractAction moveToGroup = new GeneralAction(Actions.MOVE_TO_GROUP, Localization.lang("Move to group") + ELLIPSES);

    private final Action togglePreview = enableToggle(new GeneralAction(Actions.TOGGLE_PREVIEW,
            Localization.menuTitle("Toggle entry preview"),
            Localization.lang("Toggle entry preview"),
            Globals.getKeyPrefs().getKey(KeyBinding.TOGGLE_ENTRY_PREVIEW),
            IconTheme.JabRefIcon.TOGGLE_ENTRY_PREVIEW.getIcon()));
    private final Action toggleHighlightAny = enableToggle(new GeneralAction(Actions.TOGGLE_HIGHLIGHTS_GROUPS_MATCHING_ANY,
            Localization.menuTitle("Highlight groups matching any selected entry"),
            Localization.lang("Highlight groups matching any selected entry")));
    private final Action toggleHighlightAll = enableToggle(new GeneralAction(Actions.TOGGLE_HIGHLIGHTS_GROUPS_MATCHING_ALL,
            Localization.menuTitle("Highlight groups matching all selected entries"),
            Localization.lang("Highlight groups matching all selected entries")));
    private final Action toggleHighlightDisable = enableToggle(new GeneralAction(Actions.TOGGLE_HIGHLIGHTS_GROUPS_MATCHING_DISABLE,
            Localization.menuTitle("Disable highlight groups matching entries"),
            Localization.lang("Disable highlight groups matching entries")));


    private final AbstractAction switchPreview = new GeneralAction(Actions.SWITCH_PREVIEW,
            Localization.menuTitle("Switch preview layout"),
            Globals.getKeyPrefs().getKey(KeyBinding.SWITCH_PREVIEW_LAYOUT));
    private final AbstractAction makeKeyAction = new GeneralAction(Actions.MAKE_KEY,
            Localization.menuTitle("Autogenerate BibTeX keys"),
            Localization.lang("Autogenerate BibTeX keys"),
            Globals.getKeyPrefs().getKey(KeyBinding.AUTOGENERATE_BIBTEX_KEYS),
            IconTheme.JabRefIcon.MAKE_KEY.getIcon());

    private final AbstractAction writeXmpAction = new GeneralAction(Actions.WRITE_XMP,
            Localization.menuTitle("Write XMP-metadata to PDFs"),
            Localization.lang("Will write XMP-metadata to the PDFs linked from selected entries."),
            Globals.getKeyPrefs().getKey(KeyBinding.WRITE_XMP));

    private final AbstractAction openFolder = new GeneralAction(Actions.OPEN_FOLDER,
            Localization.menuTitle("Open folder"), Localization.lang("Open folder"),
            Globals.getKeyPrefs().getKey(KeyBinding.OPEN_FOLDER));
    private final AbstractAction openFile = new GeneralAction(Actions.OPEN_EXTERNAL_FILE,
            Localization.menuTitle("Open file"),
            Localization.lang("Open file"),
            Globals.getKeyPrefs().getKey(KeyBinding.OPEN_FILE),
            IconTheme.JabRefIcon.FILE.getIcon());
    private final AbstractAction openUrl = new GeneralAction(Actions.OPEN_URL,
            Localization.menuTitle("Open URL or DOI"),
            Localization.lang("Open URL or DOI"),
            Globals.getKeyPrefs().getKey(KeyBinding.OPEN_URL_OR_DOI),
            IconTheme.JabRefIcon.WWW.getIcon());
    private final AbstractAction dupliCheck = new GeneralAction(Actions.DUPLI_CHECK,
            Localization.menuTitle("Find duplicates"), IconTheme.JabRefIcon.FIND_DUPLICATES.getIcon());
    private final AbstractAction plainTextImport = new GeneralAction(Actions.PLAIN_TEXT_IMPORT,
            Localization.menuTitle("New entry from plain text") + ELLIPSES,
            Globals.getKeyPrefs().getKey(KeyBinding.NEW_FROM_PLAIN_TEXT));

    private final AbstractAction customExpAction = new CustomizeExportsAction();
    private final AbstractAction customImpAction = new CustomizeImportsAction();
    private final AbstractAction customFileTypesAction = ExternalFileTypeEditor.getAction(this);
    private final AbstractAction exportToClipboard = new GeneralAction(Actions.EXPORT_TO_CLIPBOARD,
            Localization.menuTitle("Export selected entries to clipboard"),
            IconTheme.JabRefIcon.EXPORT_TO_CLIPBOARD.getIcon());
    private final AbstractAction autoSetFile = new GeneralAction(Actions.AUTO_SET_FILE,
            Localization.lang("Synchronize file links") + ELLIPSES,
            Globals.getKeyPrefs().getKey(KeyBinding.SYNCHRONIZE_FILES));

    private final AbstractAction abbreviateMedline = new GeneralAction(Actions.ABBREVIATE_MEDLINE,
            Localization.menuTitle("Abbreviate journal names (MEDLINE)"),
            Localization.lang("Abbreviate journal names of the selected entries (MEDLINE abbreviation)"));
    private final AbstractAction abbreviateIso = new GeneralAction(Actions.ABBREVIATE_ISO,
            Localization.menuTitle("Abbreviate journal names (ISO)"),
            Localization.lang("Abbreviate journal names of the selected entries (ISO abbreviation)"),
            Globals.getKeyPrefs().getKey(KeyBinding.ABBREVIATE));

    private final AbstractAction unabbreviate = new GeneralAction(Actions.UNABBREVIATE,
            Localization.menuTitle("Unabbreviate journal names"),
            Localization.lang("Unabbreviate journal names of the selected entries"),
            Globals.getKeyPrefs().getKey(KeyBinding.UNABBREVIATE));
    private final AbstractAction manageJournals = new ManageJournalsAction();
    private final AbstractAction databaseProperties = new DatabasePropertiesAction();
    private final AbstractAction bibtexKeyPattern = new BibtexKeyPatternAction();
    private final AbstractAction errorConsole = new ErrorConsoleAction(this, Globals.getStreamEavesdropper(), GuiAppender.CACHE);

    private final AbstractAction cleanupEntries = new GeneralAction(Actions.CLEANUP,
            Localization.menuTitle("Cleanup entries") + ELLIPSES,
            Localization.lang("Cleanup entries"),
            Globals.getKeyPrefs().getKey(KeyBinding.CLEANUP),
            IconTheme.JabRefIcon.CLEANUP_ENTRIES.getIcon());

    private final AbstractAction mergeEntries = new GeneralAction(Actions.MERGE_ENTRIES,
            Localization.menuTitle("Merge entries") + ELLIPSES,
            Localization.lang("Merge entries"),
            IconTheme.JabRefIcon.MERGE_ENTRIES.getIcon());

    private final AbstractAction downloadFullText = new GeneralAction(Actions.DOWNLOAD_FULL_TEXT,
            Localization.menuTitle("Look up full text document"),
            Localization.lang("Follow DOI or URL link and try to locate PDF full text document"));
    private final AbstractAction increaseFontSize = new IncreaseTableFontSizeAction();
    private final AbstractAction decreseFontSize = new DecreaseTableFontSizeAction();
    private final AbstractAction resolveDuplicateKeys = new GeneralAction(Actions.RESOLVE_DUPLICATE_KEYS,
            Localization.menuTitle("Resolve duplicate BibTeX keys"),
            Localization.lang("Find and remove duplicate BibTeX keys"),
            Globals.getKeyPrefs().getKey(KeyBinding.RESOLVE_DUPLICATE_BIBTEX_KEYS));

    private final AbstractAction sendAsEmail = new GeneralAction(Actions.SEND_AS_EMAIL,
            Localization.lang("Send as email"), IconTheme.JabRefIcon.EMAIL.getIcon());

    private final MassSetFieldAction massSetField = new MassSetFieldAction(this);
    private final ManageKeywordsAction manageKeywords = new ManageKeywordsAction(this);

    private final GeneralAction findUnlinkedFiles = new GeneralAction(
            FindUnlinkedFilesDialog.ACTION_COMMAND,
            FindUnlinkedFilesDialog.ACTION_MENU_TITLE, FindUnlinkedFilesDialog.ACTION_SHORT_DESCRIPTION,
            Globals.getKeyPrefs().getKey(KeyBinding.FIND_UNLINKED_FILES)
    );

    private final AutoLinkFilesAction autoLinkFile = new AutoLinkFilesAction();

    private PushToApplicationButton pushExternalButton;
    private PushToApplications pushApplications;

    private GeneralFetcher generalFetcher;

    private GroupSelector groupSelector;

    private int previousTabCount = -1;

    // The action for adding a new entry of unspecified type.
    private final NewEntryAction newEntryAction = new NewEntryAction(this, Globals.getKeyPrefs().getKey(KeyBinding.NEW_ENTRY));
    private final List<NewEntryAction> newSpecificEntryAction = getNewEntryActions();

    // The action for closing the current database and leaving the window open.
    private final CloseDatabaseAction closeDatabaseAction = new CloseDatabaseAction();
    private final CloseAllDatabasesAction closeAllDatabasesAction = new CloseAllDatabasesAction();
    private final CloseOtherDatabasesAction closeOtherDatabasesAction = new CloseOtherDatabasesAction();

    // The action for opening the preferences dialog.
    private final AbstractAction showPrefs = new ShowPrefsAction();

    // Lists containing different subsets of actions for different purposes
    private final List<Object> specialFieldButtons = new LinkedList<>();
    private final List<Object> openDatabaseOnlyActions = new LinkedList<>();
    private final List<Object> severalDatabasesOnlyActions = new LinkedList<>();
    private final List<Object> openAndSavedDatabasesOnlyActions = new LinkedList<>();
    private final List<Object> sharedDatabaseOnlyActions = new LinkedList<>();
    private final List<Object> noSharedDatabaseActions = new LinkedList<>();


    private class EditModeAction extends AbstractAction {

        public EditModeAction() {
            initName();
        }

        public void initName() {
            if (JabRefFrame.this.getCurrentBasePanel() == null) {
                putValue(Action.NAME, Localization.menuTitle("Switch to %0 mode", "BibTeX/BibLaTeX"));
            } else {
                BibDatabaseMode mode = JabRefFrame.this.getCurrentBasePanel().getBibDatabaseContext().getMode();
                String modeName = mode.getOppositeMode().getFormattedName();
                putValue(Action.NAME, Localization.menuTitle("Switch to %0 mode", modeName));
            }
        }

        @Override
        public void actionPerformed(ActionEvent evt) {
            if (JabRefFrame.this.getCurrentBasePanel() == null) {
                return;
            }

            BibDatabaseMode newMode = JabRefFrame.this.getCurrentBasePanel().getBibDatabaseContext().getMode()
                    .getOppositeMode();
            JabRefFrame.this.getCurrentBasePanel().getBibDatabaseContext().setMode(newMode);
            JabRefFrame.this.refreshTitleAndTabs();

            initName();

            // update all elements in current base panel
            JabRefFrame.this.getCurrentBasePanel().hideBottomComponent();
            JabRefFrame.this.getCurrentBasePanel().rebuildAllEntryEditors();
            JabRefFrame.this.getCurrentBasePanel().updateEntryEditorIfShowing();
        }

    }


    public JabRefFrame() {
        init();
        updateEnabledState();

    }

    private List<NewEntryAction> getNewEntryActions() {
        // only Bibtex
        List<NewEntryAction> actions = new ArrayList<>();
        for (EntryType type : BibtexEntryTypes.ALL) {
            KeyStroke keyStroke = new ChangeEntryTypeMenu().entryShortCuts.get(type.getName());
            if (keyStroke == null) {
                actions.add(new NewEntryAction(this, type.getName()));
            } else {
                actions.add(new NewEntryAction(this, type.getName(), keyStroke));
            }
        }
        return actions;
    }

    private JPopupMenu tabPopupMenu() {
        JPopupMenu popupMenu = new JPopupMenu();

        // Close actions
        JMenuItem close = new JMenuItem(Localization.lang("Close"));
        JMenuItem closeOthers = new JMenuItem(Localization.lang("Close others"));
        JMenuItem closeAll = new JMenuItem(Localization.lang("Close all"));
        close.addActionListener(closeDatabaseAction);
        closeOthers.addActionListener(closeOtherDatabasesAction);
        closeAll.addActionListener(closeAllDatabasesAction);
        popupMenu.add(close);
        popupMenu.add(closeOthers);
        popupMenu.add(closeAll);

        popupMenu.addSeparator();

        JMenuItem databasePropertiesMenu = new JMenuItem(Localization.lang("Database properties"));
        databasePropertiesMenu.addActionListener(this.databaseProperties);
        popupMenu.add(databasePropertiesMenu);

        JMenuItem bibtexKeyPatternBtn = new JMenuItem(Localization.lang("BibTeX key patterns"));
        bibtexKeyPatternBtn.addActionListener(bibtexKeyPattern);
        popupMenu.add(bibtexKeyPatternBtn);

        JMenuItem manageSelectorsBtn = new JMenuItem(Localization.lang("Manage content selectors"));
        manageSelectorsBtn.addActionListener(manageSelectors);
        popupMenu.add(manageSelectorsBtn);

        return popupMenu;
    }

    private void init() {
        tabbedPane = new DragDropPopupPane(tabPopupMenu());

        MyGlassPane glassPane = new MyGlassPane();
        setGlassPane(glassPane);

        setTitle(FRAME_TITLE);
        setIconImage(new ImageIcon(IconTheme.getIconUrl("jabrefIcon48")).getImage());
        setDefaultCloseOperation(WindowConstants.DO_NOTHING_ON_CLOSE);
        addWindowListener(new WindowAdapter() {

            @Override
            public void windowClosing(WindowEvent e) {

                if (OS.OS_X) {
                    JabRefFrame.this.setVisible(false);
                } else {
                    new CloseAction().actionPerformed(null);
                }
            }
        });

        initSidePane();

        initLayout();

        initActions();

        // Show the toolbar if it was visible at last shutdown:
        tlb.setVisible(Globals.prefs.getBoolean(JabRefPreferences.TOOLBAR_VISIBLE));

        setBounds(GraphicsEnvironment.getLocalGraphicsEnvironment().getMaximumWindowBounds());
        WindowLocation pw = new WindowLocation(this, JabRefPreferences.POS_X, JabRefPreferences.POS_Y, JabRefPreferences.SIZE_X,
                JabRefPreferences.SIZE_Y);
        pw.displayWindowAtStoredLocation();

        tabbedPane.setBorder(null);
        tabbedPane.setForeground(GUIGlobals.INACTIVE_TABBED_COLOR);

        /*
         * The following state listener makes sure focus is registered with the
         * correct database when the user switches tabs. Without this,
         * cut/paste/copy operations would some times occur in the wrong tab.
         */
        tabbedPane.addChangeListener(e -> {
            markActiveBasePanel();

            BasePanel bp = getCurrentBasePanel();
            if (bp == null) {
                return;
            }

            groupToggle.setSelected(sidePaneManager.isComponentVisible("groups"));
            previewToggle.setSelected(Globals.prefs.getBoolean(JabRefPreferences.PREVIEW_ENABLED));
            fetcherToggle.setSelected(sidePaneManager.isComponentVisible(generalFetcher.getTitle()));
            Globals.getFocusListener().setFocused(bp.getMainTable());
            setWindowTitle();
            editModeAction.initName();
            // Update search autocompleter with information for the correct database:
            bp.updateSearchManager();
            // Set correct enabled state for Back and Forward actions:
            bp.setBackAndForwardEnabledState();
            bp.getUndoManager().postUndoRedoEvent();
            new FocusRequester(bp.getMainTable());
        });

        //Note: The registration of Apple event is at the end of initialization, because
        //if the events happen too early (ie when the window is not initialized yet), the
        //opened (double-clicked) documents are not displayed.
        if (OS.OS_X) {
            try {
                new MacAdapter().registerMacEvents(this);
            } catch (Exception e) {
                LOGGER.fatal("Could not interface with Mac OS X methods.", e);
            }
        }

    }

    public void refreshTitleAndTabs() {
        setWindowTitle();
        updateAllTabTitles();
    }

    /**
     * Sets the title of the main window.
     */
    public void setWindowTitle() {
        BasePanel panel = getCurrentBasePanel();

        // no database open
        if (panel == null) {
            setTitle(FRAME_TITLE);
            return;
        }

        String mode = panel.getBibDatabaseContext().getMode().getFormattedName();
        String modeInfo = String.format(" (%s)", Localization.lang("%0 mode", mode));

        if (panel.getBibDatabaseContext().getLocation() == DatabaseLocation.LOCAL) {
            String changeFlag = panel.isModified() ? "*" : "";
            String databaseFile = panel.getBibDatabaseContext().getDatabaseFile().map(File::getPath)
                    .orElse(GUIGlobals.UNTITLED_TITLE);
                setTitle(FRAME_TITLE + " - " + databaseFile + changeFlag + modeInfo);
        } else if (panel.getBibDatabaseContext().getLocation() == DatabaseLocation.SHARED) {
            setTitle(FRAME_TITLE + " - " + panel.getBibDatabaseContext().getDBSynchronizer().getDBName() + " ["
                    + Localization.lang("shared") + "]" + modeInfo);
        }
    }

    private void initSidePane() {
        sidePaneManager = new SidePaneManager(this);

        groupSelector = new GroupSelector(this, sidePaneManager);

        generalFetcher = new GeneralFetcher(sidePaneManager, this);

        sidePaneManager.register("groups", groupSelector);
    }

    /**
     * The MacAdapter calls this method when a "BIB" file has been double-clicked from the Finder.
     */
    public void openAction(String filePath) {
        File file = new File(filePath);
        // all the logic is done in openIt. Even raising an existing panel
        getOpenDatabaseAction().openFile(file, true);
    }

    // General info dialog.  The MacAdapter calls this method when "About"
    // is selected from the application menu.
    public void about() {
        // reuse the normal about action
        // null as parameter is OK as the code of actionPerformed does not rely on the data sent in the event.
        about.actionPerformed(null);
    }

    // General preferences dialog.  The MacAdapter calls this method when "Preferences..."
    // is selected from the application menu.
    public void showPreferencesDialog() {
        output(Localization.lang("Opening preferences..."));
        if (prefsDialog == null) {
            prefsDialog = new PreferencesDialog(JabRefFrame.this);
            prefsDialog.setLocationRelativeTo(JabRefFrame.this);
        } else {
            prefsDialog.setValues();
        }

        prefsDialog.setVisible(true);
        output("");
    }

    public JabRefPreferences prefs() {
        return prefs;
    }

    /**
     * Tears down all things started by JabRef
     * <p>
     * FIXME: Currently some threads remain and therefore hinder JabRef to be closed properly
     *
     * @param filenames the filenames of all currently opened files - used for storing them if prefs openLastEdited is set to true
     */
    private void tearDownJabRef(List<String> filenames) {
        JabRefExecutorService.INSTANCE.shutdownEverything();

        dispose();

        prefs.putBoolean(JabRefPreferences.WINDOW_MAXIMISED, getExtendedState() == Frame.MAXIMIZED_BOTH);

        prefs.putBoolean(JabRefPreferences.TOOLBAR_VISIBLE, tlb.isVisible());
        // Store divider location for side pane:
        int width = splitPane.getDividerLocation();
        if (width > 0) {
            prefs.putInt(JabRefPreferences.SIDE_PANE_WIDTH, width);
        }
        if (prefs.getBoolean(JabRefPreferences.OPEN_LAST_EDITED)) {
            // Here we store the names of all current files. If
            // there is no current file, we remove any
            // previously stored filename.
            if (filenames.isEmpty()) {
                prefs.remove(JabRefPreferences.LAST_EDITED);
            } else {
                prefs.putStringList(JabRefPreferences.LAST_EDITED, filenames);
                File focusedDatabase = getCurrentBasePanel().getBibDatabaseContext().getDatabaseFile().orElse(null);
                new LastFocusedTabPreferences(prefs).setLastFocusedTab(focusedDatabase);
            }

        }

        fileHistory.storeHistory();
        prefs.customExports.store(Globals.prefs);
        prefs.customImports.store();
        CustomEntryTypesManager.saveCustomEntryTypes(prefs);

        // Clear autosave files:
        // TODO: Is this really needed since clearAutoSave() is called in stopAutoSaveManager() a few rows below?
        Globals.getAutoSaveManager().ifPresent(manager -> manager.clearAutoSaves());

        prefs.flush();

        // dispose all windows, even if they are not displayed anymore
        for (Window window : Window.getWindows()) {
            window.dispose();
        }

        // shutdown any timers that are may be active
        Globals.stopAutoSaveManager();
    }

    /**
     * General info dialog.  The MacAdapter calls this method when "Quit"
     * is selected from the application menu, Cmd-Q is pressed, or "Quit" is selected from the Dock.
     * The function returns a boolean indicating if quitting is ok or not.
     * <p>
     * Non-OSX JabRef calls this when choosing "Quit" from the menu
     * <p>
     * SIDE EFFECT: tears down JabRef
     *
     * @return true if the user chose to quit; false otherwise
     */
    public boolean quit() {
        // Ask here if the user really wants to close, if the base
        // has not been saved since last save.
        boolean close = true;
        List<String> filenames = new ArrayList<>();
        if (tabbedPane.getTabCount() > 0) {
            for (int i = 0; i < tabbedPane.getTabCount(); i++) {
                if (getBasePanelAt(i).isModified()
                        && (getBasePanelAt(i).getBibDatabaseContext().getLocation() == DatabaseLocation.LOCAL)) {
                    tabbedPane.setSelectedIndex(i);
                    String filename = getBasePanelAt(i).getBibDatabaseContext().getDatabaseFile()
                            .map(File::getAbsolutePath).orElse(GUIGlobals.UNTITLED_TITLE);

                    int answer = showSaveDialog(filename);

                    if ((answer == JOptionPane.CANCEL_OPTION) ||
                            (answer == JOptionPane.CLOSED_OPTION)) {
                        return false;
                    }
                    if (answer == JOptionPane.YES_OPTION) {
                        // The user wants to save.
                        try {
                            //getCurrentBasePanel().runCommand("save");
                            SaveDatabaseAction saveAction = new SaveDatabaseAction(getCurrentBasePanel());
                            saveAction.runCommand();
                            if (saveAction.isCanceled() || !saveAction.isSuccess()) {
                                // The action was either canceled or unsuccessful.
                                // Break!
                                output(Localization.lang("Unable to save database"));
                                close = false;
                            }
                        } catch (Throwable ex) {
                            // Something prevented the file
                            // from being saved. Break!!!
                            close = false;
                            break;
                        }
                    }
                }

                getBasePanelAt(i).getBibDatabaseContext().getDatabaseFile().map(File::getAbsolutePath)
                        .ifPresent(filenames::add);
            }
        }

        if (close) {
            for (int i = 0; i < tabbedPane.getTabCount(); i++) {
                if (getBasePanelAt(i).isSaving()) {
                    // There is a database still being saved, so we need to wait.
                    WaitForSaveOperation w = new WaitForSaveOperation(this);
                    w.show(); // This method won't return until canceled or the save operation is done.
                    if (w.canceled()) {
                        return false; // The user clicked cancel.
                    }
                }
            }

            tearDownJabRef(filenames);
            return true;
        }

        return false;
    }

    private void initLayout() {
        tabbedPane.putClientProperty(Options.NO_CONTENT_BORDER_KEY, Boolean.TRUE);

        setProgressBarVisible(false);

        pushApplications = new PushToApplications();
        pushExternalButton = new PushToApplicationButton(this, pushApplications.getApplications());
        fillMenu();
        createToolBar();
        getContentPane().setLayout(gbl);
        splitPane.setDividerSize(2);
        splitPane.setBorder(null);
        //getContentPane().setBackground(GUIGlobals.lightGray);
        con.fill = GridBagConstraints.HORIZONTAL;
        con.anchor = GridBagConstraints.WEST;
        con.weightx = 1;
        con.weighty = 0;
        con.gridwidth = GridBagConstraints.REMAINDER;

        //gbl.setConstraints(mb, con);
        //getContentPane().add(mb);
        setJMenuBar(mb);
        con.anchor = GridBagConstraints.NORTH;
        //con.gridwidth = 1;//GridBagConstraints.REMAINDER;;
        gbl.setConstraints(tlb, con);
        getContentPane().add(tlb);

        Component lim = Box.createGlue();
        gbl.setConstraints(lim, con);
        //getContentPane().add(lim);
        /*
          JPanel empt = new JPanel();
          empt.setBackground(GUIGlobals.lightGray);
          gbl.setConstraints(empt, con);
               getContentPane().add(empt);

          con.insets = new Insets(1,0,1,1);
          con.anchor = GridBagConstraints.EAST;
          con.weightx = 0;
          gbl.setConstraints(searchManager, con);
          getContentPane().add(searchManager);*/
        con.gridwidth = GridBagConstraints.REMAINDER;
        con.weightx = 1;
        con.weighty = 0;
        con.fill = GridBagConstraints.BOTH;
        con.anchor = GridBagConstraints.WEST;
        con.insets = new Insets(0, 0, 0, 0);
        lim = Box.createGlue();
        gbl.setConstraints(lim, con);
        getContentPane().add(lim);
        //tabbedPane.setVisible(false);
        //tabbedPane.setForeground(GUIGlobals.lightGray);
        con.weighty = 1;
        gbl.setConstraints(splitPane, con);
        getContentPane().add(splitPane);

        UIManager.put("TabbedPane.contentBorderInsets", new Insets(0, 0, 0, 0));

        splitPane.setRightComponent(tabbedPane);
        splitPane.setLeftComponent(sidePaneManager.getPanel());
        sidePaneManager.updateView();

        JPanel status = new JPanel();
        status.setLayout(gbl);
        con.weighty = 0;
        con.weightx = 0;
        con.gridwidth = 1;
        con.insets = new Insets(0, 2, 0, 0);
        gbl.setConstraints(statusLabel, con);
        status.add(statusLabel);
        con.weightx = 1;
        con.insets = new Insets(0, 4, 0, 0);
        con.gridwidth = 1;
        gbl.setConstraints(statusLine, con);
        status.add(statusLine);
        con.weightx = 0;
        con.gridwidth = GridBagConstraints.REMAINDER;
        con.insets = new Insets(2, 4, 2, 2);
        gbl.setConstraints(progressBar, con);
        status.add(progressBar);
        con.weightx = 1;
        con.gridwidth = GridBagConstraints.REMAINDER;
        statusLabel.setForeground(GUIGlobals.ENTRY_EDITOR_LABEL_COLOR.darker());
        con.insets = new Insets(0, 0, 0, 0);
        gbl.setConstraints(status, con);
        getContentPane().add(status);

        // Drag and drop for tabbedPane:
        TransferHandler xfer = new EntryTableTransferHandler(null, this, null);
        tabbedPane.setTransferHandler(xfer);
        tlb.setTransferHandler(xfer);
        mb.setTransferHandler(xfer);
        sidePaneManager.getPanel().setTransferHandler(xfer);
    }

    /**
     * Returns the indexed BasePanel.
     *
     * @param i Index of base
     */
    public BasePanel getBasePanelAt(int i) {
        return (BasePanel) tabbedPane.getComponentAt(i);
    }

    /**
     * Returns a list of BasePanel.
     *
     */
    public List<BasePanel> getBasePanelList() {
        List<BasePanel> returnList = new ArrayList<>();
        for (int i=0; i< getBasePanelCount(); i++) {
            returnList.add((BasePanel) tabbedPane.getComponentAt(i));
        }
        return returnList;
    }

    public void showBasePanelAt(int i) {
        tabbedPane.setSelectedIndex(i);
    }

    public void showBasePanel(BasePanel bp) {
        tabbedPane.setSelectedComponent(bp);
    }

    /**
     * Returns the currently viewed BasePanel.
     */
    public BasePanel getCurrentBasePanel() {
        if (tabbedPane == null) {
            return null;
        }
        return (BasePanel) tabbedPane.getSelectedComponent();
    }

    /**
     * @return the BasePanel count.
     */
    public int getBasePanelCount() {
        return tabbedPane.getComponentCount();
    }

    /**
     * handle the color of active and inactive JTabbedPane tabs
     */
    private void markActiveBasePanel() {
        int now = tabbedPane.getSelectedIndex();
        int len = tabbedPane.getTabCount();
        if ((lastTabbedPanelSelectionIndex > -1) && (lastTabbedPanelSelectionIndex < len)) {
            tabbedPane.setForegroundAt(lastTabbedPanelSelectionIndex, GUIGlobals.INACTIVE_TABBED_COLOR);
        }
        if ((now > -1) && (now < len)) {
            tabbedPane.setForegroundAt(now, GUIGlobals.ACTIVE_TABBED_COLOR);
        }
        lastTabbedPanelSelectionIndex = now;
    }

    private int getTabIndex(JComponent comp) {
        for (int i = 0; i < tabbedPane.getTabCount(); i++) {
            if (tabbedPane.getComponentAt(i) == comp) {
                return i;
            }
        }
        return -1;
    }

    public JTabbedPane getTabbedPane() {
        return tabbedPane;
    }

    public void setTabTitle(JComponent comp, String title, String toolTip) {
        int index = getTabIndex(comp);
        tabbedPane.setTitleAt(index, title);
        tabbedPane.setToolTipTextAt(index, toolTip);
    }

    private static Action enableToggle(Action a, boolean initialValue) {
        // toggle only works correctly when the SELECTED_KEY is set to false or true explicitly upon start
        a.putValue(Action.SELECTED_KEY, String.valueOf(initialValue));

        return a;
    }

    private static Action enableToggle(Action a) {
        return enableToggle(a, false);
    }

    private class GeneralAction extends MnemonicAwareAction {

        private final String command;

        public GeneralAction(String command, String text) {
            this.command = command;
            putValue(Action.NAME, text);
        }

        public GeneralAction(String command, String text, String description) {
            this.command = command;
            putValue(Action.NAME, text);
            putValue(Action.SHORT_DESCRIPTION, description);
        }

        public GeneralAction(String command, String text, Icon icon) {
            super(icon);

            this.command = command;
            putValue(Action.NAME, text);
        }

        public GeneralAction(String command, String text, String description, Icon icon) {
            super(icon);

            this.command = command;
            putValue(Action.NAME, text);
            putValue(Action.SHORT_DESCRIPTION, description);
        }

        public GeneralAction(String command, String text, KeyStroke key) {
            this.command = command;
            putValue(Action.NAME, text);
            putValue(Action.ACCELERATOR_KEY, key);
        }

        public GeneralAction(String command, String text, String description, KeyStroke key) {
            this.command = command;
            putValue(Action.NAME, text);
            putValue(Action.SHORT_DESCRIPTION, description);
            putValue(Action.ACCELERATOR_KEY, key);
        }

        public GeneralAction(String command, String text, String description, KeyStroke key, Icon icon) {
            super(icon);

            this.command = command;
            putValue(Action.NAME, text);
            putValue(Action.SHORT_DESCRIPTION, description);
            putValue(Action.ACCELERATOR_KEY, key);
        }

        @Override
        public void actionPerformed(ActionEvent e) {
            if (tabbedPane.getTabCount() > 0) {
                try {
                    ((BasePanel) tabbedPane.getSelectedComponent()).runCommand(command);
                } catch (Throwable ex) {
                    LOGGER.error("Problem with executing command: " + command, ex);
                }
            } else {
                LOGGER.info("Action '" + command + "' must be disabled when no database is open.");
            }
        }
    }

    private void fillMenu() {
        mb.setBorder(null);
        JMenu file = JabRefFrame.subMenu(Localization.menuTitle("File"));
        JMenu edit = JabRefFrame.subMenu(Localization.menuTitle("Edit"));
        JMenu search = JabRefFrame.subMenu(Localization.menuTitle("Search"));
        JMenu groups = JabRefFrame.subMenu(Localization.menuTitle("Groups"));
        JMenu bibtex = JabRefFrame.subMenu("&BibTeX");
        JMenu quality = JabRefFrame.subMenu(Localization.menuTitle("Quality"));
        JMenu view = JabRefFrame.subMenu(Localization.menuTitle("View"));
        JMenu tools = JabRefFrame.subMenu(Localization.menuTitle("Tools"));
        JMenu options = JabRefFrame.subMenu(Localization.menuTitle("Options"));
        JMenu newSpec = JabRefFrame.subMenu(Localization.menuTitle("New entry by type..."));
        JMenu helpMenu = JabRefFrame.subMenu(Localization.menuTitle("Help"));

        file.add(newBibtexDatabaseAction);
        file.add(newBiblatexDatabaseAction);
        file.add(getOpenDatabaseAction());
        file.add(mergeDatabaseAction);
        file.add(save);
        file.add(saveAs);
        file.add(saveAll);
        file.add(saveSelectedAs);
        file.add(saveSelectedAsPlain);
        file.addSeparator();
        file.add(importNew);
        file.add(importCurrent);
        file.add(exportAll);
        file.add(exportSelected);
        file.addSeparator();
        file.add(openSharedDatabaseAction);
        file.add(pullChangesFromSharedDatabase);

        file.addSeparator();
        file.add(databaseProperties);
        file.add(editModeAction);
        file.addSeparator();

        file.add(fileHistory);
        file.addSeparator();
        file.add(closeDatabaseAction);
        file.add(quit);
        mb.add(file);

        edit.add(undo);
        edit.add(redo);

        edit.addSeparator();

        edit.add(cut);
        edit.add(copy);
        edit.add(paste);

        edit.addSeparator();

        edit.add(copyKey);
        edit.add(copyCiteKey);
        edit.add(copyKeyAndTitle);
        edit.add(exportToClipboard);
        edit.add(sendAsEmail);

        edit.addSeparator();
        edit.add(mark);
        JMenu markSpecific = JabRefFrame.subMenu(Localization.menuTitle("Mark specific color"));
        for (int i = 0; i < EntryMarker.MAX_MARKING_LEVEL; i++) {
            markSpecific.add(new MarkEntriesAction(this, i).getMenuItem());
        }
        edit.add(markSpecific);
        edit.add(unmark);
        edit.add(unmarkAll);
        edit.addSeparator();
        if (Globals.prefs.getBoolean(JabRefPreferences.SPECIALFIELDSENABLED)) {
            JMenu m;
            if (Globals.prefs.getBoolean(JabRefPreferences.SHOWCOLUMN_RANKING)) {
                m = new JMenu();
                RightClickMenu.populateSpecialFieldMenu(m, Rank.getInstance(), this);
                edit.add(m);
            }
            if (Globals.prefs.getBoolean(JabRefPreferences.SHOWCOLUMN_RELEVANCE)) {
                edit.add(toggleRelevance);
            }
            if (Globals.prefs.getBoolean(JabRefPreferences.SHOWCOLUMN_QUALITY)) {
                edit.add(toggleQualityAssured);
            }
            if (Globals.prefs.getBoolean(JabRefPreferences.SHOWCOLUMN_PRIORITY)) {
                m = new JMenu();
                RightClickMenu.populateSpecialFieldMenu(m, Priority.getInstance(), this);
                edit.add(m);
            }
            if (Globals.prefs.getBoolean(JabRefPreferences.SHOWCOLUMN_PRINTED)) {
                edit.add(togglePrinted);
            }
            if (Globals.prefs.getBoolean(JabRefPreferences.SHOWCOLUMN_READ)) {
                m = new JMenu();
                RightClickMenu.populateSpecialFieldMenu(m, ReadStatus.getInstance(), this);
                edit.add(m);
            }
            edit.addSeparator();
        }

        edit.add(getManageKeywords());
        edit.add(getMassSetField());
        edit.addSeparator();
        edit.add(selectAll);
        mb.add(edit);

        search.add(normalSearch);
        search.add(replaceAll);
        search.addSeparator();
        search.add(new JCheckBoxMenuItem(generalFetcher.getAction()));
        if (prefs.getBoolean(JabRefPreferences.WEB_SEARCH_VISIBLE)) {
            sidePaneManager.register(generalFetcher.getTitle(), generalFetcher);
            sidePaneManager.show(generalFetcher.getTitle());
        }
        mb.add(search);

        groups.add(new JCheckBoxMenuItem(toggleGroups));
        groups.addSeparator();
        groups.add(addToGroup);
        groups.add(removeFromGroup);
        groups.add(moveToGroup);
        groups.addSeparator();
        JRadioButtonMenuItem toggleHighlightAnyItem = new JRadioButtonMenuItem(toggleHighlightAny);
        groups.add(toggleHighlightAnyItem);
        JRadioButtonMenuItem toggleHighlightAllItem = new JRadioButtonMenuItem(toggleHighlightAll);
        groups.add(toggleHighlightAllItem);
        JRadioButtonMenuItem toggleHighlightDisableItem = new JRadioButtonMenuItem(toggleHighlightDisable);
        groups.add(toggleHighlightDisableItem);
        ButtonGroup highlightButtonGroup = new ButtonGroup();
        highlightButtonGroup.add(toggleHighlightDisableItem);
        highlightButtonGroup.add(toggleHighlightAnyItem);
        highlightButtonGroup.add(toggleHighlightAllItem);

        HighlightMatchingGroupPreferences highlightMatchingGroupPreferences = new HighlightMatchingGroupPreferences(Globals.prefs);
        if(highlightMatchingGroupPreferences.isAll()) {
            toggleHighlightAllItem.setSelected(true);
        } else if(highlightMatchingGroupPreferences.isAny()) {
            toggleHighlightAnyItem.setSelected(true);
        } else {
            toggleHighlightDisableItem.setSelected(true);
        }

        mb.add(groups);

        view.add(getBackAction());
        view.add(getForwardAction());
        view.add(focusTable);
        view.add(nextTab);
        view.add(prevTab);
        view.add(sortTabs);
        view.addSeparator();
        view.add(increaseFontSize);
        view.add(decreseFontSize);
        view.addSeparator();
        view.add(new JCheckBoxMenuItem(toggleToolbar));
        view.add(new JCheckBoxMenuItem(enableToggle(generalFetcher.getAction())));
        view.add(new JCheckBoxMenuItem(toggleGroups));
        view.add(new JCheckBoxMenuItem(togglePreview));
        view.add(getSwitchPreviewAction());

        mb.add(view);

        bibtex.add(newEntryAction);

        for (NewEntryAction a : newSpecificEntryAction) {
            newSpec.add(a);
        }
        bibtex.add(newSpec);

        bibtex.add(plainTextImport);
        bibtex.addSeparator();
        bibtex.add(editEntry);
        bibtex.add(editPreamble);
        bibtex.add(editStrings);
        bibtex.addSeparator();
        bibtex.add(customizeAction);
        bibtex.addSeparator();
        bibtex.add(deleteEntry);
        mb.add(bibtex);

        quality.add(dupliCheck);
        quality.add(mergeEntries);
        quality.addSeparator();
        quality.add(resolveDuplicateKeys);
        quality.add(checkIntegrity);
        quality.add(cleanupEntries);
        quality.add(makeKeyAction);
        quality.addSeparator();
        quality.add(autoSetFile);
        quality.add(findUnlinkedFiles);
        quality.add(autoLinkFile);
        quality.add(downloadFullText);
        mb.add(quality);

        tools.add(newSubDatabaseAction);
        tools.add(writeXmpAction);
        OpenOfficePanel otp = OpenOfficePanel.getInstance();
        otp.init(this, sidePaneManager);
        tools.add(otp.getMenuItem());
        tools.add(pushExternalButton.getMenuAction());
        tools.addSeparator();
        tools.add(openFolder);
        tools.add(openFile);
        tools.add(openUrl);
        tools.add(openConsole);
        tools.addSeparator();
        tools.add(abbreviateIso);
        tools.add(abbreviateMedline);
        tools.add(unabbreviate);
        mb.add(tools);

        options.add(showPrefs);

        AbstractAction genFieldsCustomization = new GenFieldsCustomizationAction();
        AbstractAction protectTerms = new ProtectedTermsAction();
        options.add(genFieldsCustomization);
        options.add(customExpAction);
        options.add(customImpAction);
        options.add(customFileTypesAction);
        options.add(manageJournals);
        options.add(manageSelectors);
        options.add(keyBindingAction);
        options.add(protectTerms);
        mb.add(options);

        helpMenu.add(help);
        helpMenu.add(openForumAction);
        helpMenu.addSeparator();
        helpMenu.add(errorConsole);
        helpMenu.addSeparator();
        helpMenu.add(new SearchForUpdateAction());
        JMenu webMenu = JabRefFrame.subMenu(Localization.menuTitle("JabRef resources"));
        webMenu.add(jabrefWebPageAction);
        webMenu.add(jabrefBlogAction);
        webMenu.add(jabrefFacebookAction);
        webMenu.addSeparator();
        webMenu.add(forkMeOnGitHubAction);
        webMenu.add(developmentVersionAction);
        webMenu.add(changeLogAction);
        webMenu.addSeparator();
        webMenu.add(donationAction);
        helpMenu.add(webMenu);
        helpMenu.add(about);
        mb.add(helpMenu);

        createDisabledIconsForMenuEntries(mb);
    }

    public static JMenu subMenu(String name) {
        int i = name.indexOf('&');
        JMenu res;
        if (i >= 0) {
            res = new JMenu(name.substring(0, i) + name.substring(i + 1));
            char mnemonic = Character.toUpperCase(name.charAt(i + 1));
            res.setMnemonic((int) mnemonic);
        } else {
            res = new JMenu(name);
        }

        return res;
    }

    public void addParserResult(ParserResult pr, boolean focusPanel) {
        if (pr.toOpenTab()) {
            // Add the entries to the open tab.
            BasePanel panel = getCurrentBasePanel();
            if (panel == null) {
                // There is no open tab to add to, so we create a new tab:
                addTab(pr.getDatabaseContext(), focusPanel);
            } else {
                List<BibEntry> entries = new ArrayList<>(pr.getDatabase().getEntries());
                addImportedEntries(panel, entries, false);
            }
        } else {
            // only add tab if DB is not already open
            Optional<BasePanel> panel = getBasePanelList().stream()
                    .filter(p -> p.getBibDatabaseContext().getDatabaseFile().equals(pr.getFile())).findFirst();

            if (panel.isPresent()) {
                tabbedPane.setSelectedComponent(panel.get());
            } else {
                addTab(pr.getDatabaseContext(), focusPanel);
            }
        }
    }

    private void createToolBar() {
        tlb.putClientProperty(Options.HEADER_STYLE_KEY, HeaderStyle.BOTH);
        tlb.setBorder(null);
        tlb.setRollover(true);

        tlb.setFloatable(false);
        if(Globals.prefs.getBoolean(JabRefPreferences.BIBLATEX_DEFAULT_MODE)) {
            tlb.addAction(newBiblatexDatabaseAction);
        } else {
            tlb.addAction(newBibtexDatabaseAction);
        }
        tlb.addAction(getOpenDatabaseAction());
        tlb.addAction(save);
        tlb.addAction(saveAll);

        tlb.addSeparator();
        tlb.addAction(cut);
        tlb.addAction(copy);
        tlb.addAction(paste);
        tlb.addAction(undo);
        tlb.addAction(redo);

        tlb.addSeparator();
        tlb.addAction(getBackAction());
        tlb.addAction(getForwardAction());
        tlb.addSeparator();
        tlb.addAction(newEntryAction);
        tlb.addAction(editEntry);
        tlb.addAction(editStrings);
        tlb.addAction(deleteEntry);
        tlb.addSeparator();
        tlb.addAction(makeKeyAction);
        tlb.addAction(cleanupEntries);
        tlb.addAction(mergeEntries);
        tlb.addAction(pullChangesFromSharedDatabase);
        tlb.addAction(openConsole);

        tlb.addSeparator();
        tlb.addAction(mark);
        tlb.addAction(unmark);
        if (Globals.prefs.getBoolean(JabRefPreferences.SPECIALFIELDSENABLED)) {
            if (Globals.prefs.getBoolean(JabRefPreferences.SHOWCOLUMN_RANKING)) {
                JButton button = net.sf.jabref.specialfields.SpecialFieldDropDown
                        .generateSpecialFieldButtonWithDropDown(Rank.getInstance(), this);
                tlb.add(button);
                specialFieldButtons.add(button);
            }
            if (Globals.prefs.getBoolean(JabRefPreferences.SHOWCOLUMN_RELEVANCE)) {
                tlb.addAction(toggleRelevance);
            }
            if (Globals.prefs.getBoolean(JabRefPreferences.SHOWCOLUMN_QUALITY)) {
                tlb.addAction(toggleQualityAssured);
            }
            if (Globals.prefs.getBoolean(JabRefPreferences.SHOWCOLUMN_PRIORITY)) {
                JButton button = net.sf.jabref.specialfields.SpecialFieldDropDown
                        .generateSpecialFieldButtonWithDropDown(Priority.getInstance(), this);
                tlb.add(button);
                specialFieldButtons.add(button);
            }
            if (Globals.prefs.getBoolean(JabRefPreferences.SHOWCOLUMN_PRINTED)) {
                tlb.addAction(togglePrinted);
            }
            if (Globals.prefs.getBoolean(JabRefPreferences.SHOWCOLUMN_READ)) {
                JButton button = net.sf.jabref.specialfields.SpecialFieldDropDown
                        .generateSpecialFieldButtonWithDropDown(ReadStatus.getInstance(), this);
                tlb.add(button);
                specialFieldButtons.add(button);
            }
        }
        tlb.addSeparator();

        fetcherToggle = new JToggleButton(generalFetcher.getAction());
        tlb.addJToogleButton(fetcherToggle);

        previewToggle = new JToggleButton(togglePreview);
        tlb.addJToogleButton(previewToggle);

        groupToggle = new JToggleButton(toggleGroups);
        tlb.addJToogleButton(groupToggle);

        tlb.addSeparator();

        tlb.add(pushExternalButton.getComponent());
        tlb.addSeparator();
        tlb.add(donationAction);
        tlb.add(forkMeOnGitHubAction);
    }

    /**
     * displays the String on the Status Line visible on the bottom of the JabRef mainframe
     */
    public void output(final String s) {
        SwingUtilities.invokeLater(() -> {
            statusLine.setText(s);
            statusLine.repaint();
        });
    }

    private void initActions() {
        openDatabaseOnlyActions.clear();
        openDatabaseOnlyActions.addAll(Arrays.asList(manageSelectors, mergeDatabaseAction, newSubDatabaseAction, save,
                saveAs, saveSelectedAs, saveSelectedAsPlain, undo, redo, cut, deleteEntry, copy, paste, mark, unmark,
                unmarkAll, editEntry, selectAll, copyKey, copyCiteKey, copyKeyAndTitle, editPreamble, editStrings,
                toggleGroups, makeKeyAction, normalSearch, mergeEntries, cleanupEntries, exportToClipboard, replaceAll,
                sendAsEmail, downloadFullText, writeXmpAction, findUnlinkedFiles, addToGroup, removeFromGroup,
                moveToGroup, autoLinkFile, resolveDuplicateKeys, openUrl, openFolder, openFile, togglePreview,
                dupliCheck, autoSetFile, newEntryAction, plainTextImport, getMassSetField(), getManageKeywords(),
                pushExternalButton.getMenuAction(), closeDatabaseAction, getSwitchPreviewAction(), checkIntegrity,
                toggleHighlightAny, toggleHighlightAll, toggleHighlightDisable, databaseProperties, abbreviateIso, abbreviateMedline,
                unabbreviate, exportAll, exportSelected, importCurrent, saveAll, focusTable,
                toggleRelevance, toggleQualityAssured, togglePrinted, pushExternalButton.getComponent()));

        openDatabaseOnlyActions.addAll(newSpecificEntryAction);

        openDatabaseOnlyActions.addAll(specialFieldButtons);

        severalDatabasesOnlyActions.clear();
        severalDatabasesOnlyActions.addAll(Arrays
                .asList(nextTab, prevTab, sortTabs));

        openAndSavedDatabasesOnlyActions.addAll(Collections.singletonList(openConsole));
        sharedDatabaseOnlyActions.addAll(Collections.singletonList(pullChangesFromSharedDatabase));
        noSharedDatabaseActions.addAll(Arrays.asList(save, saveAll));

        tabbedPane.addChangeListener(event -> updateEnabledState());

    }

    /**
     * Takes a list of Object and calls the method setEnabled on them, depending on whether it is an Action or a Component.
     *
     * @param list    List that should contain Actions and Components.
     * @param enabled
     */
    private static void setEnabled(List<Object> list, boolean enabled) {
        for (Object o : list) {
            if (o instanceof Action) {
                ((Action) o).setEnabled(enabled);
            }
            if (o instanceof Component) {
                ((Component) o).setEnabled(enabled);
            }
        }
    }

    /**
     * Enable or Disable all actions based on the number of open tabs.
     * <p>
     * The action that are affected are set in initActions.
     */
    public void updateEnabledState() {
        int tabCount = tabbedPane.getTabCount();
        if (tabCount != previousTabCount) {
            previousTabCount = tabCount;
            setEnabled(openDatabaseOnlyActions, tabCount > 0);
            setEnabled(severalDatabasesOnlyActions, tabCount > 1);
        }
        if (tabCount == 0) {
            getBackAction().setEnabled(false);
            getForwardAction().setEnabled(false);
            setEnabled(openAndSavedDatabasesOnlyActions, false);
            setEnabled(sharedDatabaseOnlyActions, false);
        }


        if (tabCount > 0) {
            BasePanel current = getCurrentBasePanel();
            boolean saved = current.getBibDatabaseContext().getDatabaseFile().isPresent();
            setEnabled(openAndSavedDatabasesOnlyActions, saved);

            boolean isShared = current.getBibDatabaseContext().getLocation() == DatabaseLocation.SHARED;
            setEnabled(sharedDatabaseOnlyActions, isShared);
            setEnabled(noSharedDatabaseActions, !isShared);
        }
    }

    /**
     * This method causes all open BasePanels to set up their tables
     * anew. When called from PrefsDialog3, this updates to the new
     * settings.
     */
    public void setupAllTables() {
        // This action can be invoked without an open database, so
        // we have to check if we have one before trying to invoke
        // methods to execute changes in the preferences.

        // We want to notify all tabs about the changes to
        // avoid problems when changing the column set.
        for (int i = 0; i < tabbedPane.getTabCount(); i++) {
            BasePanel bf = getBasePanelAt(i);

            // Update tables:
            if (bf.getDatabase() != null) {
                bf.setupMainPanel();

            }
        }
    }

    private List<String> collectDatabaseFilePaths() {
        List<String> dbPaths = new ArrayList<>(getBasePanelCount());

        for (BasePanel basePanel : getBasePanelList()) {
            try {
                // db file exists
                if (basePanel.getBibDatabaseContext().getDatabaseFile().isPresent()) {
                    dbPaths.add(basePanel.getBibDatabaseContext().getDatabaseFile().get().getCanonicalPath());
                } else {
                    dbPaths.add("");
                }
            } catch (IOException ex) {
                LOGGER.error("Invalid database file path: " + ex.getMessage());
            }
        }
        return dbPaths;
    }

    private List<String> getUniquePathParts() {
        List<String> dbPaths = collectDatabaseFilePaths();

        return FileUtil.uniquePathSubstrings(dbPaths);
    }

    public void updateAllTabTitles() {
        List<String> paths = getUniquePathParts();
        for (int i = 0; i < getBasePanelCount(); i++) {
            String uniqPath = paths.get(i);
            Optional<File> file = getBasePanelAt(i).getBibDatabaseContext().getDatabaseFile();

            if (file.isPresent()) {
                if (!uniqPath.equals(file.get().getName())) {
                    // remove filename
                    uniqPath = uniqPath.substring(0, uniqPath.lastIndexOf(File.separator));
                    tabbedPane.setTitleAt(i, getBasePanelAt(i).getTabTitle() + " \u2014 " + uniqPath);
                } else {
                    // set original filename (again)
                    tabbedPane.setTitleAt(i, getBasePanelAt(i).getTabTitle());
                }
            } else {
                tabbedPane.setTitleAt(i, getBasePanelAt(i).getTabTitle());
            }
            tabbedPane.setToolTipTextAt(i, file.map(File::getAbsolutePath).orElse(null));
        }
    }

    public void addTab(BasePanel bp, boolean raisePanel) {
        // add tab
        tabbedPane.add(bp.getTabTitle(), bp);

        // update all tab titles
        updateAllTabTitles();

        if (raisePanel) {
            tabbedPane.setSelectedComponent(bp);
        }

        // Register undo/redo listener
        bp.getUndoManager().registerListener(new UndoRedoEventManager());
    }

    public BasePanel addTab(BibDatabaseContext databaseContext, boolean raisePanel) {
        Objects.requireNonNull(databaseContext);

        BasePanel bp = new BasePanel(JabRefFrame.this, databaseContext);
        addTab(bp, raisePanel);
        return bp;
    }

    /**
     * Creates icons for the disabled state for all JMenuItems with FontBasedIcons in the given menuElement.
     * This is necessary as Swing is not able to generate default disabled icons for font based icons.
     *
     * @param menuElement the menuElement for which disabled icons should be generated
     */
    public void createDisabledIconsForMenuEntries(MenuElement menuElement) {
        for (MenuElement subElement : menuElement.getSubElements()) {
            if ((subElement instanceof JMenu) || (subElement instanceof JPopupMenu)) {
                createDisabledIconsForMenuEntries(subElement);
            } else if (subElement instanceof JMenuItem) {
                JMenuItem item = (JMenuItem) subElement;
                if (item.getIcon() instanceof IconTheme.FontBasedIcon) {
                    item.setDisabledIcon(((IconTheme.FontBasedIcon) item.getIcon()).createDisabledIcon());
                }
            }
        }
    }

    /**
     * The action concerned with closing the window.
     */
    private class CloseAction extends MnemonicAwareAction {

        public CloseAction() {
            putValue(Action.NAME, Localization.menuTitle("Quit"));
            putValue(Action.SHORT_DESCRIPTION, Localization.lang("Quit JabRef"));
            putValue(Action.ACCELERATOR_KEY, Globals.getKeyPrefs().getKey(KeyBinding.QUIT_JABREF));
        }

        @Override
        public void actionPerformed(ActionEvent e) {
            quit();
            Platform.exit();
        }
    }

    private class ShowPrefsAction extends MnemonicAwareAction {

        public ShowPrefsAction() {
            super(IconTheme.JabRefIcon.PREFERENCES.getIcon());
            putValue(Action.NAME, Localization.menuTitle("Preferences"));
            putValue(Action.SHORT_DESCRIPTION, Localization.lang("Preferences"));
        }

        @Override
        public void actionPerformed(ActionEvent e) {
            showPreferencesDialog();
        }
    }

    /**
     * This method does the job of adding imported entries into the active
     * database, or into a new one. It shows the ImportInspectionDialog if
     * preferences indicate it should be used. Otherwise it imports directly.
     *
     * @param panel     The BasePanel to add to.
     * @param entries   The entries to add.
     * @param openInNew Should the entries be imported into a new database?
     */
    private void addImportedEntries(final BasePanel panel, final List<BibEntry> entries, final boolean openInNew) {
        SwingUtilities.invokeLater(() -> {
            ImportInspectionDialog diag = new ImportInspectionDialog(JabRefFrame.this, panel,
                    Localization.lang("Import"), openInNew);
            diag.addEntries(entries);
            diag.entryListComplete();
            diag.setLocationRelativeTo(JabRefFrame.this);
            diag.setVisible(true);
            diag.toFront();
        });
    }

    public FileHistoryMenu getFileHistory() {
        return fileHistory;
    }

    public void removeCachedEntryEditors() {
        for (int j = 0; j < tabbedPane.getTabCount(); j++) {
            BasePanel bp = (BasePanel) tabbedPane.getComponentAt(j);
            bp.getEntryEditors().clear();
        }
    }

    /**
     * This method shows a wait cursor and blocks all input to the JFrame's contents.
     */
    public void block() {
        changeBlocking(true);
    }

    /**
     * This method reverts the cursor to normal, and stops blocking input to the JFrame's contents.
     * There are no adverse effects of calling this method redundantly.
     */
    public void unblock() {
        changeBlocking(false);
    }

    /**
     * Do the actual blocking/unblocking
     *
     * @param blocked true if input should be blocked
     */
    private void changeBlocking(boolean blocked) {
        if (SwingUtilities.isEventDispatchThread()) {
            getGlassPane().setVisible(blocked);
        } else {
            try {
                SwingUtilities.invokeAndWait(() -> getGlassPane().setVisible(blocked));
            } catch (InvocationTargetException | InterruptedException e) {
                LOGGER.error("Problem " + (blocked ? "" : "un") + "blocking UI", e);
            }
        }
    }

    /**
     * Set the visibility of the progress bar in the right end of the
     * status line at the bottom of the frame.
     * <p>
     * If not called on the event dispatch thread, this method uses
     * SwingUtilities.invokeLater() to do the actual operation on the EDT.
     */
    public void setProgressBarVisible(final boolean visible) {
        if (SwingUtilities.isEventDispatchThread()) {
            progressBar.setVisible(visible);
        } else {
            SwingUtilities.invokeLater(() -> progressBar.setVisible(visible));
        }
    }

    /**
     * Sets the current value of the progress bar.
     * <p>
     * If not called on the event dispatch thread, this method uses
     * SwingUtilities.invokeLater() to do the actual operation on the EDT.
     */
    public void setProgressBarValue(final int value) {
        if (SwingUtilities.isEventDispatchThread()) {
            progressBar.setValue(value);
        } else {
            SwingUtilities.invokeLater(() -> progressBar.setValue(value));
        }

    }

    /**
     * Sets the indeterminate status of the progress bar.
     * <p>
     * If not called on the event dispatch thread, this method uses
     * SwingUtilities.invokeLater() to do the actual operation on the EDT.
     */
    public void setProgressBarIndeterminate(final boolean value) {
        if (SwingUtilities.isEventDispatchThread()) {
            progressBar.setIndeterminate(value);
        } else {
            SwingUtilities.invokeLater(() -> progressBar.setIndeterminate(value));
        }

    }

    /**
     * Sets the maximum value of the progress bar. Always call this method
     * before using the progress bar, to set a maximum value appropriate to
     * the task at hand.
     * <p>
     * If not called on the event dispatch thread, this method uses
     * SwingUtilities.invokeLater() to do the actual operation on the EDT.
     */
    public void setProgressBarMaximum(final int value) {
        if (SwingUtilities.isEventDispatchThread()) {
            progressBar.setMaximum(value);
        } else {
            SwingUtilities.invokeLater(() -> progressBar.setMaximum(value));
        }

    }

    private class ChangeTabAction extends MnemonicAwareAction {

        private final boolean next;

        public ChangeTabAction(boolean next) {
            putValue(Action.NAME, next ? Localization.menuTitle("Next tab") :
                    Localization.menuTitle("Previous tab"));
            this.next = next;
            putValue(Action.ACCELERATOR_KEY,
                    next ? Globals.getKeyPrefs().getKey(KeyBinding.NEXT_TAB) : Globals.getKeyPrefs().getKey(KeyBinding.PREVIOUS_TAB));
        }

        @Override
        public void actionPerformed(ActionEvent e) {
            int i = tabbedPane.getSelectedIndex();
            int newI = next ? i + 1 : i - 1;
            if (newI < 0) {
                newI = tabbedPane.getTabCount() - 1;
            }
            if (newI == tabbedPane.getTabCount()) {
                newI = 0;
            }
            tabbedPane.setSelectedIndex(newI);
        }
    }

    /**
     * Class for handling general actions; cut, copy and paste. The focused component is
     * kept track of by Globals.focusListener, and we call the action stored under the
     * relevant name in its action map.
     */
    private class EditAction extends MnemonicAwareAction {

        private final String command;

        public EditAction(String command, String menuTitle, String description, KeyStroke key, Icon icon) {
            super(icon);
            this.command = command;
            putValue(Action.NAME, menuTitle);
            putValue(Action.ACCELERATOR_KEY, key);
            putValue(Action.SHORT_DESCRIPTION, description);
        }

        @Override public void actionPerformed(ActionEvent e) {

            LOGGER.debug(Globals.getFocusListener().getFocused().toString());
            JComponent source = Globals.getFocusListener().getFocused();
            Action action = source.getActionMap().get(command);
            if (action != null) {
                action.actionPerformed(new ActionEvent(source, 0, command));
            }
        }
    }

    private class CustomizeExportsAction extends MnemonicAwareAction {

        public CustomizeExportsAction() {
            putValue(Action.NAME, Localization.menuTitle("Manage custom exports"));
        }

        @Override
        public void actionPerformed(ActionEvent e) {
            ExportCustomizationDialog ecd = new ExportCustomizationDialog(JabRefFrame.this);
            ecd.setVisible(true);
        }
    }

    private class CustomizeImportsAction extends MnemonicAwareAction {

        public CustomizeImportsAction() {
            putValue(Action.NAME, Localization.menuTitle("Manage custom imports"));
        }

        @Override
        public void actionPerformed(ActionEvent e) {
            ImportCustomizationDialog ecd = new ImportCustomizationDialog(JabRefFrame.this);
            ecd.setVisible(true);
        }
    }

    private class CustomizeEntryTypeAction extends MnemonicAwareAction {

        public CustomizeEntryTypeAction() {
            putValue(Action.NAME, Localization.menuTitle("Customize entry types"));
        }

        @Override
        public void actionPerformed(ActionEvent e) {
            JDialog dl = new EntryCustomizationDialog(JabRefFrame.this);
            dl.setLocationRelativeTo(JabRefFrame.this);
            dl.setVisible(true);
        }
    }

    private class GenFieldsCustomizationAction extends MnemonicAwareAction {

        public GenFieldsCustomizationAction() {
            putValue(Action.NAME, Localization.menuTitle("Set up general fields"));
        }

        @Override
        public void actionPerformed(ActionEvent e) {
            GenFieldsCustomizer gf = new GenFieldsCustomizer(JabRefFrame.this);
            gf.setLocationRelativeTo(JabRefFrame.this);
            gf.setVisible(true);

        }
    }

    private class ProtectedTermsAction extends MnemonicAwareAction {

        public ProtectedTermsAction() {
            putValue(Action.NAME, Localization.menuTitle("Manage protected terms"));
        }

        @Override
        public void actionPerformed(ActionEvent e) {
            ProtectedTermsDialog protectTermsDialog = new ProtectedTermsDialog(JabRefFrame.this,
                    Globals.protectedTermsLoader);
            protectTermsDialog.setVisible(true);
        }
    }
    private class DatabasePropertiesAction extends MnemonicAwareAction {

        private DatabasePropertiesDialog propertiesDialog;

        public DatabasePropertiesAction() {
            putValue(Action.NAME, Localization.menuTitle("Database properties"));
        }

        @Override
        public void actionPerformed(ActionEvent e) {
            if (propertiesDialog == null) {
                propertiesDialog = new DatabasePropertiesDialog(JabRefFrame.this);
            }
            propertiesDialog.setPanel(getCurrentBasePanel());
            propertiesDialog.updateEnableStatus();
            propertiesDialog.setLocationRelativeTo(JabRefFrame.this);
            propertiesDialog.setVisible(true);
        }

    }

    private class BibtexKeyPatternAction extends MnemonicAwareAction {

        private BibtexKeyPatternDialog bibtexKeyPatternDialog;

        public BibtexKeyPatternAction() {
            putValue(Action.NAME, Localization.lang("BibTeX key patterns"));
        }

        @Override
        public void actionPerformed(ActionEvent e) {
            JabRefPreferences.getInstance();
            if (bibtexKeyPatternDialog == null) {
                // if no instance of BibtexKeyPatternDialog exists, create new one
                bibtexKeyPatternDialog = new BibtexKeyPatternDialog(JabRefFrame.this, getCurrentBasePanel());
            } else {
                // BibtexKeyPatternDialog allows for updating content based on currently selected panel
                bibtexKeyPatternDialog.setPanel(getCurrentBasePanel());
            }
            bibtexKeyPatternDialog.setLocationRelativeTo(JabRefFrame.this);
            bibtexKeyPatternDialog.setVisible(true);
        }

    }

    private class IncreaseTableFontSizeAction extends MnemonicAwareAction {

        public IncreaseTableFontSizeAction() {
            putValue(Action.NAME, Localization.menuTitle("Increase table font size"));
            putValue(Action.ACCELERATOR_KEY, Globals.getKeyPrefs().getKey(KeyBinding.INCREASE_TABLE_FONT_SIZE));
        }

        @Override
        public void actionPerformed(ActionEvent event) {
            int currentSize = GUIGlobals.currentFont.getSize();
            GUIGlobals.currentFont = new Font(GUIGlobals.currentFont.getFamily(), GUIGlobals.currentFont.getStyle(),
                    currentSize + 1);
            Globals.prefs.putInt(JabRefPreferences.FONT_SIZE, currentSize + 1);
            for (BasePanel basePanel : getBasePanelList()) {
                basePanel.updateTableFont();
            }
            setStatus(Localization.lang("Table font size is %0", String.valueOf(GUIGlobals.currentFont.getSize())));
        }
    }

    private class DecreaseTableFontSizeAction extends MnemonicAwareAction {

        public DecreaseTableFontSizeAction() {
            putValue(Action.NAME, Localization.menuTitle("Decrease table font size"));
            putValue(Action.ACCELERATOR_KEY, Globals.getKeyPrefs().getKey(KeyBinding.DECREASE_TABLE_FONT_SIZE));
        }

        @Override
        public void actionPerformed(ActionEvent event) {
            int currentSize = GUIGlobals.currentFont.getSize();
            if (currentSize < 2) {
                return;
            }
            GUIGlobals.currentFont = new Font(GUIGlobals.currentFont.getFamily(), GUIGlobals.currentFont.getStyle(),
                    currentSize - 1);
            Globals.prefs.putInt(JabRefPreferences.FONT_SIZE, currentSize - 1);
            for (BasePanel basePanel : getBasePanelList()) {
                basePanel.updateTableFont();
            }
            setStatus(Localization.lang("Table font size is %0", String.valueOf(GUIGlobals.currentFont.getSize())));
        }
    }

    private static class MyGlassPane extends JPanel {
        public MyGlassPane() {
            addKeyListener(new KeyAdapter() {
                // Nothing
            });
            addMouseListener(new MouseAdapter() {
                // Nothing
            });
            /*  infoLabel.setForeground(new Color(255, 100, 100, 124));

              setLayout(new BorderLayout());
              add(infoLabel, BorderLayout.CENTER);*/
            super.setCursor(
                    Cursor.getPredefinedCursor(Cursor.WAIT_CURSOR));
        }

        // Override isOpaque() to prevent the glasspane from hiding the window contents:
        @Override
        public boolean isOpaque() {
            return false;
        }
    }

    @Override
    public void showMessage(String message, String title, int msgType) {
        JOptionPane.showMessageDialog(this, message, title, msgType);
    }

    @Override
    public void setStatus(String s) {
        output(s);
    }

    @Override
    public void showMessage(String message) {
        JOptionPane.showMessageDialog(this, message);
    }

    private int showSaveDialog(String filename) {
        Object[] options = {Localization.lang("Save changes"),
                Localization.lang("Discard changes"),
                Localization.lang("Return to JabRef")};

        return JOptionPane.showOptionDialog(JabRefFrame.this,
                Localization.lang("Database '%0' has changed.", filename),
                Localization.lang("Save before closing"), JOptionPane.YES_NO_CANCEL_OPTION,
                JOptionPane.WARNING_MESSAGE, null, options, options[2]);
    }

    private void closeTab(BasePanel panel) {
        // empty tab without database
        if (panel == null) {
            return;
        }

        if (panel.isModified() && (panel.getBibDatabaseContext().getLocation() == DatabaseLocation.LOCAL)) {
            if (confirmClose(panel)) {
                removeTab(panel);
            }
        } else {
            removeTab(panel);
        }
    }

    // Ask if the user really wants to close, if the base has not been saved
    private boolean confirmClose(BasePanel panel) {
        boolean close = false;
        String filename;

        filename = panel.getBibDatabaseContext().getDatabaseFile().map(File::getAbsolutePath)
                .orElse(GUIGlobals.UNTITLED_TITLE);

        int answer = showSaveDialog(filename);
        if (answer == JOptionPane.YES_OPTION) {
            // The user wants to save.
            try {
                SaveDatabaseAction saveAction = new SaveDatabaseAction(panel);
                saveAction.runCommand();
                if (saveAction.isSuccess()) {
                    close = true;
                }
            } catch (Throwable ex) {
                // do not close
            }

        } else if (answer == JOptionPane.NO_OPTION) {
            // discard changes
            close = true;
        }
        return close;
    }

    private void removeTab(BasePanel panel) {
        panel.cleanUp();
        AutoSaveManager.deleteAutoSaveFile(panel);
        tabbedPane.remove(panel);
        if (tabbedPane.getTabCount() > 0) {
            markActiveBasePanel();
        }
        setWindowTitle();
        updateEnabledState();
        output(Localization.lang("Closed database") + '.');
        // update tab titles
        updateAllTabTitles();
    }

    public void closeCurrentTab() {
        removeTab(getCurrentBasePanel());
    }

    public ManageKeywordsAction getManageKeywords() {
        return manageKeywords;
    }

    public MassSetFieldAction getMassSetField() {
        return massSetField;
    }

    public OpenDatabaseAction getOpenDatabaseAction() {
        return open;
    }

    private class CloseDatabaseAction extends MnemonicAwareAction {

        public CloseDatabaseAction() {
            super(IconTheme.JabRefIcon.CLOSE.getSmallIcon());
            putValue(Action.NAME, Localization.menuTitle("Close database"));
            putValue(Action.SHORT_DESCRIPTION, Localization.lang("Close the current database"));
            putValue(Action.ACCELERATOR_KEY, Globals.getKeyPrefs().getKey(KeyBinding.CLOSE_DATABASE));
        }

        @Override
        public void actionPerformed(ActionEvent e) {
            closeTab(getCurrentBasePanel());
        }
    }

    private class CloseAllDatabasesAction extends MnemonicAwareAction {

        @Override
        public void actionPerformed(ActionEvent e) {
            final Component[] panels = tabbedPane.getComponents();

            for (Component p : panels) {
                closeTab((BasePanel) p);
            }
        }
    }

    private class CloseOtherDatabasesAction extends MnemonicAwareAction {

        @Override
        public void actionPerformed(ActionEvent e) {
            final BasePanel active = getCurrentBasePanel();
            final Component[] panels = tabbedPane.getComponents();

            for (Component p : panels) {
                if (!Objects.equals(p, active)) {
                    closeTab((BasePanel) p);
                }
            }
        }
    }

    private class ToolBar extends OSXCompatibleToolbar {

        public void addAction(Action a) {
            JButton b = new JButton(a);
            b.setText(null);
            if (!OS.OS_X) {
                b.setMargin(marg);
            }
            // create a disabled Icon for FontBasedIcons as Swing does not automatically create one
            Object obj = a.getValue(Action.LARGE_ICON_KEY);
            if (obj instanceof IconTheme.FontBasedIcon) {
                b.setDisabledIcon(((IconTheme.FontBasedIcon) obj).createDisabledIcon());
            }
            add(b);
        }

        public void addJToogleButton(JToggleButton button) {
            button.setText(null);
            if (!OS.OS_X) {
                button.setMargin(marg);
            }
            Object obj = button.getAction().getValue(Action.LARGE_ICON_KEY);
            if (obj instanceof IconTheme.FontBasedIcon) {
                button.setDisabledIcon(((IconTheme.FontBasedIcon) obj).createDisabledIcon());
            }
            add(button);
        }
    }


    public String getStatusLineText() {
        return statusLine.getText();
    }

    public AbstractAction getForwardAction() {
        return forward;
    }

    public AbstractAction getBackAction() {
        return back;
    }

    public AbstractAction getSwitchPreviewAction() {
        return switchPreview;
    }

    public JSplitPane getSplitPane() {
        return splitPane;
    }

    public SidePaneManager getSidePaneManager() {
        return sidePaneManager;
    }

    public GroupSelector getGroupSelector() {
        return groupSelector;
    }

    public void setFetcherToggle(boolean enabled) {
        fetcherToggle.setSelected(enabled);
    }

    public void setPreviewToggle(boolean enabled) {
        previewToggle.setSelected(enabled);
    }

    public PushToApplications getPushApplications() {
        return pushApplications;
    }


    private class UndoRedoEventManager {

        @Subscribe
        public void listen(UndoRedoEvent event) {
            updateTexts(event);
            JabRefFrame.this.getCurrentBasePanel().updateEntryEditorIfShowing();
        }

        @Subscribe
        public void listen(AddUndoableActionEvent event) {
            updateTexts(event);
        }

        private void updateTexts(UndoChangeEvent event) {
            SwingUtilities.invokeLater(() -> {
                undo.putValue(Action.SHORT_DESCRIPTION, event.getUndoDescription());
                undo.setEnabled(event.isCanUndo());
                redo.putValue(Action.SHORT_DESCRIPTION, event.getRedoDescription());
                redo.setEnabled(event.isCanRedo());
            });
        }
    }
}<|MERGE_RESOLUTION|>--- conflicted
+++ resolved
@@ -180,10 +180,7 @@
 
     private final FileHistoryMenu fileHistory = new FileHistoryMenu(prefs, this);
 
-<<<<<<< HEAD
-
-=======
->>>>>>> 4363f7ec
+
     // Here we instantiate menu/toolbar actions. Actions regarding
     // the currently open database are defined as a GeneralAction
     // with a unique command string. This causes the appropriate
@@ -229,13 +226,8 @@
             Localization.menuTitle("Online help forum"), Localization.lang("Online help forum"), IconTheme.JabRefIcon.FORUM.getSmallIcon(), IconTheme.JabRefIcon.FORUM.getIcon());
     private final AbstractAction help = new HelpAction(Localization.menuTitle("Online help"), Localization.lang("Online help"),
             HelpFile.CONTENTS, Globals.getKeyPrefs().getKey(KeyBinding.HELP));
-<<<<<<< HEAD
     private final AbstractAction about = new AboutAction(Localization.menuTitle("About JabRef"), Localization.lang("About JabRef"),
             IconTheme.getImage("about"));
-=======
-    private final AbstractAction about = new AboutAction(Localization.menuTitle("About JabRef"), this,
-            Localization.lang("About JabRef"), IconTheme.getImage("about"));
->>>>>>> 4363f7ec
     private final AbstractAction editEntry = new GeneralAction(Actions.EDIT, Localization.menuTitle("Edit entry"),
             Localization.lang("Edit entry"), Globals.getKeyPrefs().getKey(KeyBinding.EDIT_ENTRY), IconTheme.JabRefIcon.EDIT_ENTRY.getIcon());
     private final AbstractAction focusTable = new GeneralAction(Actions.FOCUS_TABLE,
