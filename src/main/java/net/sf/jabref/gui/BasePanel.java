/*  Copyright (C) 2003-2016 JabRef contributors.
    This program is free software; you can redistribute it and/or modify
    it under the terms of the GNU General Public License as published by
    the Free Software Foundation; either version 2 of the License, or
    (at your option) any later version.

    This program is distributed in the hope that it will be useful,
    but WITHOUT ANY WARRANTY; without even the implied warranty of
    MERCHANTABILITY or FITNESS FOR A PARTICULAR PURPOSE.  See the
    GNU General Public License for more details.

    You should have received a copy of the GNU General Public License along
    with this program; if not, write to the Free Software Foundation, Inc.,
    51 Franklin Street, Fifth Floor, Boston, MA 02110-1301 USA.
*/
package net.sf.jabref.gui;

import java.awt.BorderLayout;
import java.awt.Toolkit;
import java.awt.datatransfer.Clipboard;
import java.awt.datatransfer.ClipboardOwner;
import java.awt.datatransfer.StringSelection;
import java.awt.datatransfer.Transferable;
import java.awt.event.ActionEvent;
import java.awt.event.KeyAdapter;
import java.awt.event.KeyEvent;
import java.io.File;
import java.io.IOException;
import java.io.StringReader;
import java.nio.charset.Charset;
import java.nio.charset.UnsupportedCharsetException;
import java.util.ArrayList;
import java.util.Collection;
import java.util.Collections;
import java.util.HashMap;
import java.util.Iterator;
import java.util.List;
import java.util.Map;
import java.util.Objects;
import java.util.Optional;

import javax.swing.AbstractAction;
import javax.swing.BorderFactory;
import javax.swing.JComponent;
import javax.swing.JFileChooser;
import javax.swing.JOptionPane;
import javax.swing.JPanel;
import javax.swing.JSplitPane;
import javax.swing.JTextArea;
import javax.swing.SwingUtilities;
import javax.swing.tree.TreePath;
import javax.swing.undo.CannotRedoException;
import javax.swing.undo.CannotUndoException;

import net.sf.jabref.BibDatabaseContext;
import net.sf.jabref.Globals;
import net.sf.jabref.HighlightMatchingGroupPreferences;
import net.sf.jabref.JabRefExecutorService;
import net.sf.jabref.JabRefPreferences;
import net.sf.jabref.collab.ChangeScanner;
import net.sf.jabref.collab.FileUpdateListener;
import net.sf.jabref.collab.FileUpdatePanel;
<<<<<<< HEAD
import net.sf.jabref.exporter.*;
import net.sf.jabref.exporter.layout.Layout;
import net.sf.jabref.exporter.layout.LayoutHelper;
import net.sf.jabref.external.*;
import net.sf.jabref.gui.groups.GroupAddRemoveDialog;
import net.sf.jabref.gui.groups.GroupMatcher;
import net.sf.jabref.gui.groups.GroupSelector;
import net.sf.jabref.gui.groups.GroupTreeNodeViewModel;
=======
import net.sf.jabref.exporter.BibDatabaseWriter;
import net.sf.jabref.exporter.ExportToClipboardAction;
import net.sf.jabref.exporter.SaveDatabaseAction;
import net.sf.jabref.exporter.SaveException;
import net.sf.jabref.exporter.SavePreferences;
import net.sf.jabref.exporter.SaveSession;
import net.sf.jabref.external.AttachFileAction;
import net.sf.jabref.external.ExternalFileMenuItem;
import net.sf.jabref.external.ExternalFileType;
import net.sf.jabref.external.ExternalFileTypes;
import net.sf.jabref.external.FindFullTextAction;
import net.sf.jabref.external.RegExpFileSearch;
import net.sf.jabref.external.SynchronizeFileField;
import net.sf.jabref.external.WriteXMPAction;
import net.sf.jabref.groups.GroupSelector;
import net.sf.jabref.groups.GroupTreeNode;
>>>>>>> 5993f3df
import net.sf.jabref.gui.actions.Actions;
import net.sf.jabref.gui.actions.BaseAction;
import net.sf.jabref.gui.actions.CleanupAction;
import net.sf.jabref.gui.desktop.JabRefDesktop;
import net.sf.jabref.gui.entryeditor.EntryEditor;
import net.sf.jabref.gui.fieldeditors.FieldEditor;
import net.sf.jabref.gui.journals.AbbreviateAction;
import net.sf.jabref.gui.journals.UnabbreviateAction;
import net.sf.jabref.gui.labelpattern.SearchFixDuplicateLabels;
import net.sf.jabref.gui.maintable.MainTable;
import net.sf.jabref.gui.maintable.MainTableDataModel;
import net.sf.jabref.gui.maintable.MainTableFormat;
import net.sf.jabref.gui.maintable.MainTableSelectionListener;
import net.sf.jabref.gui.mergeentries.MergeEntriesDialog;
import net.sf.jabref.gui.mergeentries.MergeEntryDOIDialog;
import net.sf.jabref.gui.plaintextimport.TextInputDialog;
import net.sf.jabref.gui.search.SearchBar;
import net.sf.jabref.gui.undo.CountingUndoManager;
import net.sf.jabref.gui.undo.NamedCompound;
import net.sf.jabref.gui.undo.UndoableChangeType;
import net.sf.jabref.gui.undo.UndoableFieldChange;
import net.sf.jabref.gui.undo.UndoableInsertEntry;
import net.sf.jabref.gui.undo.UndoableKeyChange;
import net.sf.jabref.gui.undo.UndoableRemoveEntry;
import net.sf.jabref.gui.util.FocusRequester;
import net.sf.jabref.gui.util.component.CheckBoxMessage;
import net.sf.jabref.gui.worker.AbstractWorker;
import net.sf.jabref.gui.worker.CallBack;
import net.sf.jabref.gui.worker.MarkEntriesAction;
import net.sf.jabref.gui.worker.SendAsEMailAction;
import net.sf.jabref.gui.worker.Worker;
import net.sf.jabref.importer.AppendDatabaseAction;
import net.sf.jabref.logic.FieldChange;
import net.sf.jabref.logic.autocompleter.AutoCompletePreferences;
import net.sf.jabref.logic.autocompleter.AutoCompleter;
import net.sf.jabref.logic.autocompleter.AutoCompleterFactory;
import net.sf.jabref.logic.autocompleter.ContentAutoCompleters;
import net.sf.jabref.logic.l10n.Encodings;
import net.sf.jabref.logic.l10n.Localization;
import net.sf.jabref.logic.labelpattern.LabelPatternUtil;
import net.sf.jabref.logic.layout.Layout;
import net.sf.jabref.logic.layout.LayoutHelper;
import net.sf.jabref.logic.util.UpdateField;
import net.sf.jabref.logic.util.io.FileBasedLock;
import net.sf.jabref.logic.util.io.FileUtil;
import net.sf.jabref.model.database.BibDatabase;
import net.sf.jabref.model.database.DatabaseChangeEvent;
import net.sf.jabref.model.database.DatabaseChangeEvent.ChangeType;
import net.sf.jabref.model.database.DatabaseChangeListener;
import net.sf.jabref.model.database.KeyCollisionException;
import net.sf.jabref.model.entry.BibEntry;
import net.sf.jabref.model.entry.EntryType;
import net.sf.jabref.model.entry.IdGenerator;
import net.sf.jabref.specialfields.Printed;
import net.sf.jabref.specialfields.Priority;
import net.sf.jabref.specialfields.Quality;
import net.sf.jabref.specialfields.Rank;
import net.sf.jabref.specialfields.ReadStatus;
import net.sf.jabref.specialfields.Relevance;
import net.sf.jabref.specialfields.SpecialFieldAction;
import net.sf.jabref.specialfields.SpecialFieldDatabaseChangeListener;
import net.sf.jabref.specialfields.SpecialFieldValue;
import net.sf.jabref.sql.DBConnectDialog;
import net.sf.jabref.sql.DBExporterAndImporterFactory;
import net.sf.jabref.sql.DBStrings;
import net.sf.jabref.sql.DbConnectAction;
import net.sf.jabref.sql.SQLUtil;
import net.sf.jabref.sql.exporter.DatabaseExporter;

import ca.odell.glazedlists.event.ListEventListener;
import com.jgoodies.forms.builder.FormBuilder;
import com.jgoodies.forms.layout.FormLayout;
import org.apache.commons.logging.Log;
import org.apache.commons.logging.LogFactory;

public class BasePanel extends JPanel implements ClipboardOwner, FileUpdateListener {

    private static final Log LOGGER = LogFactory.getLog(BasePanel.class);

    private final BibDatabase database;
    private final BibDatabaseContext bibDatabaseContext;
    private final MainTableDataModel tableModel;

    // To contain instantiated entry editors. This is to save time
    // As most enums, this must not be null
    private BasePanelMode mode = BasePanelMode.SHOWING_NOTHING;
    private EntryEditor currentEditor;

    private PreviewPanel currentPreview;
    private MainTableSelectionListener selectionListener;

    private ListEventListener<BibEntry> groupsHighlightListener;

    private JSplitPane splitPane;

    private final JabRefFrame frame;
    private String fileMonitorHandle;
    private boolean saving;
    private boolean updatedExternally;

    private Charset encoding;

    // AutoCompleter used in the search bar
    private AutoCompleter<String> searchAutoCompleter;
    // The undo manager.
    public final CountingUndoManager undoManager = new CountingUndoManager(this);
    private final UndoAction undoAction = new UndoAction();

    private final RedoAction redoAction = new RedoAction();
    private final List<BibEntry> previousEntries = new ArrayList<>();

    private final List<BibEntry> nextEntries = new ArrayList<>();
    private boolean baseChanged;
    private boolean nonUndoableChange;

    // Used to track whether the base has changed since last save.
    public MainTable mainTable;

    public MainTableFormat tableFormat;

    private BibEntry showing;

    // Variable to prevent erroneous update of back/forward histories at the time
    // when a Back or Forward operation is being processed:
    private boolean backOrForwardInProgress;
    // To indicate which entry is currently shown.
    public final Map<String, EntryEditor> entryEditors = new HashMap<>();

    // in switching between entries.
    private PreambleEditor preambleEditor;

    // Keeps track of the preamble dialog if it is open.
    private StringDialog stringDialog;

    // Keeps track of the string dialog if it is open.
    private final Map<String, Object> actions = new HashMap<>();

    private final SidePaneManager sidePaneManager;

    private final SearchBar searchBar;
    private ContentAutoCompleters autoCompleters;

    public BasePanel(JabRefFrame frame, BibDatabaseContext bibDatabaseContext, Charset encoding) {
        Objects.requireNonNull(frame);
        Objects.requireNonNull(encoding);
        Objects.requireNonNull(bibDatabaseContext);

        this.encoding = encoding;
        this.bibDatabaseContext = bibDatabaseContext;

        this.sidePaneManager = frame.getSidePaneManager();
        this.frame = frame;
        this.database = bibDatabaseContext.getDatabase();
        this.tableModel = new MainTableDataModel(getBibDatabaseContext());

        searchBar = new SearchBar(this);

        setupMainPanel();

        setupActions();

        File file = bibDatabaseContext.getDatabaseFile();

        // ensure that at each addition of a new entry, the entry is added to the groups interface
        this.database.addDatabaseChangeListener(new GroupTreeUpdater());

        if (file == null) {
            if (database.hasEntries()) {
                // if the database is not empty and no file is assigned,
                // the database came from an import and has to be treated somehow
                // -> mark as changed
                this.baseChanged = true;
            }
        } else {
            // Register so we get notifications about outside changes to the file.
            try {
                fileMonitorHandle = Globals.fileUpdateMonitor.addUpdateListener(this, file);
            } catch (IOException ex) {
                LOGGER.warn("Could not register FileUpdateMonitor", ex);
            }
        }
    }

    // Returns a collection of AutoCompleters, which are populated from the current database
    public ContentAutoCompleters getAutoCompleters() {
        return autoCompleters;
    }

    public String getTabTitle() {
        StringBuilder title = new StringBuilder();

        if (getBibDatabaseContext().getDatabaseFile() == null) {
            title.append(GUIGlobals.UNTITLED_TITLE);

            if (getDatabase().hasEntries()) {
                // if the database is not empty and no file is assigned,
                // the database came from an import and has to be treated somehow
                // -> mark as changed
                // This also happens internally at basepanel to ensure consistency line 224
                title.append('*');
            }
        } else {
            // check if file is modified
            String changeFlag = isModified() ? "*" : "";
            title.append(getBibDatabaseContext().getDatabaseFile().getName()).append(changeFlag);
        }
        return title.toString();
    }

    public boolean isModified() {
        return baseChanged;
    }

    public BasePanelMode getMode() {
        return mode;
    }

    public void setMode(BasePanelMode mode) {
        this.mode = mode;
    }

    public JabRefFrame frame() {
        return frame;
    }

    public Charset getEncoding() {
        return encoding;
    }

    public void setEncoding(Charset encoding) {
        this.encoding = encoding;
    }

    public void output(String s) {
        frame.output(s);
    }

    private void setupActions() {
        SaveDatabaseAction saveAction = new SaveDatabaseAction(this);
        CleanupAction cleanUpAction = new CleanupAction(this, Globals.prefs);

        actions.put(Actions.UNDO, undoAction);
        actions.put(Actions.REDO, redoAction);

        actions.put(Actions.FOCUS_TABLE, (BaseAction) () -> new FocusRequester(mainTable));

        // The action for opening an entry editor.
        actions.put(Actions.EDIT, (BaseAction) selectionListener::editSignalled);

        // The action for saving a database.
        actions.put(Actions.SAVE, saveAction);

        actions.put(Actions.SAVE_AS, (BaseAction) saveAction::saveAs);

        actions.put(Actions.SAVE_SELECTED_AS, new SaveSelectedAction(SavePreferences.DatabaseSaveType.ALL));

        actions.put(Actions.SAVE_SELECTED_AS_PLAIN,
                new SaveSelectedAction(SavePreferences.DatabaseSaveType.PLAIN_BIBTEX));

        // The action for copying selected entries.
        actions.put(Actions.COPY, (BaseAction) () -> {
            List<BibEntry> bes = mainTable.getSelectedEntries();

            if (bes.isEmpty()) {
                // The user maybe selected a single cell.
                // TODO: Check if this can actually happen
                int[] rows = mainTable.getSelectedRows();
                int[] cols = mainTable.getSelectedColumns();
                if ((cols.length == 1) && (rows.length == 1)) {
                    // Copy single value.
                    Object o = mainTable.getValueAt(rows[0], cols[0]);
                    if (o != null) {
                        StringSelection ss = new StringSelection(o.toString());
                        Toolkit.getDefaultToolkit().getSystemClipboard().setContents(ss, BasePanel.this);

                        output(Localization.lang("Copied cell contents") + '.');
                    }
                }
            } else {
                TransferableBibtexEntry trbe = new TransferableBibtexEntry(bes);
                // ! look at ClipBoardManager
                Toolkit.getDefaultToolkit().getSystemClipboard().setContents(trbe, BasePanel.this);
                output(formatOutputMessage(Localization.lang("Copied"), bes.size()));
            }
        });

        //when you modify this action be sure to adjust Actions.DELETE
        //they are the same except of the Localization, delete confirmation and Actions.COPY call
        actions.put(Actions.CUT, (BaseAction) () -> {
            runCommand(Actions.COPY);
            List<BibEntry> entries = mainTable.getSelectedEntries();
            if (entries.isEmpty()) {
                return;
            }

            NamedCompound compound = new NamedCompound(
                    (entries.size() > 1 ? Localization.lang("cut entries") : Localization.lang("cut entry")));
            for (BibEntry entry : entries) {
                compound.addEdit(new UndoableRemoveEntry(database, entry, BasePanel.this));
                database.removeEntry(entry);
                ensureNotShowingBottomPanel(entry);
            }
            compound.end();
            undoManager.addEdit(compound);

            frame.output(formatOutputMessage(Localization.lang("Cut"), entries.size()));
            markBaseChanged();
        });

        //when you modify this action be sure to adjust Actions.CUT,
        //they are the same except of the Localization, delete confirmation and Actions.COPY call
        actions.put(Actions.DELETE, (BaseAction) () -> {
            List<BibEntry> entries = mainTable.getSelectedEntries();
            if (entries.isEmpty()) {
                return;
            }
            if (!showDeleteConfirmationDialog(entries.size())) {
                return;
            }

            NamedCompound compound = new NamedCompound(
                    (entries.size() > 1 ? Localization.lang("delete entries") : Localization.lang("delete entry")));
            for (BibEntry entry : entries) {
                compound.addEdit(new UndoableRemoveEntry(database, entry, BasePanel.this));
                database.removeEntry(entry);
                ensureNotShowingBottomPanel(entry);
            }
            compound.end();
            undoManager.addEdit(compound);

            markBaseChanged();
            frame.output(formatOutputMessage(Localization.lang("Deleted"), entries.size()));
        });

        // The action for pasting entries or cell contents.
        //  - more robust detection of available content flavors (doesn't only look at first one offered)
        //  - support for parsing string-flavor clipboard contents which are bibtex entries.
        //    This allows you to (a) paste entire bibtex entries from a text editor, web browser, etc
        //                       (b) copy and paste entries between multiple instances of JabRef (since
        //         only the text representation seems to get as far as the X clipboard, at least on my system)
        actions.put(Actions.PASTE, (BaseAction) () -> {
                Collection<BibEntry> bes = new ClipBoardManager().extractBibEntriesFromClipboard();

                // finally we paste in the entries (if any), which either came from TransferableBibtexEntries
                // or were parsed from a string
                if (!bes.isEmpty()) {

                    NamedCompound ce = new NamedCompound(
                            (bes.size() > 1 ? Localization.lang("paste entries") : Localization.lang("paste entry")));

                    // Store the first inserted bibtexentry.
                    // bes[0] does not work as bes[0] is first clonded,
                    // then inserted.
                    // This entry is used to open up an entry editor
                    // for the first inserted entry.
                    BibEntry firstBE = null;

                    for (BibEntry be1 : bes) {

                        BibEntry be = (BibEntry) be1.clone();
                        if (firstBE == null) {
                            firstBE = be;
                        }
                        UpdateField.setAutomaticFields(be, Globals.prefs.getBoolean(JabRefPreferences.OVERWRITE_OWNER),
                                Globals.prefs.getBoolean(JabRefPreferences.OVERWRITE_TIME_STAMP));

                        // We have to clone the
                        // entries, since the pasted
                        // entries must exist
                        // independently of the copied
                        // ones.
                        be.setId(IdGenerator.next());
                        database.insertEntry(be);

                        ce.addEdit(new UndoableInsertEntry(database, be, BasePanel.this));

                    }
                    ce.end();
                    undoManager.addEdit(ce);
                    output(formatOutputMessage(Localization.lang("Pasted"), bes.size()));
                    markBaseChanged();

                    if (Globals.prefs.getBoolean(JabRefPreferences.AUTO_OPEN_FORM)) {
                        selectionListener.editSignalled(firstBE);
                    }
                    highlightEntry(firstBE);
                }
        });

        actions.put(Actions.SELECT_ALL, (BaseAction) mainTable::selectAll);

        // The action for opening the preamble editor
        actions.put(Actions.EDIT_PREAMBLE, (BaseAction) () -> {
            if (preambleEditor == null) {
                PreambleEditor form = new PreambleEditor(frame, BasePanel.this, database);
                form.setLocationRelativeTo(frame);
                form.setVisible(true);
                preambleEditor = form;
            } else {
                preambleEditor.setVisible(true);
            }

        });

        // The action for opening the string editor
        actions.put(Actions.EDIT_STRINGS, (BaseAction) () -> {
            if (stringDialog == null) {
                StringDialog form = new StringDialog(frame, BasePanel.this, database);
                form.setVisible(true);
                stringDialog = form;
            } else {
                stringDialog.setVisible(true);
            }

        });

        // The action for toggling the groups interface
        actions.put(Actions.TOGGLE_GROUPS, (BaseAction) () -> {
            sidePaneManager.toggle("groups");
            frame.groupToggle.setSelected(sidePaneManager.isComponentVisible("groups"));
        });

        // action for collecting database strings from user
        actions.put(Actions.DB_CONNECT, new DbConnectAction(this));

        // action for exporting database to external SQL database
        actions.put(Actions.DB_EXPORT, new AbstractWorker() {

            String errorMessage = "";
            boolean connectedToDB;

            // run first, in EDT:
            @Override
            public void init() {

                DBStrings dbs = bibDatabaseContext.getMetaData().getDBStrings();

                // get DBStrings from user if necessary
                if (dbs.isConfigValid()) {
                    connectedToDB = true;
                } else {
                    // init DB strings if necessary
                    if (!dbs.isInitialized()) {
                        dbs.initialize();
                    }

                    // show connection dialog
                    DBConnectDialog dbd = new DBConnectDialog(frame(), dbs);
                    dbd.setLocationRelativeTo(BasePanel.this);
                    dbd.setVisible(true);

                    connectedToDB = dbd.isConnectedToDB();

                    // store database strings
                    if (connectedToDB) {
                        dbs = dbd.getDBStrings();
                        bibDatabaseContext.getMetaData().setDBStrings(dbs);
                        dbd.dispose();
                    }
                }
            }

            // run second, on a different thread:
            @Override
            public void run() {
                if (!connectedToDB) {
                    return;
                }

                final DBStrings dbs = bibDatabaseContext.getMetaData().getDBStrings();

                try {
                    frame.output(Localization.lang("Attempting SQL export..."));
                    final DBExporterAndImporterFactory factory = new DBExporterAndImporterFactory();
                    final DatabaseExporter exporter = factory.getExporter(dbs.getDbPreferences().getServerType());
                    exporter.exportDatabaseToDBMS(bibDatabaseContext, getDatabase().getEntries(), dbs, frame);
                    dbs.isConfigValid(true);
                } catch (Exception ex) {
                    final String preamble = Localization
                            .lang("Could not export to SQL database for the following reason:");
                    errorMessage = SQLUtil.getExceptionMessage(ex);
                    LOGGER.info("Could not export to SQL database", ex);
                    dbs.isConfigValid(false);
                    JOptionPane.showMessageDialog(frame, preamble + '\n' + errorMessage,
                            Localization.lang("Export to SQL database"), JOptionPane.ERROR_MESSAGE);
                }

                bibDatabaseContext.getMetaData().setDBStrings(dbs);
            }

            // run third, on EDT:
            @Override
            public void update() {

                // if no error, report success
                if (errorMessage.isEmpty()) {
                    if (connectedToDB) {
                        final DBStrings dbs = bibDatabaseContext.getMetaData().getDBStrings();
                        frame.output(Localization.lang("%0 export successful", dbs.getDbPreferences().getServerType().getFormattedName()));
                    }
                } else { // show an error dialog if an error occurred
                    final String preamble = Localization
                            .lang("Could not export to SQL database for the following reason:");
                    frame.output(preamble + "  " + errorMessage);

                    JOptionPane.showMessageDialog(frame, preamble + '\n' + errorMessage,
                            Localization.lang("Export to SQL database"), JOptionPane.ERROR_MESSAGE);

                    errorMessage = "";
                }
            }

        });

        actions.put(FindUnlinkedFilesDialog.ACTION_COMMAND, (BaseAction) () -> {
            final FindUnlinkedFilesDialog dialog = new FindUnlinkedFilesDialog(frame, frame, BasePanel.this);
            dialog.setLocationRelativeTo(frame);
            dialog.setVisible(true);
        });

        // The action for auto-generating keys.
        actions.put(Actions.MAKE_KEY, new AbstractWorker() {

            List<BibEntry> entries;
            int numSelected;
            boolean cancelled;


            // Run first, in EDT:
            @Override
            public void init() {
                entries = getSelectedEntries();
                numSelected = entries.size();

                if (entries.isEmpty()) { // None selected. Inform the user to select entries first.
                    JOptionPane.showMessageDialog(frame,
                            Localization.lang("First select the entries you want keys to be generated for."),
                            Localization.lang("Autogenerate BibTeX keys"), JOptionPane.INFORMATION_MESSAGE);
                    return;
                }
                frame.block();
                output(formatOutputMessage(Localization.lang("Generating BibTeX key for"), numSelected));
            }

            // Run second, on a different thread:
            @Override
            public void run() {
                BibEntry bes;

                // First check if any entries have keys set already. If so, possibly remove
                // them from consideration, or warn about overwriting keys.
                // This is a partial clone of net.sf.jabref.gui.entryeditor.EntryEditor.GenerateKeyAction.actionPerformed(ActionEvent)
                for (final Iterator<BibEntry> i = entries.iterator(); i.hasNext(); ) {
                    bes = i.next();
                    if (bes.getCiteKey() != null) {
                        if (Globals.prefs.getBoolean(JabRefPreferences.AVOID_OVERWRITING_KEY)) {
                            // Remove the entry, because its key is already set:
                            i.remove();
                        } else if (Globals.prefs.getBoolean(JabRefPreferences.WARN_BEFORE_OVERWRITING_KEY)) {
                            // Ask if the user wants to cancel the operation:
                            CheckBoxMessage cbm = new CheckBoxMessage(
                                    Localization.lang("One or more keys will be overwritten. Continue?"),
                                    Localization.lang("Disable this confirmation dialog"), false);
                            final int answer = JOptionPane.showConfirmDialog(frame, cbm,
                                    Localization.lang("Overwrite keys"), JOptionPane.YES_NO_OPTION);
                            if (cbm.isSelected()) {
                                Globals.prefs.putBoolean(JabRefPreferences.WARN_BEFORE_OVERWRITING_KEY, false);
                            }
                            if (answer == JOptionPane.NO_OPTION) {
                                // Ok, break off the operation.
                                cancelled = true;
                                return;
                            }
                            // No need to check more entries, because the user has already confirmed
                            // that it's ok to overwrite keys:
                            break;
                        }
                    }
                }

                Map<BibEntry, Object> oldvals = new HashMap<>();
                // Iterate again, removing already set keys. This is skipped if overwriting
                // is disabled, since all entries with keys set will have been removed.
                if (!Globals.prefs.getBoolean(JabRefPreferences.AVOID_OVERWRITING_KEY)) {
                    for (BibEntry entry : entries) {
                        bes = entry;
                        // Store the old value:
                        oldvals.put(bes, bes.getField(BibEntry.KEY_FIELD));
                        database.setCiteKeyForEntry(bes, null);
                    }
                }

                final NamedCompound ce = new NamedCompound(Localization.lang("Autogenerate BibTeX keys"));

                // Finally, set the new keys:
                for (BibEntry entry : entries) {
                    bes = entry;
                    LabelPatternUtil.makeLabel(bibDatabaseContext.getMetaData(), database, bes);
                    ce.addEdit(new UndoableKeyChange(database, bes, (String) oldvals.get(bes),
                            bes.getField(BibEntry.KEY_FIELD)));
                }
                ce.end();
                undoManager.addEdit(ce);
            }

            // Run third, on EDT:
            @Override
            public void update() {
                database.setFollowCrossrefs(true);
                if (cancelled) {
                    frame.unblock();
                    return;
                }
                markBaseChanged();
                numSelected = entries.size();

                ////////////////////////////////////////////////////////////////////////////////
                //          Prevent selection loss for autogenerated BibTeX-Keys
                ////////////////////////////////////////////////////////////////////////////////
                for (final BibEntry bibEntry : entries) {
                    SwingUtilities.invokeLater(() -> {
                        final int row = mainTable.findEntry(bibEntry);
                        if ((row >= 0) && (mainTable.getSelectedRowCount() < entries.size())) {
                            mainTable.addRowSelectionInterval(row, row);
                        }
                    });
                }
                ////////////////////////////////////////////////////////////////////////////////
                output(formatOutputMessage(Localization.lang("Generated BibTeX key for"), numSelected));
                frame.unblock();
            }
        });

        // The action for cleaning up entry.
        actions.put(Actions.CLEANUP, cleanUpAction);

        actions.put(Actions.MERGE_ENTRIES, (BaseAction) () -> new MergeEntriesDialog(BasePanel.this));

        actions.put(Actions.SEARCH, (BaseAction) searchBar::focus);

        // The action for copying the selected entry's key.
        actions.put(Actions.COPY_KEY, (BaseAction) () -> {
            List<BibEntry> bes = mainTable.getSelectedEntries();
            if (!bes.isEmpty()) {
                storeCurrentEdit();
                List<String> keys = new ArrayList<>(bes.size());
                // Collect all non-null keys.
                for (BibEntry be : bes) {
                    if (be.getCiteKey() != null) {
                        keys.add(be.getCiteKey());
                    }
                }
                if (keys.isEmpty()) {
                    output(Localization.lang("None of the selected entries have BibTeX keys."));
                    return;
                }

                StringSelection ss = new StringSelection(String.join(",", keys));
                Toolkit.getDefaultToolkit().getSystemClipboard().setContents(ss, BasePanel.this);

                if (keys.size() == bes.size()) {
                    // All entries had keys.
                    output((bes.size() > 1 ? Localization.lang("Copied keys") : Localization.lang("Copied key")) + '.');
                } else {
                    output(Localization.lang("Warning: %0 out of %1 entries have undefined BibTeX key.",
                            Integer.toString(bes.size() - keys.size()), Integer.toString(bes.size())));
                }
            }
        });

        // The action for copying a cite for the selected entry.
        actions.put(Actions.COPY_CITE_KEY, (BaseAction) () -> {
            List<BibEntry> bes = mainTable.getSelectedEntries();
            if (!bes.isEmpty()) {
                storeCurrentEdit();
                List<String> keys = new ArrayList<>(bes.size());
                // Collect all non-null keys.
                for (BibEntry be : bes) {
                    if (be.getCiteKey() != null) {
                        keys.add(be.getCiteKey());
                    }
                }
                if (keys.isEmpty()) {
                    output(Localization.lang("None of the selected entries have BibTeX keys."));
                    return;
                }

                String sb = String.join(",", keys);
                StringSelection ss = new StringSelection("\\cite{" + sb + '}');
                Toolkit.getDefaultToolkit().getSystemClipboard().setContents(ss, BasePanel.this);

                if (keys.size() == bes.size()) {
                    // All entries had keys.
                    output(bes.size() > 1 ? Localization.lang("Copied keys") : Localization.lang("Copied key") + '.');
                } else {
                    output(Localization.lang("Warning: %0 out of %1 entries have undefined BibTeX key.",
                            Integer.toString(bes.size() - keys.size()), Integer.toString(bes.size())));
                }
            }
        });

        // The action for copying the BibTeX key and the title for the first selected entry
        actions.put(Actions.COPY_KEY_AND_TITLE, (BaseAction) () -> {
            List<BibEntry> bes = mainTable.getSelectedEntries();
            if (!bes.isEmpty()) {
                storeCurrentEdit();

                // OK: in a future version, this string should be configurable to allow arbitrary exports
                StringReader sr = new StringReader(
                        "\\bibtexkey - \\begin{title}\\format[RemoveBrackets]{\\title}\\end{title}\n");
                Layout layout;
                try {
                    layout = new LayoutHelper(sr, Globals.journalAbbreviationLoader.getRepository())
                            .getLayoutFromText();
                } catch (IOException e) {
                    LOGGER.info("Could not get layout", e);
                    return;
                }

                StringBuilder sb = new StringBuilder();

                int copied = 0;
                // Collect all non-null keys.
                for (BibEntry be : bes) {
                    if (be.getCiteKey() != null) {
                        copied++;
                        sb.append(layout.doLayout(be, database));
                    }
                }

                if (copied == 0) {
                    output(Localization.lang("None of the selected entries have BibTeX keys."));
                    return;
                }

                final StringSelection ss = new StringSelection(sb.toString());
                Toolkit.getDefaultToolkit().getSystemClipboard().setContents(ss, BasePanel.this);

                if (copied == bes.size()) {
                    // All entries had keys.
                    output((bes.size() > 1 ? Localization.lang("Copied keys") : Localization.lang("Copied key")) + '.');
                } else {
                    output(Localization.lang("Warning: %0 out of %1 entries have undefined BibTeX key.",
                            Integer.toString(bes.size() - copied), Integer.toString(bes.size())));
                }
            }
        });

        actions.put(Actions.MERGE_DATABASE, new AppendDatabaseAction(frame, this));

        actions.put(Actions.ADD_FILE_LINK, new AttachFileAction(this));

        actions.put(Actions.OPEN_EXTERNAL_FILE,
                (BaseAction) () -> JabRefExecutorService.INSTANCE.execute(() -> {
                    final List<BibEntry> bes = mainTable.getSelectedEntries();
                    if (bes.size() != 1) {
                        output(Localization.lang("This operation requires exactly one item to be selected."));
                        return;
                    }

                    final BibEntry entry = bes.get(0);
                    if (!entry.hasField(Globals.FILE_FIELD)) {
                        // no bibtex field
                        new SearchAndOpenFile(entry, BasePanel.this).searchAndOpen();
                        return;
                    }
                    FileListTableModel tableModel = new FileListTableModel();
                    tableModel.setContent(entry.getField(Globals.FILE_FIELD));
                    if (tableModel.getRowCount() == 0) {
                        // content in bibtex field is not readable
                        new SearchAndOpenFile(entry, BasePanel.this).searchAndOpen();
                        return;
                    }
                    FileListEntry flEntry = tableModel.getEntry(0);
                    ExternalFileMenuItem item = new ExternalFileMenuItem(frame(), entry, "", flEntry.link,
                            flEntry.type.get().getIcon(), bibDatabaseContext, flEntry.type);
                    item.openLink();
                }));

        actions.put(Actions.OPEN_FOLDER, (BaseAction) () -> {
            JabRefExecutorService.INSTANCE.execute(() -> {
                final List<File> files = FileUtil.getListOfLinkedFiles(mainTable.getSelectedEntries(),
                        bibDatabaseContext.getFileDirectory());
                for (final File f : files) {
                    try {
                        JabRefDesktop.openFolderAndSelectFile(f.getAbsolutePath());
                    } catch (IOException e) {
                        LOGGER.info("Could not open folder", e);
                    }
                }
            });
        });

        actions.put(Actions.OPEN_CONSOLE, (BaseAction) () -> JabRefDesktop
                .openConsole(frame.getCurrentBasePanel().getBibDatabaseContext().getDatabaseFile()));

        actions.put(Actions.OPEN_URL, new OpenURLAction());

        actions.put(Actions.MERGE_DOI, (BaseAction) () -> new MergeEntryDOIDialog(BasePanel.this));

        actions.put(Actions.REPLACE_ALL, (BaseAction) () -> {
            final ReplaceStringDialog rsd = new ReplaceStringDialog(frame);
            rsd.setVisible(true);
            if (!rsd.okPressed()) {
                return;
            }
            int counter = 0;
            final NamedCompound ce = new NamedCompound(Localization.lang("Replace string"));
            if (rsd.selOnly()) {
                for (BibEntry be : mainTable.getSelectedEntries()) {
                    counter += rsd.replace(be, ce);
                }
            } else {
                for (BibEntry entry : database.getEntries()) {
                    counter += rsd.replace(entry, ce);
                }
            }

            output(Localization.lang("Replaced") + ' ' + counter + ' '
                    + (counter == 1 ? Localization.lang("occurrence") : Localization.lang("occurrences")) + '.');
            if (counter > 0) {
                ce.end();
                undoManager.addEdit(ce);
                markBaseChanged();
            }
        });

        actions.put(Actions.DUPLI_CHECK,
                (BaseAction) () -> JabRefExecutorService.INSTANCE.execute(new DuplicateSearch(BasePanel.this)));

        actions.put(Actions.PLAIN_TEXT_IMPORT, (BaseAction) () -> {
            // get Type of new entry
            EntryTypeDialog etd = new EntryTypeDialog(frame);
            etd.setLocationRelativeTo(BasePanel.this);
            etd.setVisible(true);
            EntryType tp = etd.getChoice();
            if (tp == null) {
                return;
            }

            String id = IdGenerator.next();
            BibEntry bibEntry = new BibEntry(id, tp.getName());
            TextInputDialog tidialog = new TextInputDialog(frame, bibEntry);
            tidialog.setLocationRelativeTo(BasePanel.this);
            tidialog.setVisible(true);

            if (tidialog.okPressed()) {
                UpdateField.setAutomaticFields(Collections.singletonList(bibEntry), false, false);
                insertEntry(bibEntry);
            }
        });

        actions.put(Actions.MARK_ENTRIES, new MarkEntriesAction(frame, 0));

        actions.put(Actions.UNMARK_ENTRIES, (BaseAction) () -> {
            try {
                List<BibEntry> bes = mainTable.getSelectedEntries();
                if (bes.isEmpty()) {
                    output(Localization.lang("This operation requires one or more entries to be selected."));
                    return;
                }
                NamedCompound ce = new NamedCompound(Localization.lang("Unmark entries"));
                for (BibEntry be : bes) {
                    EntryMarker.unmarkEntry(be, false, database, ce);
                }
                ce.end();
                undoManager.addEdit(ce);
                markBaseChanged();
                String outputStr;
                if (bes.size() == 1) {
                    outputStr = Localization.lang("Unmarked selected entry");
                } else {
                    outputStr = Localization.lang("Unmarked all %0 selected entries", Integer.toString(bes.size()));
                }
                output(outputStr);
            } catch (Throwable ex) {
                LOGGER.warn("Could not unmark", ex);
            }
        });

        actions.put(Actions.UNMARK_ALL, (BaseAction) () -> {
            NamedCompound ce = new NamedCompound(Localization.lang("Unmark all"));

            for (BibEntry be : database.getEntries()) {
                EntryMarker.unmarkEntry(be, false, database, ce);
            }
            ce.end();
            undoManager.addEdit(ce);
            markBaseChanged();
            output(Localization.lang("Unmarked all entries"));
        });

        // Note that we can't put the number of entries that have been reverted into the undoText as the concrete number cannot be injected
        actions.put(Relevance.getInstance().getValues().get(0).getActionName(),
                new SpecialFieldAction(frame, Relevance.getInstance(),
                        Relevance.getInstance().getValues().get(0).getFieldValue().get(), true,
                        Localization.lang("Toggle relevance"), Localization.lang("Toggled relevance for %0 entries")));
        actions.put(Quality.getInstance().getValues().get(0).getActionName(),
                new SpecialFieldAction(frame, Quality.getInstance(),
                        Quality.getInstance().getValues().get(0).getFieldValue().get(), true,
                        Localization.lang("Toggle quality assured"),
                        Localization.lang("Toggled quality for %0 entries")));
        actions.put(Printed.getInstance().getValues().get(0).getActionName(), new SpecialFieldAction(frame,
                Printed.getInstance(), Printed.getInstance().getValues().get(0).getFieldValue().get(), true,
                Localization.lang("Toggle print status"), Localization.lang("Toggled print status for %0 entries")));

        for (SpecialFieldValue prio : Priority.getInstance().getValues()) {
            actions.put(prio.getActionName(), prio.getAction(this.frame));
        }
        for (SpecialFieldValue rank : Rank.getInstance().getValues()) {
            actions.put(rank.getActionName(), rank.getAction(this.frame));
        }
        for (SpecialFieldValue status : ReadStatus.getInstance().getValues()) {
            actions.put(status.getActionName(), status.getAction(this.frame));
        }

        actions.put(Actions.TOGGLE_PREVIEW, (BaseAction) () -> {
            boolean enabled = !Globals.prefs.getBoolean(JabRefPreferences.PREVIEW_ENABLED);
            Globals.prefs.putBoolean(JabRefPreferences.PREVIEW_ENABLED, enabled);
            setPreviewActiveBasePanels(enabled);
            frame.setPreviewToggle(enabled);
        });

        actions.put(Actions.TOGGLE_HIGHLIGHTS_GROUPS_MATCHING_ANY, (BaseAction) () -> {
            new HighlightMatchingGroupPreferences(Globals.prefs).setToAny();
            // ping the listener so it updates:
            groupsHighlightListener.listChanged(null);
        });

        actions.put(Actions.TOGGLE_HIGHLIGHTS_GROUPS_MATCHING_ALL, (BaseAction) () -> {
            new HighlightMatchingGroupPreferences(Globals.prefs).setToAll();
            // ping the listener so it updates:
            groupsHighlightListener.listChanged(null);
        });

        actions.put(Actions.TOGGLE_HIGHLIGHTS_GROUPS_MATCHING_DISABLE, (BaseAction) () -> {
            new HighlightMatchingGroupPreferences(Globals.prefs).setToDisabled();
            // ping the listener so it updates:
            groupsHighlightListener.listChanged(null);
        });

        actions.put(Actions.SWITCH_PREVIEW, (BaseAction) selectionListener::switchPreview);

        actions.put(Actions.MANAGE_SELECTORS, (BaseAction) () -> {
            ContentSelectorDialog2 csd = new ContentSelectorDialog2(frame, frame, BasePanel.this, false,
                    bibDatabaseContext.getMetaData(), null);
            csd.setLocationRelativeTo(frame);
            csd.setVisible(true);
        });

        actions.put(Actions.EXPORT_TO_CLIPBOARD, new ExportToClipboardAction(frame));
        actions.put(Actions.SEND_AS_EMAIL, new SendAsEMailAction(frame));

        actions.put(Actions.WRITE_XMP, new WriteXMPAction(this));

        actions.put(Actions.ABBREVIATE_ISO, new AbbreviateAction(this, true));
        actions.put(Actions.ABBREVIATE_MEDLINE, new AbbreviateAction(this, false));
        actions.put(Actions.UNABBREVIATE, new UnabbreviateAction(this));
        actions.put(Actions.AUTO_SET_FILE, new SynchronizeFileField(this));

        actions.put(Actions.BACK, (BaseAction) BasePanel.this::back);
        actions.put(Actions.FORWARD, (BaseAction) BasePanel.this::forward);

        actions.put(Actions.RESOLVE_DUPLICATE_KEYS, new SearchFixDuplicateLabels(this));

        actions.put(Actions.ADD_TO_GROUP, new GroupAddRemoveDialog(this, true, false));
        actions.put(Actions.REMOVE_FROM_GROUP, new GroupAddRemoveDialog(this, false, false));
        actions.put(Actions.MOVE_TO_GROUP, new GroupAddRemoveDialog(this, true, true));

        actions.put(Actions.DOWNLOAD_FULL_TEXT, new FindFullTextAction(this));
    }

    /**
     * This method is called from JabRefFrame if a database specific action is requested by the user. Runs the command
     * if it is defined, or prints an error message to the standard error stream.
     *
     * @param _command The name of the command to run.
     */
    public void runCommand(final String _command) {
        if (!actions.containsKey(_command)) {
            LOGGER.info("No action defined for '" + _command + '\'');
            return;
        }

        Object o = actions.get(_command);
        try {
            if (o instanceof BaseAction) {
                ((BaseAction) o).action();
            } else {
                // This part uses Spin's features:
                Worker wrk = ((AbstractWorker) o).getWorker();
                // The Worker returned by getWorker() has been wrapped
                // by Spin.off(), which makes its methods be run in
                // a different thread from the EDT.
                CallBack clb = ((AbstractWorker) o).getCallBack();

                ((AbstractWorker) o).init(); // This method runs in this same thread, the EDT.
                // Useful for initial GUI actions, like printing a message.

                // The CallBack returned by getCallBack() has been wrapped
                // by Spin.over(), which makes its methods be run on
                // the EDT.
                wrk.run(); // Runs the potentially time-consuming action
                // without freezing the GUI. The magic is that THIS line
                // of execution will not continue until run() is finished.
                clb.update(); // Runs the update() method on the EDT.
            }
        } catch (Throwable ex) {
            // If the action has blocked the JabRefFrame before crashing, we need to unblock it.
            // The call to unblock will simply hide the glasspane, so there is no harm in calling
            // it even if the frame hasn't been blocked.
            frame.unblock();
            LOGGER.error("runCommand error: " + ex.getMessage(), ex);
        }
    }

    private boolean saveDatabase(File file, boolean selectedOnly, Charset enc,
            SavePreferences.DatabaseSaveType saveType) throws SaveException {
        SaveSession session;
        frame.block();
        final String SAVE_DATABASE = Localization.lang("Save database");
        try {
            SavePreferences prefs = SavePreferences.loadForSaveFromPreferences(Globals.prefs).withEncoding(enc)
                    .withSaveType(saveType);
            BibDatabaseWriter databaseWriter = new BibDatabaseWriter();
            if (selectedOnly) {
                session = databaseWriter.savePartOfDatabase(bibDatabaseContext, prefs, mainTable.getSelectedEntries());
            } else {
                session = databaseWriter.saveDatabase(bibDatabaseContext, prefs);
            }

            registerUndoableChanges(session);

        } catch (UnsupportedCharsetException ex2) {
            JOptionPane.showMessageDialog(frame,
                    Localization.lang("Could not save file.") + ' '
                            + Localization.lang("Character encoding '%0' is not supported.", enc.displayName()),
                    SAVE_DATABASE, JOptionPane.ERROR_MESSAGE);
            throw new SaveException("rt");
        } catch (SaveException ex) {
            if (ex.specificEntry()) {
                // Error occurred during processing of
                // be. Highlight it:
                final int row = mainTable.findEntry(ex.getEntry());
                final int topShow = Math.max(0, row - 3);
                mainTable.setRowSelectionInterval(row, row);
                mainTable.scrollTo(topShow);
                showEntry(ex.getEntry());
            } else {
                LOGGER.warn("Could not save", ex);
            }

            JOptionPane.showMessageDialog(frame, Localization.lang("Could not save file.") + "\n" + ex.getMessage(),
                    SAVE_DATABASE, JOptionPane.ERROR_MESSAGE);
            throw new SaveException("rt");

        } finally {
            frame.unblock();
        }

        boolean commit = true;
        if (!session.getWriter().couldEncodeAll()) {
            FormBuilder builder = FormBuilder.create()
                    .layout(new FormLayout("left:pref, 4dlu, fill:pref", "pref, 4dlu, pref"));
            JTextArea ta = new JTextArea(session.getWriter().getProblemCharacters());
            ta.setEditable(false);
            builder.add(Localization.lang("The chosen encoding '%0' could not encode the following characters:",
                    session.getEncoding().displayName())).xy(1, 1);
            builder.add(ta).xy(3, 1);
            builder.add(Localization.lang("What do you want to do?")).xy(1, 3);
            String tryDiff = Localization.lang("Try different encoding");
            int answer = JOptionPane.showOptionDialog(frame, builder.getPanel(), SAVE_DATABASE,
                    JOptionPane.YES_NO_CANCEL_OPTION, JOptionPane.WARNING_MESSAGE, null,
                    new String[] {Localization.lang("Save"), tryDiff, Localization.lang("Cancel")}, tryDiff);

            if (answer == JOptionPane.NO_OPTION) {
                // The user wants to use another encoding.
                Object choice = JOptionPane.showInputDialog(frame, Localization.lang("Select encoding"), SAVE_DATABASE,
                        JOptionPane.QUESTION_MESSAGE, null, Encodings.ENCODINGS_DISPLAYNAMES, enc);
                if (choice == null) {
                    commit = false;
                } else {
                    Charset newEncoding = Charset.forName((String) choice);
                    return saveDatabase(file, selectedOnly, newEncoding, saveType);

                }
            } else if (answer == JOptionPane.CANCEL_OPTION) {
                commit = false;
            }

        }

        if (commit) {
            session.commit(file);
            this.encoding = enc; // Make sure to remember which encoding we used.
        } else {
            session.cancel();
        }

        return commit;
    }

    public void registerUndoableChanges(SaveSession session) {
        NamedCompound ce = new NamedCompound(Localization.lang("Save actions"));
        for (FieldChange change : session.getFieldChanges()) {
            ce.addEdit(new UndoableFieldChange(change));
        }
        ce.end();
        if (ce.hasEdits()) {
            undoManager.addEdit(ce);
        }
    }

    /**
     * This method is called from JabRefFrame when the user wants to create a new entry. If the argument is null, the
     * user is prompted for an entry type.
     *
     * @param type The type of the entry to create.
     * @return The newly created BibEntry or null the operation was canceled by the user.
     */
    public BibEntry newEntry(EntryType type) {
        EntryType actualType = type;
        if (actualType == null) {
            // Find out what type is wanted.
            final EntryTypeDialog etd = new EntryTypeDialog(frame);
            // We want to center the dialog, to make it look nicer.
            etd.setLocationRelativeTo(frame);
            etd.setVisible(true);
            actualType = etd.getChoice();
        }
        if (actualType != null) { // Only if the dialog was not cancelled.
            String id = IdGenerator.next();
            final BibEntry be = new BibEntry(id, actualType.getName());
            try {
                database.insertEntry(be);
                // Set owner/timestamp if options are enabled:
                List<BibEntry> list = new ArrayList<>();
                list.add(be);
                UpdateField.setAutomaticFields(list, true, true);

                // Create an UndoableInsertEntry object.
                undoManager.addEdit(new UndoableInsertEntry(database, be, BasePanel.this));
                output(Localization.lang("Added new '%0' entry.", actualType.getName().toLowerCase()));

                // We are going to select the new entry. Before that, make sure that we are in
                // show-entry mode. If we aren't already in that mode, enter the WILL_SHOW_EDITOR
                // mode which makes sure the selection will trigger display of the entry editor
                // and adjustment of the splitter.
                if (mode != BasePanelMode.SHOWING_EDITOR) {
                    mode = BasePanelMode.WILL_SHOW_EDITOR;
                }

                int row = mainTable.findEntry(be);
                if (row >= 0) {
                    highlightEntry(be); // Selects the entry. The selection listener will open the editor.
                } else {
                    // The entry is not visible in the table, perhaps due to a filtering search
                    // or group selection. Show the entry editor anyway:
                    showEntry(be);
                }

                markBaseChanged(); // The database just changed.
                new FocusRequester(getEntryEditor(be));

                return be;
            } catch (KeyCollisionException ex) {
                LOGGER.info(ex.getMessage(), ex);
            }
        }
        return null;
    }

    public SearchBar getSearchBar() {
        return searchBar;
    }


    /**
     * This listener is used to add a new entry to a group (or a set of groups) in case the Group View is selected and
     * one or more groups are marked
     */
    private class GroupTreeUpdater implements DatabaseChangeListener {

        @Override
        public void databaseChanged(final DatabaseChangeEvent e) {
            if ((e.getType() == ChangeType.ADDED_ENTRY) && Globals.prefs.getBoolean(JabRefPreferences.AUTO_ASSIGN_GROUP)
                    && frame.groupToggle.isSelected()) {
                final List<BibEntry> entries = Collections.singletonList(e.getEntry());
                final TreePath[] selection = frame.getGroupSelector().getGroupsTree().getSelectionPaths();
                if (selection != null) {
                    // it is possible that the user selected nothing. Therefore, checked for "!= null"
                    for (final TreePath tree : selection) {
                        ((GroupTreeNodeViewModel) tree.getLastPathComponent()).addEntriesToGroup(entries);
                    }
                }
                SwingUtilities.invokeLater(() -> BasePanel.this.getGroupSelector().valueChanged(null));
            }
        }
    }

    /**
     * Ensures that the search auto completer is up to date when entries are changed AKA Let the auto completer, if any,
     * harvest words from the entry
     */
    private class SearchAutoCompleterUpdater implements DatabaseChangeListener {

        @Override
        public void databaseChanged(DatabaseChangeEvent e) {
            if ((e.getType() == ChangeType.CHANGED_ENTRY) || (e.getType() == ChangeType.ADDED_ENTRY)) {
                searchAutoCompleter.addBibtexEntry(e.getEntry());
            }
        }
    }

    /**
     * Ensures that auto completers are up to date when entries are changed AKA Let the auto completer, if any, harvest
     * words from the entry
     */
    private class AutoCompletersUpdater implements DatabaseChangeListener {

        @Override
        public void databaseChanged(DatabaseChangeEvent e) {
            if ((e.getType() == ChangeType.CHANGED_ENTRY) || (e.getType() == ChangeType.ADDED_ENTRY)) {
                BasePanel.this.autoCompleters.addEntry(e.getEntry());
            }
        }
    }


    /**
     * This method is called from JabRefFrame when the user wants to create a new entry.
     *
     * @param bibEntry The new entry.
     */
    public void insertEntry(final BibEntry bibEntry) {
        if (bibEntry != null) {
            try {
                database.insertEntry(bibEntry);
                if (Globals.prefs.getBoolean(JabRefPreferences.USE_OWNER)) {
                    // Set owner field to default value
                    UpdateField.setAutomaticFields(bibEntry, true, true);
                }
                // Create an UndoableInsertEntry object.
                undoManager.addEdit(new UndoableInsertEntry(database, bibEntry, BasePanel.this));
                output(Localization.lang("Added new '%0' entry.", bibEntry.getType()));

                markBaseChanged(); // The database just changed.
                if (Globals.prefs.getBoolean(JabRefPreferences.AUTO_OPEN_FORM)) {
                    selectionListener.editSignalled(bibEntry);
                }
                highlightEntry(bibEntry);
            } catch (KeyCollisionException ex) {
                LOGGER.info("Collision for bibtex key" + bibEntry.getId(), ex);
            }
        }
    }

    public void editEntryByKeyAndFocusField(final String bibtexKey, final String fieldName) {
        final List<BibEntry> entries = database.getEntriesByKey(bibtexKey);
        if (entries.size() == 1) {
            mainTable.setSelected(mainTable.findEntry(entries.get(0)));
            selectionListener.editSignalled();
            final EntryEditor editor = getEntryEditor(entries.get(0));
            editor.setFocusToField(fieldName);
            new FocusRequester(editor);
        }
    }

    public void updateTableFont() {
        mainTable.updateFont();
    }

    private void createMainTable() {
        database.addDatabaseChangeListener(tableModel.getEventList());
        database.addDatabaseChangeListener(SpecialFieldDatabaseChangeListener.getInstance());

        tableFormat = new MainTableFormat(database);
        tableFormat.updateTableFormat();
        mainTable = new MainTable(tableFormat, tableModel, frame, this);

        selectionListener = new MainTableSelectionListener(this, mainTable);
        mainTable.updateFont();
        mainTable.addSelectionListener(selectionListener);
        mainTable.addMouseListener(selectionListener);
        mainTable.addKeyListener(selectionListener);
        mainTable.addFocusListener(selectionListener);

        // Add the listener that will take care of highlighting groups as the selection changes:
        groupsHighlightListener = listEvent -> {
            HighlightMatchingGroupPreferences highlightMatchingGroupPreferences = new HighlightMatchingGroupPreferences(
                    Globals.prefs);
            if (highlightMatchingGroupPreferences.isAny()) {
                getGroupSelector().showMatchingGroups(mainTable.getSelectedEntries(), false);
            } else if (highlightMatchingGroupPreferences.isAll()) {
                getGroupSelector().showMatchingGroups(mainTable.getSelectedEntries(), true);
            } else {
                // no highlight
                getGroupSelector().showMatchingGroups(null, true);
            }
        };
        mainTable.addSelectionListener(groupsHighlightListener);

        mainTable.getActionMap().put(Actions.CUT, new AbstractAction() {

            @Override
            public void actionPerformed(ActionEvent e) {
                try {
                    runCommand(Actions.CUT);
                } catch (Throwable ex) {
                    LOGGER.warn("Could not cut", ex);
                }
            }
        });
        mainTable.getActionMap().put(Actions.COPY, new AbstractAction() {

            @Override
            public void actionPerformed(ActionEvent e) {
                try {
                    runCommand(Actions.COPY);
                } catch (Throwable ex) {
                    LOGGER.warn("Could not copy", ex);
                }
            }
        });
        mainTable.getActionMap().put(Actions.PASTE, new AbstractAction() {

            @Override
            public void actionPerformed(ActionEvent e) {
                try {
                    runCommand(Actions.PASTE);
                } catch (Throwable ex) {
                    LOGGER.warn("Could not paste", ex);
                }
            }
        });

        mainTable.addKeyListener(new KeyAdapter() {

            @Override
            public void keyPressed(KeyEvent e) {
                final int keyCode = e.getKeyCode();
<<<<<<< HEAD
                final TreePath path = frame.groupSelector.getSelectionPath();
                final GroupTreeNodeViewModel node = path == null ? null : (GroupTreeNodeViewModel) path.getLastPathComponent();
=======
                final TreePath path = frame.getGroupSelector().getSelectionPath();
                final GroupTreeNode node = path == null ? null : (GroupTreeNode) path.getLastPathComponent();
>>>>>>> 5993f3df

                if (e.isControlDown()) {
                    switch (keyCode) {
                    // The up/down/left/rightkeystrokes are displayed in the
                    // GroupSelector's popup menu, so if they are to be changed,
                    // edit GroupSelector.java accordingly!
                    case KeyEvent.VK_UP:
                        e.consume();
                        if (node != null) {
                            frame.getGroupSelector().moveNodeUp(node, true);
                        }
                        break;
                    case KeyEvent.VK_DOWN:
                        e.consume();
                        if (node != null) {
                            frame.getGroupSelector().moveNodeDown(node, true);
                        }
                        break;
                    case KeyEvent.VK_LEFT:
                        e.consume();
                        if (node != null) {
                            frame.getGroupSelector().moveNodeLeft(node, true);
                        }
                        break;
                    case KeyEvent.VK_RIGHT:
                        e.consume();
                        if (node != null) {
                            frame.getGroupSelector().moveNodeRight(node, true);
                        }
                        break;
                    case KeyEvent.VK_PAGE_DOWN:
                        frame.nextTab.actionPerformed(null);
                        e.consume();
                        break;
                    case KeyEvent.VK_PAGE_UP:
                        frame.prevTab.actionPerformed(null);
                        e.consume();
                        break;
                    default:
                        break;
                    }
                } else if (keyCode == KeyEvent.VK_ENTER) {
                    e.consume();
                    try {
                        runCommand(Actions.EDIT);
                    } catch (Throwable ex) {
                        LOGGER.warn("Could not run action based on key press", ex);
                    }
                }
            }
        });
    }

    public void setupMainPanel() {
        splitPane = new JSplitPane(JSplitPane.VERTICAL_SPLIT);
        splitPane.setDividerSize(GUIGlobals.SPLIT_PANE_DIVIDER_SIZE);

        // check whether a mainTable already existed and a floatSearch was active
        boolean floatSearchActive = (mainTable != null) && (this.tableModel.getSearchState() == MainTableDataModel.DisplayOption.FLOAT);

        createMainTable();

        for (EntryEditor ee : entryEditors.values()) {
            ee.validateAllFields();
        }

        splitPane.setTopComponent(mainTable.getPane());

        // Remove borders
        splitPane.setBorder(BorderFactory.createEmptyBorder());
        setBorder(BorderFactory.createEmptyBorder());

        // If an entry is currently being shown, make sure it stays shown,
        // otherwise set the bottom component to null.
        if (mode == BasePanelMode.SHOWING_PREVIEW) {
            mode = BasePanelMode.SHOWING_NOTHING;
            int row = mainTable.findEntry(currentPreview.getEntry());
            if (row >= 0) {
                mainTable.setRowSelectionInterval(row, row);
            }

        } else if (mode == BasePanelMode.SHOWING_EDITOR) {
            mode = BasePanelMode.SHOWING_NOTHING;
        } else {
            splitPane.setBottomComponent(null);
        }

        setLayout(new BorderLayout());
        removeAll();
        add(searchBar, BorderLayout.NORTH);
        add(splitPane, BorderLayout.CENTER);

        // Set up name autocompleter for search:
        instantiateSearchAutoCompleter();
        this.getDatabase().addDatabaseChangeListener(new SearchAutoCompleterUpdater());

        AutoCompletePreferences autoCompletePreferences = new AutoCompletePreferences(Globals.prefs);
        // Set up AutoCompleters for this panel:
        if (Globals.prefs.getBoolean(JabRefPreferences.AUTO_COMPLETE)) {
            autoCompleters = new ContentAutoCompleters(getDatabase(), bibDatabaseContext.getMetaData(),
                    autoCompletePreferences, Globals.journalAbbreviationLoader);
            // ensure that the autocompleters are in sync with entries
            this.getDatabase().addDatabaseChangeListener(new AutoCompletersUpdater());
        } else {
            // create empty ContentAutoCompleters() if autoCompletion is deactivated
            autoCompleters = new ContentAutoCompleters(Globals.journalAbbreviationLoader);
        }

        // restore floating search result
        // (needed if preferences have been changed which causes a recreation of the main table)
        if (floatSearchActive) {
            mainTable.showFloatSearch();
        }

        splitPane.revalidate();
        revalidate();
        repaint();
    }

    public void updateSearchManager() {
        searchBar.setAutoCompleter(searchAutoCompleter);
    }

    private void instantiateSearchAutoCompleter() {
        AutoCompletePreferences autoCompletePreferences = new AutoCompletePreferences(Globals.prefs);
        AutoCompleterFactory autoCompleterFactory = new AutoCompleterFactory(autoCompletePreferences);
        searchAutoCompleter = autoCompleterFactory.getPersonAutoCompleter();
        for (BibEntry entry : database.getEntries()) {
            searchAutoCompleter.addBibtexEntry(entry);
        }
    }

    public void updatePreamble() {
        if (preambleEditor != null) {
            preambleEditor.updatePreamble();
        }
    }

    public void assureStringDialogNotEditing() {
        if (stringDialog != null) {
            stringDialog.assureNotEditing();
        }
    }

    public void updateStringDialog() {
        if (stringDialog != null) {
            stringDialog.refreshTable();
        }
    }

    public void adjustSplitter() {
        if (mode == BasePanelMode.SHOWING_PREVIEW) {
            splitPane.setDividerLocation(
                    splitPane.getHeight() - Globals.prefs.getInt(JabRefPreferences.PREVIEW_PANEL_HEIGHT));
        } else {
            splitPane.setDividerLocation(
                    splitPane.getHeight() - Globals.prefs.getInt(JabRefPreferences.ENTRY_EDITOR_HEIGHT));

        }
    }

    private boolean isShowingEditor() {
        return (splitPane.getBottomComponent() != null) && (splitPane.getBottomComponent() instanceof EntryEditor);
    }

    public void showEntry(final BibEntry be) {

        if (getShowing() == be) {
            if (splitPane.getBottomComponent() == null) {
                // This is the special occasion when showing is set to an
                // entry, but no entry editor is in fact shown. This happens
                // after Preferences dialog is closed, and it means that we
                // must make sure the same entry is shown again. We do this by
                // setting showing to null, and recursively calling this method.
                newEntryShowing(null);
                showEntry(be);
            } else {
                // The correct entry is already being shown. Make sure the editor
                // is updated.
                ((EntryEditor) splitPane.getBottomComponent()).updateAllFields();

            }
            return;

        }

        EntryEditor form;
        int divLoc = -1;
        String visName = null;
        if ((getShowing() != null) && isShowingEditor()) {
            visName = ((EntryEditor) splitPane.getBottomComponent()).getVisiblePanelName();
        }
        if (getShowing() != null) {
            divLoc = splitPane.getDividerLocation();
        }

        if (entryEditors.containsKey(be.getType())) {
            // We already have an editor for this entry type.
            form = entryEditors.get(be.getType());
            form.switchTo(be);
            if (visName != null) {
                form.setVisiblePanel(visName);
            }
            splitPane.setBottomComponent(form);
        } else {
            // We must instantiate a new editor for this type.
            form = new EntryEditor(frame, BasePanel.this, be);
            if (visName != null) {
                form.setVisiblePanel(visName);
            }
            splitPane.setBottomComponent(form);

            entryEditors.put(be.getType(), form);

        }
        if (divLoc > 0) {
            splitPane.setDividerLocation(divLoc);
        } else {
            splitPane.setDividerLocation(
                    splitPane.getHeight() - Globals.prefs.getInt(JabRefPreferences.ENTRY_EDITOR_HEIGHT));
        }

        newEntryShowing(be);
        setEntryEditorEnabled(true); // Make sure it is enabled.
    }

    /**
     * Get an entry editor ready to edit the given entry. If an appropriate editor is already cached, it will be updated
     * and returned.
     *
     * @param entry The entry to be edited.
     * @return A suitable entry editor.
     */
    public EntryEditor getEntryEditor(BibEntry entry) {
        EntryEditor form;
        if (entryEditors.containsKey(entry.getType())) {
            EntryEditor visibleNow = currentEditor;

            // We already have an editor for this entry type.
            form = entryEditors.get(entry.getType());

            // If the cached editor is not the same as the currently shown one,
            // make sure the current one stores its current edit:
            if ((visibleNow != null) && (!(form.equals(visibleNow)))) {
                visibleNow.storeCurrentEdit();
            }

            form.switchTo(entry);
        } else {
            // We must instantiate a new editor for this type. First make sure the old one
            // stores its last edit:
            storeCurrentEdit();
            // Then start the new one:
            form = new EntryEditor(frame, BasePanel.this, entry);

            entryEditors.put(entry.getType(), form);
        }
        return form;
    }

    public EntryEditor getCurrentEditor() {
        return currentEditor;
    }

    /**
     * Sets the given entry editor as the bottom component in the split pane. If an entry editor already was shown,
     * makes sure that the divider doesn't move. Updates the mode to SHOWING_EDITOR.
     *
     * @param editor The entry editor to add.
     */
    public void showEntryEditor(EntryEditor editor) {
        if (mode == BasePanelMode.SHOWING_EDITOR) {
            Globals.prefs.putInt(JabRefPreferences.ENTRY_EDITOR_HEIGHT,
                    splitPane.getHeight() - splitPane.getDividerLocation());
        } else if (mode == BasePanelMode.SHOWING_PREVIEW) {
            Globals.prefs.putInt(JabRefPreferences.PREVIEW_PANEL_HEIGHT,
                    splitPane.getHeight() - splitPane.getDividerLocation());
        }
        mode = BasePanelMode.SHOWING_EDITOR;
        currentEditor = editor;
        splitPane.setBottomComponent(editor);
        if (editor.getEntry() != getShowing()) {
            newEntryShowing(editor.getEntry());
        }
        adjustSplitter();

    }

    /**
     * Sets the given preview panel as the bottom component in the split panel. Updates the mode to SHOWING_PREVIEW.
     *
     * @param preview The preview to show.
     */
    public void showPreview(PreviewPanel preview) {
        mode = BasePanelMode.SHOWING_PREVIEW;
        currentPreview = preview;
        splitPane.setBottomComponent(preview);
    }

    /**
     * Removes the bottom component.
     */
    public void hideBottomComponent() {
        mode = BasePanelMode.SHOWING_NOTHING;
        splitPane.setBottomComponent(null);
    }

    /**
     * This method selects the given entry, and scrolls it into view in the table. If an entryEditor is shown, it is
     * given focus afterwards.
     */
    public void highlightEntry(final BibEntry be) {
        final int row = mainTable.findEntry(be);
        if (row >= 0) {
            mainTable.setRowSelectionInterval(row, row);
            mainTable.ensureVisible(row);
        }
    }

    /**
     * This method is called from an EntryEditor when it should be closed. We relay to the selection listener, which
     * takes care of the rest.
     *
     * @param editor The entry editor to close.
     */
    public void entryEditorClosing(EntryEditor editor) {
        // Store divider location for next time:
        Globals.prefs.putInt(JabRefPreferences.ENTRY_EDITOR_HEIGHT,
                splitPane.getHeight() - splitPane.getDividerLocation());
        selectionListener.entryEditorClosing(editor);
    }

    /**
     * Closes the entry editor or preview panel if it is showing the given entry.
     */
    public void ensureNotShowingBottomPanel(BibEntry entry) {
        if (((mode == BasePanelMode.SHOWING_EDITOR) && (currentEditor.getEntry() == entry)) ||
                ((mode == BasePanelMode.SHOWING_PREVIEW) && (currentPreview.getEntry() == entry))) {
            hideBottomComponent();
        }
    }

    public void updateEntryEditorIfShowing() {
        if (mode == BasePanelMode.SHOWING_EDITOR) {
            if (currentEditor.getDisplayedBibEntryType().equals(currentEditor.getEntry().getType())) {
                currentEditor.updateAllFields();
                currentEditor.updateSource();
            } else {
                // The entry has changed type, so we must get a new editor.
                newEntryShowing(null);
                final EntryEditor newEditor = getEntryEditor(currentEditor.getEntry());
                showEntryEditor(newEditor);
            }
        }
    }

    /**
     * If an entry editor is showing, make sure its currently focused field stores its changes, if any.
     */
    public void storeCurrentEdit() {
        if (isShowingEditor()) {
            final EntryEditor editor = (EntryEditor) splitPane.getBottomComponent();
            editor.storeCurrentEdit();
        }

    }

    /**
     * This method iterates through all existing entry editors in this BasePanel, telling each to update all its
     * instances of FieldContentSelector. This is done to ensure that the list of words in each selector is up-to-date
     * after the user has made changes in the Manage dialog.
     */
    public void updateAllContentSelectors() {
        for (Map.Entry<String, EntryEditor> stringEntryEditorEntry : entryEditors.entrySet()) {
            EntryEditor ed = stringEntryEditorEntry.getValue();
            ed.updateAllContentSelectors();
        }
    }

    public void rebuildAllEntryEditors() {
        for (Map.Entry<String, EntryEditor> stringEntryEditorEntry : entryEditors.entrySet()) {
            EntryEditor ed = stringEntryEditorEntry.getValue();
            ed.rebuildPanels();
        }
    }

    public void markBaseChanged() {
        baseChanged = true;

        // Put an asterisk behind the filename to indicate the database has changed.
        frame.setWindowTitle();
        frame.updateAllTabTitles();
        // If the status line states that the base has been saved, we
        // remove this message, since it is no longer relevant. If a
        // different message is shown, we leave it.
        if (frame.getStatusLineText().startsWith(Localization.lang("Saved database"))) {
            frame.output(" ");
        }

    }

    public void markNonUndoableBaseChanged() {
        nonUndoableChange = true;
        markBaseChanged();
    }

    private synchronized void markChangedOrUnChanged() {
        if (undoManager.hasChanged()) {
            if (!baseChanged) {
                markBaseChanged();
            }
        } else if (baseChanged && !nonUndoableChange) {
            baseChanged = false;
            if (getBibDatabaseContext().getDatabaseFile() == null) {
                frame.setTabTitle(this, GUIGlobals.UNTITLED_TITLE, null);
            } else {
                frame.setTabTitle(this, getTabTitle(), getBibDatabaseContext().getDatabaseFile().getAbsolutePath());
            }
        }
        frame.setWindowTitle();
    }

    /**
     * Selects a single entry, and scrolls the table to center it.
     *
     * @param pos Current position of entry to select.
     */
    public void selectSingleEntry(int pos) {
        mainTable.clearSelection();
        mainTable.addRowSelectionInterval(pos, pos);
        mainTable.scrollToCenter(pos, 0);
    }

    public BibDatabase getDatabase() {
        return database;
    }

    public void preambleEditorClosing() {
        preambleEditor = null;
    }

    public void stringsClosing() {
        stringDialog = null;
    }

    public void changeTypeOfSelectedEntries(String newType) {
        List<BibEntry> bes = mainTable.getSelectedEntries();
        changeType(bes, newType);
    }

    private void changeType(List<BibEntry> entries, String newType) {
        if ((entries == null) || (entries.isEmpty())) {
            LOGGER.error("At least one entry must be selected to be able to change the type.");
            return;
        }

        if (entries.size() > 1) {
            int choice = JOptionPane.showConfirmDialog(this,
                    Localization.lang("Multiple entries selected. Do you want to change the type of all these to '%0'?",
                            newType),
                    Localization.lang("Change entry type"), JOptionPane.YES_NO_OPTION, JOptionPane.WARNING_MESSAGE);
            if (choice == JOptionPane.NO_OPTION) {
                return;
            }
        }

        NamedCompound compound = new NamedCompound(Localization.lang("Change entry type"));
        for (BibEntry entry : entries) {
            compound.addEdit(new UndoableChangeType(entry, entry.getType(), newType));
            entry.setType(newType);
        }

        output(formatOutputMessage(Localization.lang("Changed type to '%0' for", newType), entries.size()));
        compound.end();
        undoManager.addEdit(compound);
        markBaseChanged();
        updateEntryEditorIfShowing();
    }

    public boolean showDeleteConfirmationDialog(int numberOfEntries) {
        if (Globals.prefs.getBoolean(JabRefPreferences.CONFIRM_DELETE)) {
            String msg;
            msg = Localization.lang("Really delete the selected entry?");
            String title = Localization.lang("Delete entry");
            if (numberOfEntries > 1) {
                msg = Localization.lang("Really delete the selected %0 entries?", Integer.toString(numberOfEntries));
                title = Localization.lang("Delete multiple entries");
            }

            CheckBoxMessage cb = new CheckBoxMessage(msg, Localization.lang("Disable this confirmation dialog"), false);

            int answer = JOptionPane.showConfirmDialog(frame, cb, title, JOptionPane.YES_NO_OPTION,
                    JOptionPane.QUESTION_MESSAGE);
            if (cb.isSelected()) {
                Globals.prefs.putBoolean(JabRefPreferences.CONFIRM_DELETE, false);
            }
            return answer == JOptionPane.YES_OPTION;
        } else {
            return true;
        }

    }

    /**
     * If the relevant option is set, autogenerate keys for all entries that are lacking keys.
     */
    public void autoGenerateKeysBeforeSaving() {
        if (Globals.prefs.getBoolean(JabRefPreferences.GENERATE_KEYS_BEFORE_SAVING)) {
            NamedCompound ce = new NamedCompound(Localization.lang("Autogenerate BibTeX keys"));
            boolean any = false;

            for (BibEntry bes : database.getEntries()) {
                String oldKey = bes.getCiteKey();
                if ((oldKey == null) || oldKey.isEmpty()) {
                    LabelPatternUtil.makeLabel(bibDatabaseContext.getMetaData(), database, bes);
                    ce.addEdit(new UndoableKeyChange(database, bes, null, bes.getCiteKey()));
                    any = true;
                }
            }
            // Store undo information, if any:
            if (any) {
                ce.end();
                undoManager.addEdit(ce);
            }
        }
    }

    /**
     * Activates or deactivates the entry preview, depending on the argument. When deactivating, makes sure that any
     * visible preview is hidden.
     *
     * @param enabled
     */
    private void setPreviewActive(boolean enabled) {
        selectionListener.setPreviewActive(enabled);
    }

    /**
     * Depending on whether a preview or an entry editor is showing, save the current divider location in the correct
     * preference setting.
     */
    public void saveDividerLocation() {
        if (mode == BasePanelMode.SHOWING_PREVIEW) {
            Globals.prefs.putInt(JabRefPreferences.PREVIEW_PANEL_HEIGHT,
                    splitPane.getHeight() - splitPane.getDividerLocation());
        } else if (mode == BasePanelMode.SHOWING_EDITOR) {
            Globals.prefs.putInt(JabRefPreferences.ENTRY_EDITOR_HEIGHT,
                    splitPane.getHeight() - splitPane.getDividerLocation());
        }
    }


    private class UndoAction implements BaseAction {

        @Override
        public void action() {
            try {
                JComponent focused = Globals.focusListener.getFocused();
                if ((focused != null) && (focused instanceof FieldEditor) && focused.hasFocus()) {
                    // User is currently editing a field:
                    // Check if it is the preamble:
                    if ((preambleEditor != null) && (focused == preambleEditor.getFieldEditor())) {
                        preambleEditor.storeCurrentEdit();
                    } else {
                        storeCurrentEdit();
                    }
                }
                String name = undoManager.getUndoPresentationName();
                undoManager.undo();
                markBaseChanged();
                frame.output(name);
            } catch (CannotUndoException ex) {
                LOGGER.warn("Nothing to undo", ex);
                frame.output(Localization.lang("Nothing to undo") + '.');
            }

            markChangedOrUnChanged();
        }
    }

    private class OpenURLAction implements BaseAction {

        private static final String URL_FIELD = "url";
        private static final String DOI_FIELD = "doi";
        private static final String PS_FIELD = "ps";
        private static final String PDF_FIELD = "pdf";


        @Override
        public void action() {
            final List<BibEntry> bes = mainTable.getSelectedEntries();
            String field = DOI_FIELD;
            if (bes.size() == 1) {
                Object link = bes.get(0).getField(DOI_FIELD);
                if (bes.get(0).hasField(URL_FIELD)) {
                    link = bes.get(0).getField(URL_FIELD);
                    field = URL_FIELD;
                }
                if (link == null) {
                    // No URL or DOI found in the "url" and "doi" fields.
                    // Look for web links in the "file" field as a fallback:
                    FileListEntry entry = null;
                    FileListTableModel tm = new FileListTableModel();
                    tm.setContent(bes.get(0).getField(Globals.FILE_FIELD));
                    for (int i = 0; i < tm.getRowCount(); i++) {
                        FileListEntry flEntry = tm.getEntry(i);
                        if (URL_FIELD.equalsIgnoreCase(flEntry.type.get().getName())
                                || PS_FIELD.equalsIgnoreCase(flEntry.type.get().getName())
                                || PDF_FIELD.equalsIgnoreCase(flEntry.type.get().getName())) {
                            entry = flEntry;
                            break;
                        }
                    }
                    if (entry == null) {
                        output(Localization.lang("No url defined") + '.');
                    } else {
                        try {
                            JabRefDesktop.openExternalFileAnyFormat(bibDatabaseContext, entry.link, entry.type);
                            output(Localization.lang("External viewer called") + '.');
                        } catch (IOException e) {
                            output(Localization.lang("Could not open link"));
                            LOGGER.info("Could not open link", e);
                        }
                    }
                } else {
                    try {
                        JabRefDesktop.openExternalViewer(bibDatabaseContext, link.toString(), field);
                        output(Localization.lang("External viewer called") + '.');
                    } catch (IOException ex) {
                        output(Localization.lang("Error") + ": " + ex.getMessage());
                    }
                }
            } else {
                output(Localization.lang("This operation requires exactly one item to be selected."));
            }

        }
    }

    private class RedoAction implements BaseAction {

        @Override
        public void action() {
            try {

                JComponent focused = Globals.focusListener.getFocused();
                if ((focused != null) && (focused instanceof FieldEditor) && focused.hasFocus()) {
                    // User is currently editing a field:
                    storeCurrentEdit();
                }

                String name = undoManager.getRedoPresentationName();
                undoManager.redo();
                markBaseChanged();
                frame.output(name);
            } catch (CannotRedoException ex) {
                frame.output(Localization.lang("Nothing to redo") + '.');
            }

            markChangedOrUnChanged();
        }
    }


    // Method pertaining to the ClipboardOwner interface.
    @Override
    public void lostOwnership(Clipboard clipboard, Transferable contents) {
        // Nothing
    }

    private void setEntryEditorEnabled(boolean enabled) {
        if ((getShowing() != null) && (splitPane.getBottomComponent() instanceof EntryEditor)) {
            EntryEditor ed = (EntryEditor) splitPane.getBottomComponent();
            if (ed.isEnabled() != enabled) {
                ed.setEnabled(enabled);
            }
        }
    }

    public String fileMonitorHandle() {
        return fileMonitorHandle;
    }

    @Override
    public void fileUpdated() {
        if (saving) {
            // We are just saving the file, so this message is most likely due to bad timing.
            // If not, we'll handle it on the next polling.
            return;
        }

        updatedExternally = true;

        final ChangeScanner scanner = new ChangeScanner(frame, BasePanel.this,
                getBibDatabaseContext().getDatabaseFile());

        // Test: running scan automatically in background
        if ((getBibDatabaseContext().getDatabaseFile() != null)
                && !FileBasedLock.waitForFileLock(getBibDatabaseContext().getDatabaseFile(), 10)) {
            // The file is locked even after the maximum wait. Do nothing.
            LOGGER.error("File updated externally, but change scan failed because the file is locked.");
            // Perturb the stored timestamp so successive checks are made:
            Globals.fileUpdateMonitor.perturbTimestamp(getFileMonitorHandle());
            return;
        }

        JabRefExecutorService.INSTANCE.executeWithLowPriorityInOwnThreadAndWait(scanner);

        // Adding the sidepane component is Swing work, so we must do this in the Swing
        // thread:
        Runnable t = () -> {

            // Check if there is already a notification about external
            // changes:
            boolean hasAlready = sidePaneManager.hasComponent(FileUpdatePanel.NAME);
            if (hasAlready) {
                sidePaneManager.hideComponent(FileUpdatePanel.NAME);
                sidePaneManager.unregisterComponent(FileUpdatePanel.NAME);
            }
            FileUpdatePanel pan = new FileUpdatePanel(BasePanel.this, sidePaneManager,
                    getBibDatabaseContext().getDatabaseFile(), scanner);
            sidePaneManager.register(FileUpdatePanel.NAME, pan);
            sidePaneManager.show(FileUpdatePanel.NAME);
        };

        if (scanner.changesFound()) {
            SwingUtilities.invokeLater(t);
        } else {
            setUpdatedExternally(false);
        }
    }

    @Override
    public void fileRemoved() {
        LOGGER.info("File '" + getBibDatabaseContext().getDatabaseFile().getPath() + "' has been deleted.");
    }

    /**
     * Perform necessary cleanup when this BasePanel is closed.
     */
    public void cleanUp() {
        if (fileMonitorHandle != null) {
            Globals.fileUpdateMonitor.removeUpdateListener(fileMonitorHandle);
        }
        // Check if there is a FileUpdatePanel for this BasePanel being shown. If so,
        // remove it:
        if (sidePaneManager.hasComponent("fileUpdate")) {
            FileUpdatePanel fup = (FileUpdatePanel) sidePaneManager.getComponent("fileUpdate");
            if (fup.getPanel() == this) {
                sidePaneManager.hideComponent("fileUpdate");
            }
        }
    }

    public void setUpdatedExternally(boolean b) {
        updatedExternally = b;
    }

    /**
     * Get an array containing the currently selected entries. The array is stable and not changed if the selection
     * changes
     *
     * @return A list containing the selected entries. Is never null.
     */
    public List<BibEntry> getSelectedEntries() {
        return mainTable.getSelectedEntries();
    }

    public BibDatabaseContext getBibDatabaseContext() {
        return this.bibDatabaseContext;
    }

    public GroupSelector getGroupSelector() {
        return frame.getGroupSelector();
    }

    public boolean isUpdatedExternally() {
        return updatedExternally;
    }

    public String getFileMonitorHandle() {
        return fileMonitorHandle;
    }

    public void setFileMonitorHandle(String fileMonitorHandle) {
        this.fileMonitorHandle = fileMonitorHandle;
    }

    public SidePaneManager getSidePaneManager() {
        return sidePaneManager;
    }

    public void setNonUndoableChange(boolean nonUndoableChange) {
        this.nonUndoableChange = nonUndoableChange;
    }

    public void setBaseChanged(boolean baseChanged) {
        this.baseChanged = baseChanged;
    }

    public void setSaving(boolean saving) {
        this.saving = saving;
    }

    public boolean isSaving() {
        return saving;
    }

    private BibEntry getShowing() {
        return showing;
    }

    /**
     * Update the pointer to the currently shown entry in all cases where the user has moved to a new entry, except when
     * using Back and Forward commands. Also updates history for Back command, and clears history for Forward command.
     *
     * @param entry The entry that is now to be shown.
     */
    public void newEntryShowing(BibEntry entry) {
        // If this call is the result of a Back or Forward operation, we must take
        // care not to make any history changes, since the necessary changes will
        // already have been done in the back() or forward() method:
        if (backOrForwardInProgress) {
            showing = entry;
            backOrForwardInProgress = false;
            setBackAndForwardEnabledState();
            return;
        }
        nextEntries.clear();
        if (!Objects.equals(entry, showing)) {
            // Add the entry we are leaving to the history:
            if (showing != null) {
                previousEntries.add(showing);
                if (previousEntries.size() > GUIGlobals.MAX_BACK_HISTORY_SIZE) {
                    previousEntries.remove(0);
                }
            }
            showing = entry;
            setBackAndForwardEnabledState();
        }

    }

    /**
     * Go back (if there is any recorded history) and update the histories for the Back and Forward commands.
     */
    private void back() {
        if (!previousEntries.isEmpty()) {
            BibEntry toShow = previousEntries.get(previousEntries.size() - 1);
            previousEntries.remove(previousEntries.size() - 1);
            // Add the entry we are going back from to the Forward history:
            if (showing != null) {
                nextEntries.add(showing);
            }
            backOrForwardInProgress = true; // to avoid the history getting updated erroneously
            highlightEntry(toShow);
        }
    }

    private void forward() {
        if (!nextEntries.isEmpty()) {
            BibEntry toShow = nextEntries.get(nextEntries.size() - 1);
            nextEntries.remove(nextEntries.size() - 1);
            // Add the entry we are going forward from to the Back history:
            if (showing != null) {
                previousEntries.add(showing);
            }
            backOrForwardInProgress = true; // to avoid the history getting updated erroneously
            highlightEntry(toShow);
        }
    }

    public void setBackAndForwardEnabledState() {
        frame.getBackAction().setEnabled(!previousEntries.isEmpty());
        frame.getForwardAction().setEnabled(!nextEntries.isEmpty());
    }

    private String formatOutputMessage(String start, int count) {
        return String.format("%s %d %s.", start, count,
                (count > 1 ? Localization.lang("entries") : Localization.lang("entry")));
    }


    private class SaveSelectedAction implements BaseAction {

        private final SavePreferences.DatabaseSaveType saveType;


        public SaveSelectedAction(SavePreferences.DatabaseSaveType saveType) {
            this.saveType = saveType;
        }

        @Override
        public void action() throws SaveException {

            String chosenFile = FileDialogs.getNewFile(frame,
                    new File(Globals.prefs.get(JabRefPreferences.WORKING_DIRECTORY)), ".bib", JFileChooser.SAVE_DIALOG,
                    false);
            if (chosenFile != null) {
                File expFile = new File(chosenFile);
                if (!expFile.exists() || (JOptionPane.showConfirmDialog(frame,
                        Localization.lang("'%0' exists. Overwrite file?", expFile.getName()),
                        Localization.lang("Save database"), JOptionPane.OK_CANCEL_OPTION) == JOptionPane.OK_OPTION)) {
                    saveDatabase(expFile, true, Globals.prefs.getDefaultEncoding(), saveType);
                    frame.getFileHistory().newFile(expFile.getPath());
                    frame.output(Localization.lang("Saved selected to '%0'.", expFile.getPath()));
                }
            }
        }
    }

    private static class SearchAndOpenFile {

        private final BibEntry entry;
        private final BasePanel basePanel;

        public SearchAndOpenFile(final BibEntry entry, final BasePanel basePanel) {
            this.entry = entry;
            this.basePanel = basePanel;
        }

        public Optional<String> searchAndOpen() {
            if (!Globals.prefs.getBoolean(JabRefPreferences.RUN_AUTOMATIC_FILE_SEARCH)) {
                return Optional.empty();
            }

            /*  The search can lead to an unexpected 100% CPU usage which is perceived
                as a bug, if the search incidentally starts at a directory with lots
                of stuff below. It is now disabled by default. */

            // see if we can fall back to a filename based on the bibtex key
            final Collection<BibEntry> entries = Collections.singleton(entry);

            final Collection<ExternalFileType> types = ExternalFileTypes.getInstance().getExternalFileTypeSelection();
            final List<File> dirs = new ArrayList<>();
            if (basePanel.getBibDatabaseContext().getFileDirectory().size() > 0) {
                final List<String> mdDirs = basePanel.getBibDatabaseContext().getFileDirectory();
                for (final String mdDir : mdDirs) {
                    dirs.add(new File(mdDir));

                }
            }
            final List<String> extensions = new ArrayList<>();
            for (final ExternalFileType type : types) {
                extensions.add(type.getExtension());
            }
            // Run the search operation:
            Map<BibEntry, List<File>> result;
            if (Globals.prefs.getBoolean(JabRefPreferences.AUTOLINK_USE_REG_EXP_SEARCH_KEY)) {
                String regExp = Globals.prefs.get(JabRefPreferences.REG_EXP_SEARCH_EXPRESSION_KEY);
                result = RegExpFileSearch.findFilesForSet(entries, extensions, dirs, regExp);
            } else {
                result = FileUtil.findAssociatedFiles(entries, extensions, dirs);
            }
            if (result.containsKey(entry)) {
                final List<File> res = result.get(entry);
                if (!res.isEmpty()) {
                    final String filepath = res.get(0).getPath();
                    final Optional<String> extension = FileUtil.getFileExtension(filepath);
                    if (extension.isPresent()) {
                        Optional<ExternalFileType> type = ExternalFileTypes.getInstance()
                                .getExternalFileTypeByExt(extension.get());
                        if (type.isPresent()) {
                            try {
                                JabRefDesktop.openExternalFileAnyFormat(basePanel.getBibDatabaseContext(), filepath,
                                        type);
                                basePanel.output(Localization.lang("External viewer called") + '.');
                                return Optional.of(filepath);
                            } catch (IOException ex) {
                                basePanel.output(Localization.lang("Error") + ": " + ex.getMessage());
                            }
                        }
                    }
                }
            }

            return Optional.empty();
        }
    }

    /**
     * Set the preview active state for all BasePanel instances.
     *
     * @param enabled
     */
    private void setPreviewActiveBasePanels(boolean enabled) {
        for (int i = 0; i < frame.getTabbedPane().getTabCount(); i++) {
            frame.getBasePanelAt(i).setPreviewActive(enabled);
        }
    }
}<|MERGE_RESOLUTION|>--- conflicted
+++ resolved
@@ -60,16 +60,6 @@
 import net.sf.jabref.collab.ChangeScanner;
 import net.sf.jabref.collab.FileUpdateListener;
 import net.sf.jabref.collab.FileUpdatePanel;
-<<<<<<< HEAD
-import net.sf.jabref.exporter.*;
-import net.sf.jabref.exporter.layout.Layout;
-import net.sf.jabref.exporter.layout.LayoutHelper;
-import net.sf.jabref.external.*;
-import net.sf.jabref.gui.groups.GroupAddRemoveDialog;
-import net.sf.jabref.gui.groups.GroupMatcher;
-import net.sf.jabref.gui.groups.GroupSelector;
-import net.sf.jabref.gui.groups.GroupTreeNodeViewModel;
-=======
 import net.sf.jabref.exporter.BibDatabaseWriter;
 import net.sf.jabref.exporter.ExportToClipboardAction;
 import net.sf.jabref.exporter.SaveDatabaseAction;
@@ -84,15 +74,15 @@
 import net.sf.jabref.external.RegExpFileSearch;
 import net.sf.jabref.external.SynchronizeFileField;
 import net.sf.jabref.external.WriteXMPAction;
-import net.sf.jabref.groups.GroupSelector;
-import net.sf.jabref.groups.GroupTreeNode;
->>>>>>> 5993f3df
 import net.sf.jabref.gui.actions.Actions;
 import net.sf.jabref.gui.actions.BaseAction;
 import net.sf.jabref.gui.actions.CleanupAction;
 import net.sf.jabref.gui.desktop.JabRefDesktop;
 import net.sf.jabref.gui.entryeditor.EntryEditor;
 import net.sf.jabref.gui.fieldeditors.FieldEditor;
+import net.sf.jabref.gui.groups.GroupAddRemoveDialog;
+import net.sf.jabref.gui.groups.GroupSelector;
+import net.sf.jabref.gui.groups.GroupTreeNodeViewModel;
 import net.sf.jabref.gui.journals.AbbreviateAction;
 import net.sf.jabref.gui.journals.UnabbreviateAction;
 import net.sf.jabref.gui.labelpattern.SearchFixDuplicateLabels;
@@ -1428,13 +1418,8 @@
             @Override
             public void keyPressed(KeyEvent e) {
                 final int keyCode = e.getKeyCode();
-<<<<<<< HEAD
-                final TreePath path = frame.groupSelector.getSelectionPath();
+                final TreePath path = frame.getGroupSelector().getSelectionPath();
                 final GroupTreeNodeViewModel node = path == null ? null : (GroupTreeNodeViewModel) path.getLastPathComponent();
-=======
-                final TreePath path = frame.getGroupSelector().getSelectionPath();
-                final GroupTreeNode node = path == null ? null : (GroupTreeNode) path.getLastPathComponent();
->>>>>>> 5993f3df
 
                 if (e.isControlDown()) {
                     switch (keyCode) {
