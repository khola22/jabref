--- conflicted
+++ resolved
@@ -69,10 +69,7 @@
             contentSelectors.add(ws);
             controls.add(ws, BorderLayout.NORTH);
         }
-<<<<<<< HEAD
-=======
-
->>>>>>> 3058a440
+
 
         // Button to toggle abbreviated/full journal names
         JButton button = new JButton(Localization.lang("Toggle abbreviation"));
