package org.jabref.logic.exporter;

import java.io.IOException;
import java.net.URISyntaxException;
import java.nio.charset.Charset;
import java.nio.charset.StandardCharsets;
import java.nio.file.Files;
import java.nio.file.Path;
import java.nio.file.Paths;
import java.util.List;
import java.util.stream.Collectors;
import java.util.stream.Stream;

import org.jabref.logic.importer.ImportFormatPreferences;
import org.jabref.logic.importer.fileformat.BibtexImporter;
import org.jabref.model.database.BibDatabaseContext;
import org.jabref.model.entry.BibEntry;
import org.jabref.model.util.DummyFileUpdateMonitor;

import org.junit.jupiter.api.BeforeEach;
import org.junit.jupiter.api.io.TempDir;
import org.junit.jupiter.params.ParameterizedTest;
import org.junit.jupiter.params.provider.MethodSource;
import org.mockito.Answers;

import static org.junit.jupiter.api.Assertions.assertEquals;
import static org.mockito.Mockito.mock;

public class MSBibExportFormatTestFiles {

    private static Path resourceDir;
    public BibDatabaseContext databaseContext;
    public Charset charset;
<<<<<<< HEAD
    private Path exportedFile;
    private MSBibExporter msBibExportFormat;
=======
    private Path tempFile;
    private MSBibExporter exporter;
>>>>>>> ee01d519
    private BibtexImporter testImporter;

    static Stream<String> fileNames() throws IOException, URISyntaxException {
        //we have to point it to one existing file, otherwise it will return the default class path
        resourceDir = Paths.get(MSBibExportFormatTestFiles.class.getResource("MsBibExportFormatTest1.bib").toURI()).getParent();
        try (Stream<Path> stream = Files.list(resourceDir)) {
            return stream.map(n -> n.getFileName().toString())
                         .filter(n -> n.endsWith(".bib"))
                         .filter(n -> n.startsWith("MsBib"))
                         .collect(Collectors.toList())
                         .stream();
        }
    }

    @BeforeEach
    void setUp(@TempDir Path testFolder) throws Exception {
        databaseContext = new BibDatabaseContext();
        charset = StandardCharsets.UTF_8;
        exporter = new MSBibExporter();
        Path path = testFolder.resolve("ARandomlyNamedFile.tmp");
        exportedFile = Files.createFile(path);
        testImporter = new BibtexImporter(mock(ImportFormatPreferences.class, Answers.RETURNS_DEEP_STUBS), new DummyFileUpdateMonitor());
    }

    @ParameterizedTest(name = "{index} file={0}")
    @MethodSource("fileNames")
    void testPerformExport(String filename) throws IOException, SaveException {
        String xmlFileName = filename.replace(".bib", ".xml");
        Path expectedFile = resourceDir.resolve(xmlFileName);
        Path importFile = resourceDir.resolve(filename);

        List<BibEntry> entries = testImporter.importDatabase(importFile, StandardCharsets.UTF_8)
                                             .getDatabase()
                                             .getEntries();

<<<<<<< HEAD
        msBibExportFormat.export(databaseContext, exportedFile, charset, entries);
=======
        exporter.export(databaseContext, tempFile, charset, entries);
>>>>>>> ee01d519

        assertEquals(Files.readAllLines(expectedFile), Files.readAllLines(exportedFile));
    }
}<|MERGE_RESOLUTION|>--- conflicted
+++ resolved
@@ -31,17 +31,12 @@
     private static Path resourceDir;
     public BibDatabaseContext databaseContext;
     public Charset charset;
-<<<<<<< HEAD
     private Path exportedFile;
-    private MSBibExporter msBibExportFormat;
-=======
-    private Path tempFile;
     private MSBibExporter exporter;
->>>>>>> ee01d519
     private BibtexImporter testImporter;
 
     static Stream<String> fileNames() throws IOException, URISyntaxException {
-        //we have to point it to one existing file, otherwise it will return the default class path
+        // we have to point it to one existing file, otherwise it will return the default class path
         resourceDir = Paths.get(MSBibExportFormatTestFiles.class.getResource("MsBibExportFormatTest1.bib").toURI()).getParent();
         try (Stream<Path> stream = Files.list(resourceDir)) {
             return stream.map(n -> n.getFileName().toString())
@@ -73,11 +68,7 @@
                                              .getDatabase()
                                              .getEntries();
 
-<<<<<<< HEAD
-        msBibExportFormat.export(databaseContext, exportedFile, charset, entries);
-=======
-        exporter.export(databaseContext, tempFile, charset, entries);
->>>>>>> ee01d519
+        exporter.export(databaseContext, exportedFile, charset, entries);
 
         assertEquals(Files.readAllLines(expectedFile), Files.readAllLines(exportedFile));
     }
