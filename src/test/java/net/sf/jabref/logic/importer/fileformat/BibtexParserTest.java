--- conflicted
+++ resolved
@@ -27,11 +27,7 @@
 import net.sf.jabref.model.entry.BibEntry;
 import net.sf.jabref.model.entry.BibtexString;
 import net.sf.jabref.model.entry.EntryType;
-<<<<<<< HEAD
 import net.sf.jabref.model.entry.FieldName;
-import net.sf.jabref.model.entry.IdGenerator;
-=======
->>>>>>> 6f40cf87
 import net.sf.jabref.model.groups.AllEntriesGroup;
 import net.sf.jabref.model.groups.ExplicitGroup;
 import net.sf.jabref.model.groups.GroupHierarchyType;
@@ -41,12 +37,7 @@
 import net.sf.jabref.model.metadata.SaveOrderConfig;
 import net.sf.jabref.preferences.JabRefPreferences;
 
-<<<<<<< HEAD
-import org.junit.BeforeClass;
-=======
 import org.junit.Before;
-import org.junit.Ignore;
->>>>>>> 6f40cf87
 import org.junit.Test;
 
 import static org.junit.Assert.assertEquals;
@@ -746,16 +737,9 @@
     }
 
     @Test
-<<<<<<< HEAD
     public void parseWarnsAboutUnmatchedContentInEntryWithoutComma() throws IOException {
         ParserResult result = BibtexParser.parse(new StringReader("@article{test,author={author bracket } too much}"),
                 importFormatPreferences);
-=======
-    public void parseWarnsAboutUnmatchedContentInEntry() throws IOException {
-
-        ParserResult result = parser
-                .parse(new StringReader("@article{test,author={author bracket }, too much}"));
->>>>>>> 6f40cf87
 
         List<BibEntry> entries = result.getDatabase().getEntries();
         assertEquals(Optional.of("author bracket #too##much#"), entries.get(0).getField("author"));
@@ -763,14 +747,8 @@
 
     @Test
     public void parseWarnsAboutUnmatchedContentInEntry() throws IOException {
-
-<<<<<<< HEAD
         ParserResult result = BibtexParser.parse(new StringReader("@article{test,author={author bracket }, too much}"),
                 importFormatPreferences);
-=======
-        ParserResult result = parser
-                .parse(new StringReader("@article{test,author={author bracket } too much}"));
->>>>>>> 6f40cf87
 
         assertTrue("There should be warnings", result.hasWarnings());
 
@@ -1191,33 +1169,18 @@
     }
 
     @Test
-<<<<<<< HEAD
     public void parsePreservesTabsInAbstractField() throws IOException {
         ParserResult result = BibtexParser.parse(new StringReader("@article{canh05,abstract = {ups  \tsala}}"),
                 importFormatPreferences);
-=======
-    @Ignore("Ignoring, since the parser is not responsible for fixing the content. This should be done later")
-    public void parseRemovesTabsInFileField() throws IOException {
-        ParserResult result = parser
-                .parse(new StringReader("@article{canh05,file = {ups  \tsala}}"));
-
->>>>>>> 6f40cf87
         Collection<BibEntry> c = result.getDatabase().getEntries();
         BibEntry e = c.iterator().next();
         assertEquals(Optional.of("ups  \tsala"), e.getField(FieldName.ABSTRACT));
     }
 
     @Test
-<<<<<<< HEAD
     public void parsePreservesNewlineInAbstractField() throws IOException {
         ParserResult result = BibtexParser.parse(new StringReader("@article{canh05,abstract = {ups \nsala}}"),
                 importFormatPreferences);
-=======
-    @Ignore("Ignoring, since the parser is not responsible for fixing the content. This should be done later")
-    public void parseRemovesNewlineInFileField() throws IOException {
-        ParserResult result = parser
-                .parse(new StringReader("@article{canh05,file = {ups \n\tsala}}"));
->>>>>>> 6f40cf87
 
         Collection<BibEntry> c = result.getDatabase().getEntries();
         BibEntry e = c.iterator().next();
