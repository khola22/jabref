--- conflicted
+++ resolved
@@ -1,4 +1,3 @@
-<<<<<<< HEAD
 [master branch]
     - Added support for specifying a BibTeX file at "--importToOpen". This allows a usage in browsers
       to directly append downloaded entries to the currently opened database.
@@ -27,10 +26,7 @@
       * The second word in of the BibTeX type is capitalized. E.g., Inproceedings got InProceedings
     - Author field is now resolved using @String data.
     - Saving a part of the database now also first writes entries with a crossref field.
-[2.9.2]
-=======
 2.9.2
->>>>>>> a9a0e0e1
     - Fixed handling of empty author parts in rare cases. Fixes bug 1124.
     - Fetchers work again: Import inspection dialog is not modal any more.
 2.9.1
