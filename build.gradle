--- conflicted
+++ resolved
@@ -201,14 +201,9 @@
     implementation 'com.vladsch.flexmark:flexmark:0.64.8'
 
     implementation group: 'net.harawata', name: 'appdirs', version: '1.2.1'
-
-<<<<<<< HEAD
     implementation group: 'org.zalando', name: 'faux-pas', version: '0.9.0'
 
-    testImplementation 'io.github.classgraph:classgraph:4.8.158'
-=======
     testImplementation 'io.github.classgraph:classgraph:4.8.160'
->>>>>>> e6ba2940
     testImplementation 'org.junit.jupiter:junit-jupiter:5.9.3'
     testImplementation 'org.junit.platform:junit-platform-launcher:1.9.3'
 
