import groovy.json.JsonSlurper
import org.gradle.internal.os.OperatingSystem
import org.jabref.build.xjc.XjcTask

// to update the gradle wrapper, execute
// ./gradlew wrapper --gradle-version=4.4.1 --distribution-type=bin

buildscript {
    repositories {
        mavenLocal()
        jcenter()
        maven {
            url 'https://oss.sonatype.org/content/groups/public'
        }
    }
}

plugins {
    id 'com.gradle.build-scan' version '2.4.1'
    id 'com.install4j.gradle' version '7.0.12'
    id 'com.github.johnrengelman.shadow' version '5.1.0'
    id "com.simonharrer.modernizer" version '1.8.0-1'
    id 'me.champeau.gradle.jmh' version '0.4.8'
    id 'net.ltgt.errorprone' version '0.8.1'
    id 'com.github.ben-manes.versions' version '0.22.0'
}

// use the gradle build scan feature: https://scans.gradle.com/get-started
buildScan { termsOfServiceUrl = 'https://gradle.com/terms-of-service'; termsOfServiceAgree = 'yes' }


apply plugin: 'java'
apply plugin: 'application'
apply plugin: 'project-report'
apply plugin: 'jacoco'
apply plugin: 'install4j'
apply plugin: 'me.champeau.gradle.jmh'
apply plugin: 'checkstyle'
apply plugin: org.jabref.build.antlr.AntlrPlugin
apply plugin: org.jabref.build.xjc.XjcPlugin
apply plugin: org.jabref.build.localization.LocalizationPlugin

apply from: 'eclipse.gradle'

group = "org.jabref"
version = "5.0-dev"
project.ext.threeDotVersion = "5.0.0.0"
project.ext.install4jDir = hasProperty("install4jDir") ? getProperty("install4jDir") : (OperatingSystem.current().isWindows() ? 'C:/Program Files/install4j7' : 'install4j7')
sourceCompatibility = 1.8
targetCompatibility = 1.8
mainClassName = "org.jabref.JabRefMain"

// These are the Java version requirements we will check on each start of JabRef
ext.minRequiredJavaVersion = "1.8.0_171"
ext.allowJava9 = false

sourceSets {
    main {
        java {
            srcDirs = ["src/main/java", "src/main/gen"]
        }

        resources {
            srcDirs = ["src/main/java", "src/main/resources"]
        }
    }
    test {
        java {
            srcDirs = ["src/test/java"]
        }
        resources {
            srcDirs = ["src/test/resources"]
        }
    }
}

repositories {
    mavenLocal()
    jcenter()
    maven {
        url 'https://oss.sonatype.org/content/groups/public'
    }
}

configurations {
    errorprone
}

dependencies {
    // Include all jar-files in the 'lib' folder as dependencies
    compile fileTree(dir: 'lib', includes: ['*.jar'])

    compile 'org.apache.pdfbox:pdfbox:2.0.16'
    compile 'org.apache.pdfbox:fontbox:2.0.16'
    compile 'org.apache.pdfbox:xmpbox:2.0.16'

    compile group: 'org.apache.tika', name: 'tika-parsers', version: '1.22'

    // required for reading write-protected PDFs - see https://github.com/JabRef/jabref/pull/942#issuecomment-209252635
    compile 'org.bouncycastle:bcprov-jdk15on:1.62'

    compile 'commons-cli:commons-cli:1.4'

    compile "org.libreoffice:juh:6.2.3"
    compile "org.libreoffice:jurt:6.2.3"
    compile "org.libreoffice:ridl:6.2.3"
    compile "org.libreoffice:unoil:6.2.3"

    compile 'io.github.java-diff-utils:java-diff-utils:4.0'
    compile 'info.debatty:java-string-similarity:1.2.1'

    antlr3 'org.antlr:antlr:3.5.2'
    compile 'org.antlr:antlr-runtime:3.5.2'

    antlr4 'org.antlr:antlr4:4.7.2'
    compile 'org.antlr:antlr4-runtime:4.7.2'

<<<<<<< HEAD
    compile group: 'org.mariadb.jdbc', name: 'mariadb-java-client', version: '2.4.0'
=======
    compile 'mysql:mysql-connector-java:8.0.17'
>>>>>>> 21aa718d

    compile 'org.postgresql:postgresql:42.2.6'

    compile 'net.java.dev.glazedlists:glazedlists_java15:1.9.1'

    compile 'com.google.guava:guava:28.0-jre'

    // JavaFX stuff
    compile 'de.jensd:fontawesomefx-commons:8.15'
    compile 'de.jensd:fontawesomefx-materialdesignfont:1.7.22-4'
    compile 'de.saxsys:mvvmfx-validation:1.8.0'
    compile 'de.saxsys:mvvmfx:1.8.0'
    compile 'org.fxmisc.easybind:easybind:1.0.3'
    compile 'org.fxmisc.flowless:flowless:0.6.1'
    compile 'org.fxmisc.richtext:richtextfx:0.10.1'
    compile 'com.sibvisions.external.jvxfx:dndtabpane:0.1'
    compile 'javax.inject:javax.inject:1'
    compile 'com.jfoenix:jfoenix:8.0.9'

    // Cannot be updated to 9.*.* until Jabref works with Java 9
    compile 'org.controlsfx:controlsfx:8.40.16-SNAPSHOT'

    compile 'org.jsoup:jsoup:1.12.1'
    compile 'com.mashape.unirest:unirest-java:1.4.9'

    // >1.8.0-beta is required for java 9 compatibility
    compile 'org.slf4j:slf4j-api:2.0.0-alpha0'
    compile 'org.apache.logging.log4j:log4j-slf4j18-impl:2.12.1'
    compile 'org.apache.logging.log4j:log4j-jcl:2.12.1'
    compile 'org.apache.logging.log4j:log4j-api:2.12.1'
    compile 'org.apache.logging.log4j:log4j-core:2.12.1'

    compile 'de.undercouch:citeproc-java:1.0.1'

    compile 'com.github.tomtung:latex2unicode_2.12:0.2.2'

    errorproneJavac 'com.google.errorprone:javac:1.8.0-u20'

    compile group: 'com.microsoft.azure', name: 'applicationinsights-core', version: '2.4.1'
    compile group: 'com.microsoft.azure', name: 'applicationinsights-logging-log4j2', version: '2.4.1'

    testImplementation 'org.junit.jupiter:junit-jupiter:5.5.1'
    testRuntimeOnly 'org.junit.vintage:junit-vintage-engine:5.5.1'
    testCompile 'org.junit.platform:junit-platform-launcher:1.5.1'

    testRuntime 'org.apache.logging.log4j:log4j-core:2.12.0'
    testRuntime 'org.apache.logging.log4j:log4j-jul:2.12.1'
    testCompile 'org.mockito:mockito-core:3.0.0'
    testCompile 'com.github.tomakehurst:wiremock:2.24.1'
    testCompile 'org.reflections:reflections:0.9.11'
    testCompile 'org.xmlunit:xmlunit-core:2.6.3'
    testCompile 'org.xmlunit:xmlunit-matchers:2.6.3'
    testRuntime 'com.tngtech.archunit:archunit-junit5-engine:0.11.0'
    testCompile 'com.tngtech.archunit:archunit-junit5-api:0.11.0'
    testCompile "org.testfx:testfx-core:4.0.+"
    testCompile "org.testfx:testfx-junit5:4.0.+"

    checkstyle 'com.puppycrawl.tools:checkstyle:8.23'
    xjc 'com.sun.xml.bind:jaxb-xjc:2.2.4-1'
    jython 'org.python:jython-standalone:2.7.1'
}

jacoco {
    toolVersion = '0.8.1'
}

dependencyUpdates {
    outputFormatter = "json"
}

// We have some dependencies which cannot be updated due to various reasons.
dependencyUpdates.resolutionStrategy = {
    componentSelection { rules ->
        rules.all { ComponentSelection selection ->
            if (selection.candidate.version ==~ /[0-9].*SNAPSHOT/) {
                selection.reject("Ignore SNAPSHOT releases")
            }
        }
        rules.withModule("org.controlsfx:controlsfx") { ComponentSelection selection ->
            if (selection.candidate.version ==~ /9.*/) { // Reject version 9 or higher
                selection.reject("Cannot be updated to 9.*.* until Jabref works with Java 9")
            }
        }
        rules.withModule("com.github.tomtung:latex2unicode_2.12") { ComponentSelection selection ->
            if (selection.candidate.version ==~ /0.2.[3,4]/) {
                // Reject version higher than 2.0.2. see https://github.com/JabRef/jabref/pull/3781
                selection.reject("Cannot be updated to 0.2.4 until JabRef is prepared for it")
            }
        }
        rules.withModule("com.github.johnrengelman.shadow:com.github.johnrengelman.shadow.gradle.plugin") { ComponentSelection selection ->
            if (selection.candidate.version ==~ /4.*/) {
                selection.reject("Version 4.X breaks the release process.")
            }
        }
        rules.withModule("de.jensd:fontawesomefx-materialdesignfont") { ComponentSelection selection ->
            if (selection.candidate.version ==~ /2.*/) {
                selection.reject("Cannot be upgraded to version 2")
            }
        }
        rules.withModule("com.jfoenix:jfoenix") { ComponentSelection selection ->
            if (selection.candidate.version ==~ /9.*/) { // Reject version 9 or higher
                selection.reject("Cannot be updated to 9.*.* until Jabref works with Java 9")
            }
        }
        rules.withModule("com.google.errorprone:javac") { ComponentSelection selection ->
            if (selection.candidate.version ==~ /1.9.*/ || selection.candidate.version ==~ /9.*/) {
                selection.reject("Cannot be updated to 9.*.* until Jabref works with Java 9")
            }
        }
        rules.withModule("com.sun.xml.bind:jaxb-xjc") { ComponentSelection selection ->
            if (!(selection.candidate.version ==~ /2.2.4.*/) || selection.candidate.version ==~ /2.[3-9].*/) {
                selection.reject("Cannot be updated to 2.2.5 or higher.")
            }
        }
    }
}

task checkOutdatedDependencies(dependsOn: dependencyUpdates) {
    doLast {
        def dependencyReport = new JsonSlurper().parseText(new File("build/dependencyUpdates/report.json").text)
        assert dependencyReport.outdated.count == 0: "There are outdated dependencies in build.gradle!\n Run ./gradlew dependencyUpdates to see which"
    }
}

clean {
    delete "src/main/gen"
}

processResources {
    filteringCharset = 'UTF-8'

    filesMatching("build.properties") {
        expand(version: project.version,
                "year": String.valueOf(Calendar.getInstance().get(Calendar.YEAR)),
                "authors": new File('AUTHORS').readLines().findAll { !it.startsWith("#") }.join(", "),
                "developers": new File('DEVELOPERS').readLines().findAll { !it.startsWith("#") }.join(", "),
                "azureInstrumentationKey": System.getenv('AzureInstrumentationKey'),
                "minRequiredJavaVersion": minRequiredJavaVersion,
                "allowJava9": allowJava9

        )
        filteringCharset = 'UTF-8'
    }

    filesMatching("resource/**/meta.xml") {
        expand version: project.version
    }
}


task generateSource(dependsOn: ["generateBstGrammarSource",
                                "generateSearchGrammarSource",
                                "generateMedlineSource",
                                "generateBibtexmlSource",
                                "generateEndnoteSource",
                                "generateModsSource"]) {
    group = 'JabRef'
    description 'Generates all Java source files.'
}

task generateBstGrammarSource(type: org.jabref.build.antlr.AntlrTask) {
    group = "JabRef"
    description = 'Generates BstLexer.java and BstParser.java from the Bst.g grammar file using antlr3.'

    antlr = ANTLR3
    inputFile = 'src/main/antlr3/org/jabref/bst/Bst.g'
    outputDir = 'src/main/gen/org/jabref/logic/bst/'
}

task generateSearchGrammarSource(type: org.jabref.build.antlr.AntlrTask) {
    group = 'JabRef'
    description = "Generates java files for Search.g antlr4."

    antlr = ANTLR4
    inputFile = "src/main/antlr4/org/jabref/search/Search.g4"
    outputDir = "src/main/gen/org/jabref/search"
    javaPackage = "org.jabref.search"
}

task generateMedlineSource(type: XjcTask) {
    group = 'JabRef'
    description = "Generates java files for the medline importer."

    schemaFile = "src/main/resources/xjc/medline/medline.xsd"
    outputDirectory = "src/main/gen/"
    javaPackage = "org.jabref.logic.importer.fileformat.medline"
}

task generateBibtexmlSource(type: XjcTask) {
    group = 'JabRef'
    description = "Generates java files for the bibtexml importer."

    schemaFile = "src/main/resources/xjc/bibtexml/bibtexml.xsd"
    outputDirectory = "src/main/gen"
    javaPackage = "org.jabref.logic.importer.fileformat.bibtexml"
}

task generateEndnoteSource(type: XjcTask) {
    group = 'JabRef'
    description = "Generates java files for the endnote importer."

    schemaFile = "src/main/resources/xjc/endnote/RSXML.dtd"
    outputDirectory = "src/main/gen/"
    javaPackage = "org.jabref.logic.importer.fileformat.endnote"
    arguments = '-dtd'
}

task generateModsSource(type: XjcTask) {
    group = 'JabRef'
    description = "Generates java files for the mods importer."

    schemaFile = "src/main/resources/xjc/mods/mods-3-7.xsd"
    bindingFile = "src/main/resources/xjc/mods/mods-binding.xjb"
    outputDirectory = "src/main/gen/"
    javaPackage = "org.jabref.logic.importer.fileformat.mods"
    arguments = '-npa'
}

tasks.withType(JavaCompile) {
    // use UTF-8
    options.encoding = 'UTF-8'

    // ignore annotation processor from log4j2
    options.compilerArgs += '-proc:none'
}

compileJava {
    options.compilerArgs << "-Xlint:none"
    dependsOn "generateSource"
}

javadoc {
    options {
        encoding = 'UTF-8'
        version = true
        author = true
    }
}

localization.script = 'scripts/syncLang.py'

// Test tasks
test {
    useJUnitPlatform {
        excludeTags 'DatabaseTest', 'FetcherTest', 'GUITest', 'org.jabref.testutils.category.FetcherTest', 'org.jabref.testutils.category.GUITest'
    }

    testLogging {
        // set options for log level LIFECYCLE
        events "failed"
        exceptionFormat "full"
    }
}

task databaseTest(type: Test) {
    useJUnit {
        includeCategories 'org.jabref.testutils.category.DatabaseTest'
    }
}

task fetcherTest(type: Test) {
    useJUnit {
        includeCategories 'org.jabref.testutils.category.FetcherTest'
    }
}

task guiTest(type: Test) {
    useJUnit {
        includeCategories 'org.jabref.testutils.category.GUITest'
    }
}

// Test result tasks
task copyTestResources(type: Copy) {
    from "${projectDir}/src/test/resources"
    into "${buildDir}/classes/test"
}
processTestResources.dependsOn copyTestResources

tasks.withType(Test) {
    reports.html.destination = file("${reporting.baseDir}/${name}")

    jacoco {
        append = true
    }
}

task jacocoMerge(type: JacocoMerge) {
    executionData file("$buildDir/jacoco/test.exec"), file("$buildDir/jacoco/databaseTest.exec"), file("$buildDir/jacoco/fetcherTest.exec")
    dependsOn test, databaseTest, fetcherTest
}

jacocoTestReport {
    executionData jacocoMerge.destinationFile
    dependsOn jacocoMerge

    reports {
        xml.enabled = true // coveralls plugin depends on xml format report
        html.enabled = true
    }
}

// Code quality tasks
checkstyle {

}

modernizer {
    // We have more than 20 issues, which are not fixed yet. Nevertheless, we produce the modernizer output.
    // See https://github.com/andrewgaul/modernizer-maven-plugin for more information on modernizer
    failOnViolations = false
}

// Release tasks
shadowJar {
    transform(com.github.jengelman.gradle.plugins.shadow.transformers.Log4j2PluginsCacheFileTransformer)
    classifier 'fat'
}

/*
 * Changes project.version to VERSION--snapshot--DATE--GIT_HASH
 */
if (hasProperty('dev')) {
    String command = "git log --pretty=format:%cd--%h -n 1 --date=short"
    String commitInfo = ""
    if (OperatingSystem.current().isWindows()) {
        commitInfo = "cmd /c $command".execute().in.text
    } else {
        commitInfo = command.execute().in.text
    }

    // determine branch
    command = "git symbolic-ref -q --short HEAD"
    String branchName = ""
    if (OperatingSystem.current().isWindows()) {
        branchName = "cmd /c $command".execute().in.text
    } else {
        branchName = command.execute().in.text
    }
    // A newline is returned. Remove it. (trim())
    // In the context of github, the branch name could be something like "pull/277"
    // "/" is an illegal character. To be safe, all illegal filename characters are replaced by "_"
    // http://stackoverflow.com/a/15075907/873282 describes the used pattern.
    branchName = branchName.trim().replaceAll("[^a-zA-Z0-9.-]", "_")

    // hack string
    // first the date (%cd), then the branch name, and finally the commit id (%h)
    String infoString = commitInfo.substring(0, 10) + "--" + branchName + "--" + commitInfo.substring(12)

    project.version += "--snapshot--" + infoString
}

install4j {
    installDir = file(project.ext.install4jDir)
}

task generateFinalJabRefPS1File(type: Copy) {
    from('buildres') {
        include 'JabRef.ps1'
    }
    into 'build'
    filter(org.apache.tools.ant.filters.ReplaceTokens, tokens: [jabRefJarFileName: jar.archiveName])
}

// has to be defined AFTER 'dev' things to have the correct project.version
task media(type: com.install4j.gradle.Install4jTask, dependsOn: ["releaseJar", "generateFinalJabRefPS1File"]) {
    projectFile = file('jabref.install4j')
    release = project.version
    winKeystorePassword = System.getenv('CERTIFICATE_PW')
    macKeystorePassword = System.getenv('CERTIFICATE_PW')
    variables = [
            versionFourDots: project.ext.threeDotVersion,
            buildFileName  : jar.archiveName,
            version        : project.version
    ]

    doLast {
        copy {
            from "build/install4j"
            into "build/releases"
        }
    }
}


task release(dependsOn: ["media", "releaseJar"]) {
    group = 'JabRef - Release'
    description 'Creates a release for all target platforms.'
}

task releaseJar(dependsOn: "shadowJar") {
    group = 'JabRef - Release'
    description "Creates a Jar release."
    doLast {
        copy {
            from("$buildDir/libs/JabRef-${project.version}-fat.jar")
            into("$buildDir/releases")
            rename { String fileName ->
                fileName.replace('-fat', '')
            }
        }
        // set executable with read permissions (first true) and for all (false)
        file("$buildDir/releases/JabRef-${project.version}.jar").setExecutable(true, false)
    }
}

task snapJar(dependsOn: "releaseJar", type: Delete) {
    delete fileTree(dir: "$buildDir/releases/", exclude: "JabRef-${project.version}.jar")
}

jmh {
    warmupIterations = 5
    iterations = 10
    fork = 2
}

// Source: https://stackoverflow.com/a/44168582/873282
task downloadDependencies {
    description "Pre-downloads *most* dependencies"
    doLast {
        configurations.getAsMap().each { name, config ->
            println "Retrieving dependencies for $name"
            try {
                config.files
            } catch (e) {
                // some cannot be resolved, just log them
                project.logger.info e.message
            }
        }
    }
}<|MERGE_RESOLUTION|>--- conflicted
+++ resolved
@@ -115,11 +115,7 @@
     antlr4 'org.antlr:antlr4:4.7.2'
     compile 'org.antlr:antlr4-runtime:4.7.2'
 
-<<<<<<< HEAD
     compile group: 'org.mariadb.jdbc', name: 'mariadb-java-client', version: '2.4.0'
-=======
-    compile 'mysql:mysql-connector-java:8.0.17'
->>>>>>> 21aa718d
 
     compile 'org.postgresql:postgresql:42.2.6'
 
